--- conflicted
+++ resolved
@@ -268,7 +268,6 @@
 export interface RemoteMCPServer {
   metadata: ResourceMetadata;
   spec: RemoteMCPServerSpec;
-<<<<<<< HEAD
 }
 
 export interface ValueSource {
@@ -296,34 +295,6 @@
 }
 
 export interface RemoteMCPServerResponse {
-=======
-}
-
-export interface ValueSource {
-  type: string;
-  name: string;
-  key: string;
-}
-
-export interface ValueRef {
-  name: string;
-  value?: string;
-  valueFrom?: ValueSource;
-}
-
-export type RemoteMCPServerProtocol = "SSE" | "STREAMABLE_HTTP"
-
-export interface RemoteMCPServerSpec {
-  description: string;
-  protocol: RemoteMCPServerProtocol;
-  url: string;
-  headersFrom: ValueRef[];
-  timeout?: string;
-  sseReadTimeout?: string;
-  terminateOnClose?: boolean;
-}
-
-export interface RemoteMCPServerResponse {
   ref: string; // namespace/name
   groupKind: string;
   discoveredTools: DiscoveredTool[];
@@ -360,14 +331,11 @@
 }
 
 export interface MCPServerResponse {
->>>>>>> 207715b4
   ref: string; // namespace/name
   groupKind: string;
   discoveredTools: DiscoveredTool[];
 }
 
-<<<<<<< HEAD
-=======
 // Union type for tool server responses
 export type ToolServerResponse = RemoteMCPServerResponse | MCPServerResponse;
 
@@ -381,7 +349,6 @@
   mcpServer?: MCPServer;
 }
 
->>>>>>> 207715b4
 
 export interface DiscoveredTool {
   name: string;
