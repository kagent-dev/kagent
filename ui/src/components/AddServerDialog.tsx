--- conflicted
+++ resolved
@@ -10,43 +10,11 @@
 import { Input } from "@/components/ui/input";
 import { Label } from "@/components/ui/label";
 import { Tabs, TabsContent, TabsList, TabsTrigger } from "@/components/ui/tabs";
-<<<<<<< HEAD
-import {
-  Terminal,
-  Globe,
-  Loader2,
-  PlusCircle,
-  Trash2,
-  Code,
-  InfoIcon,
-  AlertCircle,
-} from "lucide-react";
-import type {
-  RemoteMCPServer,
-  MCPServer,
-  ToolServerCreateRequest,
-} from "@/types";
-import {
-  Select,
-  SelectContent,
-  SelectItem,
-  SelectTrigger,
-  SelectValue,
-} from "@/components/ui/select";
-import {
-  Tooltip,
-  TooltipContent,
-  TooltipProvider,
-  TooltipTrigger,
-} from "@/components/ui/tooltip";
-import { isResourceNameValid } from "@/lib/utils";
-=======
 import { Terminal, Globe, Loader2, PlusCircle, Trash2, Code, InfoIcon, AlertCircle } from "lucide-react";
 import type { RemoteMCPServer, MCPServer, ToolServerCreateRequest } from "@/types";
 import { Select, SelectContent, SelectItem, SelectTrigger, SelectValue } from "@/components/ui/select";
 import { Tooltip, TooltipContent, TooltipProvider, TooltipTrigger } from "@/components/ui/tooltip";
 import { createRFC1123ValidName, isResourceNameValid } from "@/lib/utils";
->>>>>>> 90d3b810
 import { NamespaceCombobox } from "@/components/NamespaceCombobox";
 import { Checkbox } from "./ui/checkbox";
 
@@ -93,7 +61,6 @@
   const [timeout, setTimeout] = useState("5s");
   const [sseReadTimeout, setSseReadTimeout] = useState("300s");
   const [terminateOnClose, setTerminateOnClose] = useState(true);
-<<<<<<< HEAD
 
   // Clean up package name for server name
   const cleanPackageName = (pkgName: string): string => {
@@ -139,8 +106,6 @@
 
     return cleaned;
   };
-=======
->>>>>>> 90d3b810
 
   // Handle server name input changes
   const handleServerNameChange = (e: React.ChangeEvent<HTMLInputElement>) => {
