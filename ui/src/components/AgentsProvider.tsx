"use client";

import React, { createContext, useContext, useState, useEffect, ReactNode, useCallback } from "react";
import { getAgent as getAgentAction, createAgent, getAgents } from "@/app/actions/agents";
import { getTools } from "@/app/actions/tools";
import type { Agent, Tool, AgentResponse, BaseResponse, ModelConfig, ToolsResponse, AgentType, EnvVar } from "@/types";
import { getModelConfigs } from "@/app/actions/modelConfigs";
import { isResourceNameValid } from "@/lib/utils";

interface ValidationErrors {
  name?: string;
  namespace?: string;
  description?: string;
  type?: string;
  systemPrompt?: string;
  model?: string;
  knowledgeSources?: string;
  tools?: string;
<<<<<<< HEAD
  memory?: string;
  remoteAgentCardUrl?: string;
=======
>>>>>>> d64645c8
}

export interface AgentFormData {
  name: string;
  namespace: string;
  description: string;
  type?: AgentType;
  // Declarative fields
  systemPrompt?: string;
  modelName?: string;
  tools: Tool[];
  stream?: boolean;
  byoImage?: string;
  byoCmd?: string;
  byoArgs?: string[];
  // Remote fields
  remoteAgentCardUrl?: string;
  remoteServerUrl?: string;
  // Shared deployment optional fields
  replicas?: number;
  imagePullSecrets?: Array<{ name: string }>;
  volumes?: unknown[];
  volumeMounts?: unknown[];
  labels?: Record<string, string>;
  annotations?: Record<string, string>;
  env?: EnvVar[];
  imagePullPolicy?: string;
}

interface AgentsContextType {
  agents: AgentResponse[];
  models: ModelConfig[];
  loading: boolean;
  error: string;
  tools: ToolsResponse[];
  refreshAgents: () => Promise<void>;
  createNewAgent: (agentData: AgentFormData) => Promise<BaseResponse<Agent>>;
  updateAgent: (agentData: AgentFormData) => Promise<BaseResponse<Agent>>;
  getAgent: (name: string, namespace: string) => Promise<AgentResponse | null>;
  validateAgentData: (data: Partial<AgentFormData>) => ValidationErrors;
}

const AgentsContext = createContext<AgentsContextType | undefined>(undefined);

export function useAgents() {
  const context = useContext(AgentsContext);
  if (context === undefined) {
    throw new Error("useAgents must be used within an AgentsProvider");
  }
  return context;
}

interface AgentsProviderProps {
  children: ReactNode;
}

export function AgentsProvider({ children }: AgentsProviderProps) {
  const [agents, setAgents] = useState<AgentResponse[]>([]);
  const [error, setError] = useState("");
  const [loading, setLoading] = useState(true);
  const [tools, setTools] = useState<ToolsResponse[]>([]);
  const [models, setModels] = useState<ModelConfig[]>([]);

  const fetchAgents = useCallback(async () => {
    try {
      setLoading(true);
      const agentsResult = await getAgents();

      if (!agentsResult.data || agentsResult.error) {
        throw new Error(agentsResult.error || "Failed to fetch agents");
      }

      setAgents(agentsResult.data);
      setError("");
    } catch (err) {
      setError(err instanceof Error ? err.message : "An unexpected error occurred");
    } finally {
      setLoading(false);
    }
  }, []);

  const fetchModels = useCallback(async () => {
    try {
      const response = await getModelConfigs();
      if (!response.data || response.error) {
        throw new Error(response.error || "Failed to fetch models");
      }

      setModels(response.data);
      setError("");
    } catch (err) {
      console.error("Error fetching models:", err);
      setError(err instanceof Error ? err.message : "An unexpected error occurred");
    } finally {
      setLoading(false);
    }
  }, []);

  const fetchTools = useCallback(async () => {
    try {
      setLoading(true);
      const response = await getTools();
      setTools(response);
      setError("");
    } catch (err) {
      console.error("Error fetching tools:", err);
      setError(err instanceof Error ? err.message : "An unexpected error occurred");
    } finally {
      setLoading(false);
    }
  }, []);

  // Validation logic moved from the component
  const validateAgentData = useCallback((data: Partial<AgentFormData>): ValidationErrors => {
    const errors: ValidationErrors = {};

    if (data.name !== undefined) {
      if (!data.name.trim()) {
        errors.name = "Agent name is required";
      }
    }

    if (data.name !== undefined && !isResourceNameValid(data.name)) {
      errors.name = `Agent name can only contain lowercase alphanumeric characters, "-" or ".", and must start and end with an alphanumeric character`;
    }

    if (data.namespace !== undefined && data.namespace.trim()) {
      if (!isResourceNameValid(data.namespace)) {
        errors.namespace = `Agent namespace can only contain lowercase alphanumeric characters, "-" or ".", and must start and end with an alphanumeric character`;
      }
    }

    if (data.description !== undefined && !data.description.trim()) {
      errors.description = "Description is required";
    }

    const type = data.type || "Declarative";
    if (type === "Declarative") {
      if (data.systemPrompt !== undefined && !data.systemPrompt.trim()) {
        errors.systemPrompt = "Agent instructions are required";
      }
      if (!data.modelName || data.modelName.trim() === "") {
        errors.model = "Please select a model";
      }
    } else if (type === "BYO") {
      if (!data.byoImage || data.byoImage.trim() === "") {
        errors.model = "Container image is required";
      }
    } else if (type === "Remote") {
      if (!data.remoteAgentCardUrl || data.remoteAgentCardUrl.trim() === "") {
        errors.remoteAgentCardUrl = "Agent card URL is required";
      }
    }

    return errors;
  }, []);

  // Get agent by ID function
  const getAgent = useCallback(async (name: string, namespace: string): Promise<AgentResponse | null> => {
    try {
      // Fetch all agents
      const agentResult = await getAgentAction(name, namespace);
      if (!agentResult.data || agentResult.error) {
        console.error("Failed to get agent:", agentResult.error);
        setError("Failed to get agent");
        return null;
      }

      const agent = agentResult.data;
      
      if (!agent) {
        console.warn(`Agent with name ${name} and namespace ${namespace} not found`);
        return null;
      }
      return agent;
    } catch (error) {
      console.error("Error getting agent by name and namespace:", error);
      setError(error instanceof Error ? error.message : "Failed to get agent");
      return null;
    }
  }, []);

  // Agent creation logic moved from the component
  const createNewAgent = useCallback(async (agentData: AgentFormData) => {
    try {
      const errors = validateAgentData(agentData);
      if (Object.keys(errors).length > 0) {
        return { message: "Validation failed", error: "Validation failed", data: {} as Agent };
      }

      const result = await createAgent(agentData);

      if (!result.error) {
        // Refresh agents to get the newly created one
        await fetchAgents();
      }

      return result;
    } catch (error) {
      console.error("Error creating agent:", error);
      return {
        message: "Failed to create agent",
        error: error instanceof Error ? error.message : "Failed to create agent",
      };
    }
  }, [fetchAgents, validateAgentData]);

  // Update existing agent
  const updateAgent = useCallback(async (agentData: AgentFormData): Promise<BaseResponse<Agent>> => {
    try {
      const errors = validateAgentData(agentData);

      if (Object.keys(errors).length > 0) {
        console.log("Errors validating agent data", errors);
        return { message: "Validation failed", error: "Validation failed", data: {} as Agent };
      }

      // Use the same createAgent endpoint for updates
      const result = await createAgent(agentData, true);

      if (!result.error) {
        // Refresh agents to get the updated one
        await fetchAgents();
      }

      return result;
    } catch (error) {
      console.error("Error updating agent:", error);
      return {
        message: "Failed to update agent",
        error: error instanceof Error ? error.message : "Failed to update agent",
      };
    }
  }, [fetchAgents, validateAgentData]);

  // Initial fetches
  useEffect(() => {
    fetchAgents();
    fetchTools();
    fetchModels();
  }, [fetchAgents, fetchTools, fetchModels]);

  const value = {
    agents,
    models,
    loading,
    error,
    tools,
    refreshAgents: fetchAgents,
    createNewAgent,
    updateAgent,
    getAgent,
    validateAgentData,
  };

  return <AgentsContext.Provider value={value}>{children}</AgentsContext.Provider>;
}<|MERGE_RESOLUTION|>--- conflicted
+++ resolved
@@ -16,11 +16,7 @@
   model?: string;
   knowledgeSources?: string;
   tools?: string;
-<<<<<<< HEAD
-  memory?: string;
   remoteAgentCardUrl?: string;
-=======
->>>>>>> d64645c8
 }
 
 export interface AgentFormData {
