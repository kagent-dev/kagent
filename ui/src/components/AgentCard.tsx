--- conflicted
+++ resolved
@@ -29,7 +29,6 @@
     <Link href={`/agents/${id}/chat`} passHref>
       <Card className={`group transition-colors cursor-pointer hover:border-violet-500`}>
         <CardHeader className="flex flex-row items-start justify-between space-y-0 pb-2">
-<<<<<<< HEAD
           <div className="flex flex-col">
             <CardTitle className="flex items-center gap-2">
               <KagentLogo className="h-5 w-5" />
@@ -41,12 +40,10 @@
               </p>
             )}
           </div>
-=======
           <CardTitle className="flex items-center gap-2">
             <KagentLogo className="h-5 w-5" />
             {agentRef}
           </CardTitle>
->>>>>>> 9387009e
           <div className="flex items-center space-x-2 invisible group-hover:visible">
             <Button variant="ghost" size="icon" onClick={handleEditClick} aria-label="Edit Agent">
               <Pencil className="h-4 w-4" />
