"use server";

import { BaseResponse } from "@/types";
import { Agent, AgentResponse, Tool } from "@/types";
import { revalidatePath } from "next/cache";
import { fetchApi, createErrorResponse } from "./utils";
import { AgentFormData } from "@/components/AgentsProvider";
import { isMcpTool, isAgentTool } from "@/lib/toolUtils";
import { k8sRefUtils } from "@/lib/k8sUtils";

/**
 * Converts a tool to AgentTool format
 * @param tool The tool to convert
 * @param allAgents List of all available agents to look up descriptions
 * @returns An AgentTool object, potentially augmented with description
 */
function convertToolRepresentation(tool: unknown, allAgents: AgentResponse[]): Tool {
  const typedTool = tool as Partial<Tool>;
  if (isMcpTool(typedTool)) {
    return tool as Tool;
  } else if (isAgentTool(typedTool)) {
    const foundAgent = allAgents.find(a => {
      const aRef = k8sRefUtils.toRef(
        a.agent.metadata.namespace || "",
        a.agent.metadata.name,
      )
      return aRef === typedTool.agent.ref
    });
    const description = foundAgent?.agent.spec.description;
    return {
      ...typedTool,
      type: "Agent",
      agent: {
        ...typedTool.agent,
        ref: typedTool.agent.ref,
        description: description
      }
    } as Tool;
  }

  throw new Error(`Unknown tool type: ${tool}`);
}

/**
 * Extracts tools from an AgentResponse, augmenting AgentTool references with descriptions.
 * @param data The AgentResponse to extract tools from
 * @param allAgents List of all available agents to look up descriptions
 * @returns An array of Tool objects
 */
function extractToolsFromResponse(data: AgentResponse, allAgents: AgentResponse[]): Tool[] {
  if (data.agent?.spec?.tools) {
    return data.agent.spec.tools.map(tool => convertToolRepresentation(tool, allAgents));
  }
  return [];
}

/**
 * Converts AgentFormData to Agent format
 * @param agentFormData The form data to convert
 * @returns An Agent object
 */
function fromAgentFormDataToAgent(agentFormData: AgentFormData): Agent {
  const modelConfigName = agentFormData.modelName.includes("/") ? agentFormData.modelName.split("/").pop() || "" : agentFormData.modelName;
  return {
    metadata: {
      name: agentFormData.name,
      namespace: agentFormData.namespace || "",
    },
    spec: {
      description: agentFormData.description,
      systemMessage: agentFormData.systemPrompt,
      modelConfig: modelConfigName,
      memory: agentFormData.memory,
      tools: agentFormData.tools.map((tool) => {
        if (isMcpTool(tool)) {
          const mcpServer = (tool as Tool).mcpServer;
          if (!mcpServer) {
            throw new Error("MCP server not found");
          }
          // Check if the MCP server name is a valid ref
          let name = mcpServer.name;
          if (k8sRefUtils.isValidRef(mcpServer.name)) {
            name = k8sRefUtils.fromRef(mcpServer.name).name;
          }

          // I don't neccessarily like that, but... 
          // we should probably move this out of here
          // and have a helper function that checks which Kind to use
          let kind = mcpServer.kind;
          if (mcpServer.name.toLocaleLowerCase().includes("kagent-tool-server")) {
            kind = "RemoteMCPServer";
          }

          return {
            type: "McpServer",
            mcpServer: {
              // Just the name, no namespace or ref
              name: name,
              kind: kind,
              apiGroup: mcpServer.apiGroup,
              toolNames: mcpServer.toolNames,
            },
          } as Tool;
        }

        if (tool.agent) {
          return {
            type: "Agent",
            agent: {
              ref: tool.agent.ref,
            },
          } as Tool;
        }

        // Default case - shouldn't happen with proper type checking
        console.warn("Unknown tool type:", tool);
        return tool;
      }),
    },
  };
}

export async function getAgent(agentName: string, namespace: string): Promise<BaseResponse<AgentResponse>> {
  try {
    const agentData = await fetchApi<BaseResponse<AgentResponse>>(`/agents/${namespace}/${agentName}`);

    // Fetch all agents to get descriptions for agent tools
    // We use fetchApi directly to avoid circular dependency/logic issues with calling getAgents() here
    const allAgentsData = await fetchApi<BaseResponse<AgentResponse[]>>(`/agents`);

    // Extract and augment tools using the list of all agents
    const tools = extractToolsFromResponse(agentData.data!, allAgentsData.data!);

    const response: AgentResponse = {
      ...agentData.data!,
      agent: {
        ...agentData.data!.agent,
        spec: {
          ...agentData.data!.agent.spec,
          tools,
        },
      },
    };

    return { message: "Successfully fetched agent", data: response };
  } catch (error) {
    return createErrorResponse<AgentResponse>(error, "Error getting agent");
  }
}

/**
 * Deletes a agent
 * @param agentName The agent name
 * @param namespace The agent namespace
 * @returns A promise with the delete result
 */
export async function deleteAgent(agentName: string, namespace: string): Promise<BaseResponse<void>> {
  try {
    await fetchApi(`/agents/${namespace}/${agentName}`, {
      method: "DELETE",
      headers: {
        "Content-Type": "application/json",
      },
    });

    revalidatePath("/");
    return { message: "Successfully deleted agent" };
  } catch (error) {
    return createErrorResponse<void>(error, "Error deleting agent");
  }
}

/**
 * Creates or updates an agent
 * @param agentConfig The agent configuration
 * @param update Whether to update an existing agent
 * @returns A promise with the created/updated agent
 */
export async function createAgent(agentConfig: AgentFormData, update: boolean = false): Promise<BaseResponse<Agent>> {
  try {
<<<<<<< HEAD

    // Only get the name of the model, not the full ref
    if (agentConfig.model.ref) {
      if (k8sRefUtils.isValidRef(agentConfig.model.ref)) {
        agentConfig.model.ref = k8sRefUtils.fromRef(agentConfig.model.ref).name;
      }
    }

=======
>>>>>>> dd3c2a57
    const agentPayload = fromAgentFormDataToAgent(agentConfig);
    const response = await fetchApi<BaseResponse<Agent>>(`/agents`, {
      method: update ? "PUT" : "POST",
      headers: {
        "Content-Type": "application/json",
      },
      body: JSON.stringify(agentPayload),
    });

    if (!response) {
      throw new Error("Failed to create agent");
    }

    const agentRef = k8sRefUtils.toRef(
      response.data!.metadata.namespace || "",
      response.data!.metadata.name,
    )

    revalidatePath(`/agents/${agentRef}/chat`);
    return { message: "Successfully created agent", data: response.data };
  } catch (error) {
    return createErrorResponse<Agent>(error, "Error creating agent");
  }
}

/**
 * Gets all agents
 * @returns A promise with all agents
 */
export async function getAgents(): Promise<BaseResponse<AgentResponse[]>> {
  try {
    const data = await fetchApi<BaseResponse<AgentResponse[]>>(`/agents`);
    const validAgents = data.data?.filter(agent => !!agent.agent);
    const agentMap = new Map(validAgents?.map(agentResp => [agentResp.agent.metadata.name, agentResp]));

    const convertedData: AgentResponse[] = validAgents!.map(agent => {
      const augmentedTools = agent.tools?.map(tool => {
        // Check if it's an Agent tool reference needing description
        if (isAgentTool(tool)) {
          const foundAgent = agentMap.get(tool.agent.ref);
          return {
            ...tool,
            type: "Agent",
            agent: {
              ...tool.agent,
              ref: tool.agent.ref,
              description: foundAgent?.agent.spec.description
            }
          } as Tool;
        }
        return tool as Tool;
      }) || [];

      return {
        ...agent,
        agent: {
          ...agent.agent,
          spec: {
            ...agent.agent.spec,
            tools: augmentedTools
          }
        },
      };
    });

    const sortedData = convertedData.sort((a, b) => {
      const aRef = k8sRefUtils.toRef(a.agent.metadata.namespace || "", a.agent.metadata.name)
      const bRef = k8sRefUtils.toRef(b.agent.metadata.namespace || "", b.agent.metadata.name)

      return aRef.localeCompare(bRef)
    });

    return { message: "Successfully fetched agents", data: sortedData || [] };
  } catch (error) {
    return createErrorResponse<AgentResponse[]>(error, "Error getting agents");
  }
}<|MERGE_RESOLUTION|>--- conflicted
+++ resolved
@@ -178,8 +178,6 @@
  */
 export async function createAgent(agentConfig: AgentFormData, update: boolean = false): Promise<BaseResponse<Agent>> {
   try {
-<<<<<<< HEAD
-
     // Only get the name of the model, not the full ref
     if (agentConfig.model.ref) {
       if (k8sRefUtils.isValidRef(agentConfig.model.ref)) {
@@ -187,8 +185,6 @@
       }
     }
 
-=======
->>>>>>> dd3c2a57
     const agentPayload = fromAgentFormDataToAgent(agentConfig);
     const response = await fetchApi<BaseResponse<Agent>>(`/agents`, {
       method: update ? "PUT" : "POST",
