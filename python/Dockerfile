### STAGE 1: base image
ARG BASE_IMAGE_REGISTRY=cgr.dev
FROM $BASE_IMAGE_REGISTRY/chainguard/wolfi-base:latest AS base-os

ENV LANG=C.UTF-8
ENV LC_ALL=C.UTF-8
RUN --mount=type=cache,target=/var/cache/apk,rw \
    apk update && apk add  \
    curl openssl bash git ca-certificates uv libstdc++

### STAGE 2: python
FROM base-os AS python-os
ARG TOOLS_PYTHON_VERSION=3.13

ENV PYTHONOPTIMIZE=2
ENV PYTHONUNBUFFERED=1

# Optimize malloc for containerized Python workloads
# 256KB threshold balances memory efficiency with performance
ENV MALLOC_TRIM_THRESHOLD_=262144
ENV MALLOC_ARENA_MAX=2

ENV GIT_LFS_SKIP_SMUDGE=1

ENV UV_LINK_MODE=copy
ENV UV_COMPILE_BYTECODE=1
ENV UV_COMPILE_BYTECODE_TIMEOUT=300
ENV UV_SYSTEM_PYTHON=1
ENV UV_NO_PROGRESS=1
ENV UV_HTTP_TIMEOUT=60
ENV UV_CONCURRENT_DOWNLOADS=10

# Configure the Python directories
ENV UV_CACHE_DIR=/.kagent/cache/packages
ENV UV_TOOL_DIR=/.kagent/cache/tools
ENV UV_PYTHON_DOWNLOADS_DIR=/.kagent/cache/downloads
ENV UV_PROJECT_ENVIRONMENT=/.kagent/.venv

ENV UV_PYTHON_INSTALL_DIR=/python
ENV UV_PYTHON_PREFERENCE=only-managed

RUN addgroup -g 1001 pythongroup                           && \
    adduser  -u 1001 -G pythongroup -s /bin/bash -D python -h /.kagent/  && \
    mkdir    -p $UV_PYTHON_DOWNLOADS_DIR                   && \
    mkdir    -p $UV_TOOL_DIR                               && \
    mkdir    -p $UV_CACHE_DIR                              && \
    mkdir    -p /python                                    && \
    chown    -vR 1001:1001 /.kagent /python

USER python
WORKDIR /.kagent

### STAGE 3: final
FROM python-os AS builder
ARG TOOLS_PYTHON_VERSION

WORKDIR /.kagent

ENV PATH=$PATH:/.kagent/bin:/.kagent/.venv/bin

# Copy dependency files first for better layer caching
COPY --chown=python:pythongroup pyproject.toml  .
COPY --chown=python:pythongroup .python-version .
COPY --chown=python:pythongroup uv.lock .
COPY --chown=python:pythongroup packages/kagent-adk packages/kagent-adk
COPY --chown=python:pythongroup packages/kagent-core packages/kagent-core
COPY --chown=python:pythongroup README.md .

ARG VERSION

<<<<<<< HEAD
# Install dependencies - make sure /.kagent/.venv/bin in path and not in cache mount
RUN --mount=type=cache,target=/.kagent/cache,uid=1001,gid=1001                \
    echo "Creating virtual environment and installing dependencies..."        \
    && uv venv --python=python$TOOLS_PYTHON_VERSION                           \
    && uv version ${VERSION%%-*} --package kagent-adk                         \
    && uv sync  --locked --refresh                                            \
    && uv build --package kagent-adk                                          \
    && which kagent-adk                                                       \
    && echo "Installation complete."

ENV PATH="/.kagent/.venv/bin:$PATH"
ENV UV_PROJECT_ENVIRONMENT=/app/.venv
=======
# Install only kagent-adk package and its dependencies
RUN echo "Installing kagent-adk package..."             \
    && uv venv --python=python$TOOLS_PYTHON_VERSION     \
    && uv lock && uv sync --package kagent-adk \
    && uv cache prune

WORKDIR /app
>>>>>>> a4956812

ENTRYPOINT ["kagent-adk", "run", "--host", "0.0.0.0", "--port", "8080"]<|MERGE_RESOLUTION|>--- conflicted
+++ resolved
@@ -68,27 +68,17 @@
 
 ARG VERSION
 
-<<<<<<< HEAD
 # Install dependencies - make sure /.kagent/.venv/bin in path and not in cache mount
 RUN --mount=type=cache,target=/.kagent/cache,uid=1001,gid=1001                \
     echo "Creating virtual environment and installing dependencies..."        \
     && uv venv --python=python$TOOLS_PYTHON_VERSION                           \
-    && uv version ${VERSION%%-*} --package kagent-adk                         \
-    && uv sync  --locked --refresh                                            \
-    && uv build --package kagent-adk                                          \
-    && which kagent-adk                                                       \
+    && uv lock && uv sync --package kagent-adk                                \
+    && uv cache prune                                                         \
     && echo "Installation complete."
 
 ENV PATH="/.kagent/.venv/bin:$PATH"
 ENV UV_PROJECT_ENVIRONMENT=/app/.venv
-=======
-# Install only kagent-adk package and its dependencies
-RUN echo "Installing kagent-adk package..."             \
-    && uv venv --python=python$TOOLS_PYTHON_VERSION     \
-    && uv lock && uv sync --package kagent-adk \
-    && uv cache prune
 
 WORKDIR /app
->>>>>>> a4956812
 
 ENTRYPOINT ["kagent-adk", "run", "--host", "0.0.0.0", "--port", "8080"]