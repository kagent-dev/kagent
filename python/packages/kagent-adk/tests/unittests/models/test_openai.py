from unittest import mock

import pytest
from google.adk.models.llm_request import LlmRequest
from google.adk.models.llm_response import LlmResponse
from google.genai import types
from google.genai.types import Content, Part
from openai.types.chat.chat_completion_tool_param import ChatCompletionToolParam

from kagent.adk.models import OpenAI
from kagent.adk.models._openai import _convert_tools_to_openai


@pytest.fixture
def generate_content_response():
    # Create a mock response object
    class MockUsage:
        def __init__(self):
            self.completion_tokens = 12
            self.prompt_tokens = 13
            self.total_tokens = 25

    class MockMessage:
        def __init__(self):
            self.content = "Hi! How can I help you today?"
            self.role = "assistant"

    class MockChoice:
        def __init__(self):
            self.finish_reason = "stop"
            self.index = 0
            self.message = MockMessage()

    class MockResponse:
        def __init__(self):
            self.id = "chatcmpl-testid"
            self.choices = [MockChoice()]
            self.created = 1234567890
            self.model = "gpt-3.5-turbo"
            self.object = "chat.completion"
            self.usage = MockUsage()

    return MockResponse()


@pytest.fixture
def generate_llm_response():
    return LlmResponse.create(
        types.GenerateContentResponse(
            candidates=[
                types.Candidate(
                    content=Content(
                        role="model",
                        parts=[Part.from_text(text="Hello, how can I help you?")],
                    ),
                    finish_reason=types.FinishReason.STOP,
                )
            ]
        )
    )


@pytest.fixture
def openai_llm():
<<<<<<< HEAD
    return OpenAI(model="gpt-3.5-turbo", type="openai", api_key="test-key")
=======
    return OpenAI(model="gpt-3.5-turbo", type="openai", api_key="fake")
>>>>>>> 3e6a2df3


@pytest.fixture
def llm_request():
    return LlmRequest(
        model="gpt-3.5-turbo",
        contents=[Content(role="user", parts=[Part.from_text(text="Hello")])],
        config=types.GenerateContentConfig(
            temperature=0.1,
            response_modalities=[types.Modality.TEXT],
            system_instruction="You are a helpful assistant",
        ),
    )


def test_supported_models():
    models = OpenAI.supported_models()
    assert len(models) == 2
    assert models[0] == r"gpt-.*"
    assert models[1] == r"o1-.*"


function_declaration_test_cases = [
    (
        "function_with_no_parameters",
        types.FunctionDeclaration(
            name="get_current_time",
            description="Gets the current time.",
        ),
        ChatCompletionToolParam(
            type="function",
            function={
                "name": "get_current_time",
                "description": "Gets the current time.",
                "parameters": {"type": "object", "properties": {}, "required": []},
            },
        ),
    ),
    (
        "function_with_one_optional_parameter",
        types.FunctionDeclaration(
            name="get_weather",
            description="Gets weather information for a given location.",
            parameters=types.Schema(
                type=types.Type.OBJECT,
                properties={
                    "location": types.Schema(
                        type=types.Type.STRING,
                        description="City and state, e.g., San Francisco, CA",
                    )
                },
            ),
        ),
        ChatCompletionToolParam(
            type="function",
            function={
                "name": "get_weather",
                "description": "Gets weather information for a given location.",
                "parameters": {
                    "type": "object",
                    "properties": {
                        "location": {
                            "type": "string",
                            "description": "City and state, e.g., San Francisco, CA",
                        }
                    },
                    "required": [],
                },
            },
        ),
    ),
    (
        "function_with_one_required_parameter",
        types.FunctionDeclaration(
            name="get_stock_price",
            description="Gets the current price for a stock ticker.",
            parameters=types.Schema(
                type=types.Type.OBJECT,
                properties={
                    "ticker": types.Schema(
                        type=types.Type.STRING,
                        description="The stock ticker, e.g., AAPL",
                    )
                },
                required=["ticker"],
            ),
        ),
        ChatCompletionToolParam(
            type="function",
            function={
                "name": "get_stock_price",
                "description": "Gets the current price for a stock ticker.",
                "parameters": {
                    "type": "object",
                    "properties": {
                        "ticker": {
                            "type": "string",
                            "description": "The stock ticker, e.g., AAPL",
                        }
                    },
                    "required": ["ticker"],
                },
            },
        ),
    ),
    (
        "function_with_multiple_mixed_parameters",
        types.FunctionDeclaration(
            name="submit_order",
            description="Submits a product order.",
            parameters=types.Schema(
                type=types.Type.OBJECT,
                properties={
                    "product_id": types.Schema(type=types.Type.STRING, description="The product ID"),
                    "quantity": types.Schema(
                        type=types.Type.INTEGER,
                        description="The order quantity",
                    ),
                    "notes": types.Schema(
                        type=types.Type.STRING,
                        description="Optional order notes",
                    ),
                },
                required=["product_id", "quantity"],
            ),
        ),
        ChatCompletionToolParam(
            type="function",
            function={
                "name": "submit_order",
                "description": "Submits a product order.",
                "parameters": {
                    "type": "object",
                    "properties": {
                        "product_id": {
                            "type": "string",
                            "description": "The product ID",
                        },
                        "quantity": {
                            "type": "integer",
                            "description": "The order quantity",
                        },
                        "notes": {
                            "type": "string",
                            "description": "Optional order notes",
                        },
                    },
                    "required": ["product_id", "quantity"],
                },
            },
        ),
    ),
    (
        "function_with_complex_nested_parameter",
        types.FunctionDeclaration(
            name="create_playlist",
            description="Creates a playlist from a list of songs.",
            parameters=types.Schema(
                type=types.Type.OBJECT,
                properties={
                    "playlist_name": types.Schema(
                        type=types.Type.STRING,
                        description="The name for the new playlist",
                    ),
                    "songs": types.Schema(
                        type=types.Type.ARRAY,
                        description="A list of songs to add to the playlist",
                        items=types.Schema(
                            type=types.Type.OBJECT,
                            properties={
                                "title": types.Schema(type=types.Type.STRING),
                                "artist": types.Schema(type=types.Type.STRING),
                            },
                            required=["title", "artist"],
                        ),
                    ),
                },
                required=["playlist_name", "songs"],
            ),
        ),
        ChatCompletionToolParam(
            type="function",
            function={
                "name": "create_playlist",
                "description": "Creates a playlist from a list of songs.",
                "parameters": {
                    "type": "object",
                    "properties": {
                        "playlist_name": {
                            "type": "string",
                            "description": "The name for the new playlist",
                        },
                        "songs": {
                            "type": "array",
                            "description": "A list of songs to add to the playlist",
                            "items": {
                                "type": "object",
                                "properties": {
                                    "title": {"type": "string"},
                                    "artist": {"type": "string"},
                                },
                                "required": ["title", "artist"],
                            },
                        },
                    },
                    "required": ["playlist_name", "songs"],
                },
            },
        ),
    ),
]


@pytest.mark.parametrize(
    "_, function_declaration, expected_tool_param",
    function_declaration_test_cases,
    ids=[case[0] for case in function_declaration_test_cases],
)
async def test_function_declaration_to_tool_param(_, function_declaration, expected_tool_param):
    """Test _convert_tools_to_openai function."""
    tool = types.Tool(function_declarations=[function_declaration])
    result = _convert_tools_to_openai([tool])
    assert len(result) == 1
    assert result[0] == expected_tool_param


@pytest.mark.asyncio
async def test_generate_content_async(openai_llm, llm_request, generate_content_response, generate_llm_response):
    with mock.patch.object(openai_llm, "_client") as mock_client:
        # Create a mock coroutine that returns the generate_content_response.
        async def mock_coro(*args, **kwargs):
            return generate_content_response

        # Assign the coroutine to the mocked method
        mock_client.chat.completions.create.return_value = mock_coro()

        responses = [resp async for resp in openai_llm.generate_content_async(llm_request, stream=False)]
        assert len(responses) == 1
        assert isinstance(responses[0], LlmResponse)
        assert responses[0].content is not None
        assert len(responses[0].content.parts) > 0
        assert responses[0].content.parts[0].text == "Hi! How can I help you today?"


@pytest.mark.asyncio
async def test_generate_content_async_with_max_tokens(llm_request, generate_content_response, generate_llm_response):
<<<<<<< HEAD
    openai_llm = OpenAI(model="gpt-3.5-turbo", max_tokens=4096, type="openai", api_key="test-key")
=======
    openai_llm = OpenAI(model="gpt-3.5-turbo", max_tokens=4096, type="openai", api_key="fake")
>>>>>>> 3e6a2df3
    with mock.patch.object(openai_llm, "_client") as mock_client:
        # Create a mock coroutine that returns the generate_content_response.
        async def mock_coro(*args, **kwargs):
            return generate_content_response

        # Assign the coroutine to the mocked method
        mock_client.chat.completions.create.return_value = mock_coro()

        _ = [resp async for resp in openai_llm.generate_content_async(llm_request, stream=False)]
        mock_client.chat.completions.create.assert_called_once()
        _, kwargs = mock_client.chat.completions.create.call_args
        assert kwargs["max_tokens"] == 4096


# ============================================================================
# SSL/TLS Configuration Tests
# ============================================================================


def test_openai_client_without_tls_config():
    """Test OpenAI client instantiation without TLS configuration (default behavior)."""
    openai_llm = OpenAI(model="gpt-3.5-turbo", type="openai", api_key="test-key")
    client = openai_llm._client

    # Verify client is created
    assert client is not None
    # Default behavior should not have custom http_client
    # The _client property should use default httpx client


def test_openai_client_with_tls_verification_disabled():
    """Test OpenAI client with TLS verification disabled."""
    with mock.patch("kagent.adk.models._openai.create_ssl_context") as mock_create_ssl:
        with mock.patch("kagent.adk.models._openai.DefaultAsyncHttpxClient") as mock_httpx:
            with mock.patch("kagent.adk.models._openai.AsyncOpenAI") as mock_openai:
                # create_ssl_context returns False when verification is disabled
                mock_create_ssl.return_value = False
                mock_httpx_instance = mock.MagicMock()
                mock_httpx.return_value = mock_httpx_instance

                openai_llm = OpenAI(
                    model="gpt-3.5-turbo",
                    type="openai",
                    api_key="test-key",
                    tls_disable_verify=True,
                )

                # Access _client to trigger httpx client creation
                client = openai_llm._client

                # Verify create_ssl_context was called with correct parameters
                mock_create_ssl.assert_called_once_with(
                    disable_verify=True,
                    ca_cert_path=None,
                    disable_system_cas=False,
                )

                # Verify DefaultAsyncHttpxClient was created with verify=None
                mock_httpx.assert_called_once()
                call_kwargs = mock_httpx.call_args[1]
                assert call_kwargs["verify"] is None

                # Verify AsyncOpenAI was called with the http_client
                mock_openai.assert_called_once()
                openai_call_kwargs = mock_openai.call_args[1]
                assert openai_call_kwargs["http_client"] is mock_httpx_instance


def test_openai_client_with_custom_ca_certificate():
    """Test OpenAI client with custom CA certificate."""
    import ssl

    with mock.patch("kagent.adk.models._openai.create_ssl_context") as mock_create_ssl:
        with mock.patch("kagent.adk.models._openai.DefaultAsyncHttpxClient") as mock_httpx:
            with mock.patch("kagent.adk.models._openai.AsyncOpenAI") as mock_openai:
                # create_ssl_context returns SSLContext for custom CA
                mock_ssl_context = mock.MagicMock(spec=ssl.SSLContext)
                mock_create_ssl.return_value = mock_ssl_context
                mock_httpx_instance = mock.MagicMock()
                mock_httpx.return_value = mock_httpx_instance

                openai_llm = OpenAI(
                    model="gpt-3.5-turbo",
                    type="openai",
                    api_key="test-key",
                    tls_ca_cert_path="/etc/ssl/certs/custom/ca.crt",
                    tls_disable_system_cas=False,
                )

                # Access _client to trigger httpx client creation
                client = openai_llm._client

                # Verify create_ssl_context was called with correct parameters
                mock_create_ssl.assert_called_once_with(
                    disable_verify=False,
                    ca_cert_path="/etc/ssl/certs/custom/ca.crt",
                    disable_system_cas=False,
                )

                # Verify DefaultAsyncHttpxClient was created with SSL context
                mock_httpx.assert_called_once()
                call_kwargs = mock_httpx.call_args[1]
                assert call_kwargs["verify"] is mock_ssl_context


def test_openai_client_with_custom_ca_only():
    """Test OpenAI client with custom CA only (no system CAs)."""
    import ssl

    with mock.patch("kagent.adk.models._openai.create_ssl_context") as mock_create_ssl:
        with mock.patch("kagent.adk.models._openai.DefaultAsyncHttpxClient") as mock_httpx:
            with mock.patch("kagent.adk.models._openai.AsyncOpenAI") as mock_openai:
                mock_ssl_context = mock.MagicMock(spec=ssl.SSLContext)
                mock_create_ssl.return_value = mock_ssl_context
                mock_httpx_instance = mock.MagicMock()
                mock_httpx.return_value = mock_httpx_instance

                openai_llm = OpenAI(
                    model="gpt-3.5-turbo",
                    type="openai",
                    api_key="test-key",
                    tls_ca_cert_path="/etc/ssl/certs/custom/ca.crt",
                    tls_disable_system_cas=True,
                )

                # Access _client to trigger httpx client creation
                client = openai_llm._client

                # Verify create_ssl_context was called with disable_system_cas=True
                mock_create_ssl.assert_called_once_with(
                    disable_verify=False,
                    ca_cert_path="/etc/ssl/certs/custom/ca.crt",
                    disable_system_cas=True,
                )

                # Verify DefaultAsyncHttpxClient was created with SSL context
                mock_httpx.assert_called_once()
                call_kwargs = mock_httpx.call_args[1]
                assert call_kwargs["verify"] is mock_ssl_context


def test_openai_client_preserves_sdk_defaults():
    """Test that DefaultAsyncHttpxClient preserves OpenAI SDK defaults."""
    import ssl
    from openai import DefaultAsyncHttpxClient

    # Create a real DefaultAsyncHttpxClient with custom SSL context
    ssl_context = ssl.create_default_context()
    client = DefaultAsyncHttpxClient(verify=ssl_context)

    # Verify OpenAI defaults are preserved
    assert client.timeout.connect == 5.0
    assert client.timeout.read == 600
    assert client.timeout.write == 600
    assert client.timeout.pool == 600
    assert client.follow_redirects is True


def test_azure_openai_client_with_tls():
    """Test AzureOpenAI client uses DefaultAsyncHttpxClient with TLS configuration."""
    import ssl
    from kagent.adk.models import AzureOpenAI

    with mock.patch("kagent.adk.models._openai.create_ssl_context") as mock_create_ssl:
        with mock.patch("kagent.adk.models._openai.DefaultAsyncHttpxClient") as mock_httpx:
            with mock.patch("kagent.adk.models._openai.AsyncAzureOpenAI") as mock_azure_openai:
                mock_ssl_context = mock.MagicMock(spec=ssl.SSLContext)
                mock_create_ssl.return_value = mock_ssl_context
                mock_httpx_instance = mock.MagicMock()
                mock_httpx.return_value = mock_httpx_instance

                azure_llm = AzureOpenAI(
                    model="gpt-35-turbo",
                    type="azure_openai",
                    api_key="test-key",
                    azure_endpoint="https://test.openai.azure.com",
                    api_version="2024-02-15-preview",
                    tls_ca_cert_path="/etc/ssl/certs/custom/ca.crt",
                )

                # Access _client to trigger client creation
                client = azure_llm._client

                # Verify SSL context was created
                mock_create_ssl.assert_called_once_with(
                    disable_verify=False,
                    ca_cert_path="/etc/ssl/certs/custom/ca.crt",
                    disable_system_cas=False,
                )

                # Verify DefaultAsyncHttpxClient was created with SSL context
                mock_httpx.assert_called_once()
                call_kwargs = mock_httpx.call_args[1]
                assert call_kwargs["verify"] is mock_ssl_context

                # Verify AsyncAzureOpenAI was called with the http_client
                mock_azure_openai.assert_called_once()
                azure_call_kwargs = mock_azure_openai.call_args[1]
                assert azure_call_kwargs["http_client"] is mock_httpx_instance


def test_openai_client_with_base_url_and_tls():
    """Test OpenAI client with base_url (LiteLLM gateway) and TLS configuration."""
    import ssl

    with mock.patch("kagent.adk.models._openai.create_ssl_context") as mock_create_ssl:
        with mock.patch("kagent.adk.models._openai.DefaultAsyncHttpxClient") as mock_httpx:
            with mock.patch("kagent.adk.models._openai.AsyncOpenAI") as mock_openai:
                mock_ssl_context = mock.MagicMock(spec=ssl.SSLContext)
                mock_create_ssl.return_value = mock_ssl_context
                mock_httpx_instance = mock.MagicMock()
                mock_httpx.return_value = mock_httpx_instance

                openai_llm = OpenAI(
                    model="gpt-3.5-turbo",
                    type="openai",
                    api_key="test-key",
                    base_url="https://litellm.internal.corp:8080",
                    tls_ca_cert_path="/etc/ssl/certs/custom/ca.crt",
                )

                # Access _client to trigger client creation
                client = openai_llm._client

                # Verify SSL context was created
                mock_create_ssl.assert_called_once()

                # Verify DefaultAsyncHttpxClient was created with SSL context
                mock_httpx.assert_called_once()
<|MERGE_RESOLUTION|>--- conflicted
+++ resolved
@@ -1,3 +1,17 @@
+# Copyright 2025 Google LLC
+#
+# Licensed under the Apache License, Version 2.0 (the "License");
+# you may not use this file except in compliance with the License.
+# You may obtain a copy of the License at
+#
+#     http://www.apache.org/licenses/LICENSE-2.0
+#
+# Unless required by applicable law or agreed to in writing, software
+# distributed under the License is distributed on an "AS IS" BASIS,
+# WITHOUT WARRANTIES OR CONDITIONS OF ANY KIND, either express or implied.
+# See the License for the specific language governing permissions and
+# limitations under the License.
+
 from unittest import mock
 
 import pytest
@@ -62,11 +76,7 @@
 
 @pytest.fixture
 def openai_llm():
-<<<<<<< HEAD
-    return OpenAI(model="gpt-3.5-turbo", type="openai", api_key="test-key")
-=======
     return OpenAI(model="gpt-3.5-turbo", type="openai", api_key="fake")
->>>>>>> 3e6a2df3
 
 
 @pytest.fixture
@@ -313,11 +323,7 @@
 
 @pytest.mark.asyncio
 async def test_generate_content_async_with_max_tokens(llm_request, generate_content_response, generate_llm_response):
-<<<<<<< HEAD
-    openai_llm = OpenAI(model="gpt-3.5-turbo", max_tokens=4096, type="openai", api_key="test-key")
-=======
     openai_llm = OpenAI(model="gpt-3.5-turbo", max_tokens=4096, type="openai", api_key="fake")
->>>>>>> 3e6a2df3
     with mock.patch.object(openai_llm, "_client") as mock_client:
         # Create a mock coroutine that returns the generate_content_response.
         async def mock_coro(*args, **kwargs):
@@ -339,7 +345,7 @@
 
 def test_openai_client_without_tls_config():
     """Test OpenAI client instantiation without TLS configuration (default behavior)."""
-    openai_llm = OpenAI(model="gpt-3.5-turbo", type="openai", api_key="test-key")
+    openai_llm = OpenAI(model="gpt-3.5-turbo", type="openai", api_key="fake")
     client = openai_llm._client
 
     # Verify client is created
@@ -361,7 +367,7 @@
                 openai_llm = OpenAI(
                     model="gpt-3.5-turbo",
                     type="openai",
-                    api_key="test-key",
+                    api_key="fake",
                     tls_disable_verify=True,
                 )
 
@@ -402,7 +408,7 @@
                 openai_llm = OpenAI(
                     model="gpt-3.5-turbo",
                     type="openai",
-                    api_key="test-key",
+                    api_key="fake",
                     tls_ca_cert_path="/etc/ssl/certs/custom/ca.crt",
                     tls_disable_system_cas=False,
                 )
@@ -438,7 +444,7 @@
                 openai_llm = OpenAI(
                     model="gpt-3.5-turbo",
                     type="openai",
-                    api_key="test-key",
+                    api_key="fake",
                     tls_ca_cert_path="/etc/ssl/certs/custom/ca.crt",
                     tls_disable_system_cas=True,
                 )
@@ -492,7 +498,7 @@
                 azure_llm = AzureOpenAI(
                     model="gpt-35-turbo",
                     type="azure_openai",
-                    api_key="test-key",
+                    api_key="fake",
                     azure_endpoint="https://test.openai.azure.com",
                     api_version="2024-02-15-preview",
                     tls_ca_cert_path="/etc/ssl/certs/custom/ca.crt",
@@ -534,7 +540,7 @@
                 openai_llm = OpenAI(
                     model="gpt-3.5-turbo",
                     type="openai",
-                    api_key="test-key",
+                    api_key="fake",
                     base_url="https://litellm.internal.corp:8080",
                     tls_ca_cert_path="/etc/ssl/certs/custom/ca.crt",
                 )
