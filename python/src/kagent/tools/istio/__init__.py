from ._istio_crds import generate_resource
<<<<<<< HEAD
from ._istioctl import install, proxy_config, uninstall, verify_install

__all__ = ["verify_install", "proxy_config", "generate_resource", "install", "uninstall"]
=======
from ._istioctl import (
    ProxyConfig,
    VerifyInstall,
)

__all__ = ["ProxyConfig", "VerifyInstall", "generate_resource"]
>>>>>>> ca3a5cb8
<|MERGE_RESOLUTION|>--- conflicted
+++ resolved
@@ -1,13 +1,9 @@
 from ._istio_crds import generate_resource
-<<<<<<< HEAD
-from ._istioctl import install, proxy_config, uninstall, verify_install
-
-__all__ = ["verify_install", "proxy_config", "generate_resource", "install", "uninstall"]
-=======
 from ._istioctl import (
+    Install,
     ProxyConfig,
+    Uninstall,
     VerifyInstall,
 )
 
-__all__ = ["ProxyConfig", "VerifyInstall", "generate_resource"]
->>>>>>> ca3a5cb8
+__all__ = ["ProxyConfig", "VerifyInstall", "Install", "Uninstall", "generate_resource"]