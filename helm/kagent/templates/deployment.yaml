--- conflicted
+++ resolved
@@ -61,7 +61,6 @@
               value: {{ .Values.otel.tracing.exporter.otlp.timeout | quote }}
             - name: OTEL_EXPORTER_OTLP_TRACES_INSECURE
               value: {{ .Values.otel.tracing.exporter.otlp.insecure | quote }}
-<<<<<<< HEAD
             - name: KAGENT_NAMESPACE
               valueFrom:
                 fieldRef:
@@ -69,8 +68,6 @@
           {{- with .Values.app.env }}
             {{- toYaml . | nindent 12 }}
           {{- end }}
-=======
->>>>>>> cad777b7
           ports:
             - name: http
               containerPort: {{ .Values.service.ports.app.targetPort }}
