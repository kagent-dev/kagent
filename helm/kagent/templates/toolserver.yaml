--- conflicted
+++ resolved
@@ -8,10 +8,5 @@
     streamableHttp:
       sseReadTimeout: 5m0s
       timeout: 30s
-<<<<<<< HEAD
-      url: http://localhost:8084/mcp
-  description: "Built In Tool Server"
-=======
       url: {{ printf "http://localhost:%v/mcp" .Values.service.ports.tools.targetPort }}
-  description: "KAgent Tool Server"
->>>>>>> 664ac568
+  description: "KAgent Tool Server"