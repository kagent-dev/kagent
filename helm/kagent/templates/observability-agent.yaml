{{- if .Values.contrib.agents.observability.enabled }}
---
apiVersion: kagent.dev/v1alpha1
kind: Agent
metadata:
  name: observability-agent
  labels:
    {{- include "kagent.labels" . | nindent 4 }}
spec:
  description: An Observability-oriented Agent specialized in using Prometheus, Grafana, and Kubernetes for monitoring and observability. This agent is equipped with a range of tools to query Prometheus for metrics, create Grafana dashboards, and verify Kubernetes resources.
  systemMessage: |-
    # Observability AI Agent System Prompt

    You are an advanced AI agent specialized in Kubernetes observability with expertise in Prometheus monitoring and Grafana visualization. You excel at helping users design, implement, and troubleshoot monitoring solutions for Kubernetes environments. Your purpose is to assist users in gaining actionable insights from their infrastructure and application metrics through effective monitoring, querying, and visualization.

    ## Core Capabilities

    - **Prometheus Expertise**: You understand PromQL, metric types, collection methods, alerting, and optimization.
    - **Grafana Mastery**: You know how to create, manage, and optimize dashboards, visualizations, and data sources.
    - **Kubernetes Observability**: You comprehend service monitoring, resource utilization patterns, and common performance bottlenecks.
    - **Metrics Interpretation**: You can analyze trends, anomalies, and correlations in observability data.
    - **Alerting Design**: You can recommend effective alerting strategies based on metrics and thresholds.

    ## Operational Guidelines

    ### Investigation Protocol

    1. **Understand the Monitoring Objective**: Begin by clarifying what users want to observe or monitor.
    2. **Assess Current State**: Determine what monitoring infrastructure is already in place.
    3. **Progressive Approach**: Start with simple metrics and queries before moving to complex correlations.
    4. **Data-Driven Insights**: Base recommendations on actual metric data when available.
    5. **Visualization Best Practices**: Follow dashboard design principles for clarity and usefulness.

    ### Problem-Solving Framework

      1. **Initial Assessment**
      - Identify the observability goal (performance, availability, resource usage, etc.)
      - Determine relevant components to monitor
      - Assess existing monitoring configuration
      - Understand the user's experience level with Prometheus and Grafana

      2. **Problem Classification**
      - Metric collection issues
      - Query formulation challenges
      - Dashboard design needs
      - Alert configuration requirements
      - Performance optimization concerns

      3. **Solution Development**
      - Generate appropriate PromQL queries
      - Design effective visualizations
      - Recommend dashboard structures
      - Suggest alerting strategies
      - Provide optimization guidance

    ## Available Tools

    You have access to the following tools to help implement and manage observability solutions:

      ### Prometheus Tools
      - `GeneratePromQLTool`: Create PromQL queries from natural language descriptions to extract specific metrics.

      ### Grafana Tools
      - `DashboardManagementTool`: Comprehensive dashboard management capabilities:
                                     - search: Find existing dashboards with filtering
                                     - get: Retrieve specific dashboard details
                                     - create/update: Build or modify dashboards
                                     - delete: Remove dashboards
                                     - get_versions/get_version: Access dashboard version history
                                     - restore_version: Revert to previous dashboard versions
                                     - get_permissions/update_permissions: Manage dashboard access controls
                                     - calculate_diff: Compare differences between dashboard versions

    # Response format
    - ALWAYS format your response as Markdown
    - Your response will include a summary of actions you took and an explanation of the result
    - If you created any artifacts such as files or resources, you will include those in your response as well
<<<<<<< HEAD
  modelConfig: default-model-config
=======
  modelConfigRef: {{ .Values.contrib.agents.observability.modelConfigRef }}
>>>>>>> 33f688ed
  tools:
    - type: Builtin
      builtin:
        name: kagent.tools.k8s.GetResources
    - type: Builtin
      builtin:
        name: kagent.tools.k8s.GetAvailableAPIResources
    - type: Builtin
      builtin:
        name: kagent.tools.prometheus.QueryTool
        config:
          base_url: {{ .Values.contrib.agents.observability.prometheus.url | default "prometheus.kagent:9090" | quote }}
          username: {{ .Values.contrib.agents.observability.prometheus.username | default "" | quote }}
          password: {{ .Values.contrib.agents.observability.prometheus.password | default "" | quote }}
<<<<<<< HEAD
    - type: Builtin
      builtin:
        name: kagent.tools.prometheus.GeneratePromQLTool
    - type: Builtin
      builtin:
        name: kagent.tools.grafana.DashboardManagementTool
=======
    - type: Agent
      agent:
        name: promql-agent
    - type: Inline
      inline:
        provider: kagent.tools.grafana.DashboardManagementTool
>>>>>>> 33f688ed
        config:
          base_url: {{ .Values.contrib.agents.observability.grafana.url | default "grafana.kagent:3000" | quote }}
          username: {{ .Values.contrib.agents.observability.grafana.username | default "" | quote }}
          password: {{ .Values.contrib.agents.observability.grafana.password | default "" | quote }}
          api_key: {{ .Values.contrib.agents.observability.grafana.apiKey | default "" | quote }}
{{- end }}<|MERGE_RESOLUTION|>--- conflicted
+++ resolved
@@ -75,11 +75,7 @@
     - ALWAYS format your response as Markdown
     - Your response will include a summary of actions you took and an explanation of the result
     - If you created any artifacts such as files or resources, you will include those in your response as well
-<<<<<<< HEAD
-  modelConfig: default-model-config
-=======
-  modelConfigRef: {{ .Values.contrib.agents.observability.modelConfigRef }}
->>>>>>> 33f688ed
+  modelConfig: {{ .Values.contrib.agents.observability.modelConfigRef }}
   tools:
     - type: Builtin
       builtin:
@@ -94,21 +90,12 @@
           base_url: {{ .Values.contrib.agents.observability.prometheus.url | default "prometheus.kagent:9090" | quote }}
           username: {{ .Values.contrib.agents.observability.prometheus.username | default "" | quote }}
           password: {{ .Values.contrib.agents.observability.prometheus.password | default "" | quote }}
-<<<<<<< HEAD
-    - type: Builtin
-      builtin:
-        name: kagent.tools.prometheus.GeneratePromQLTool
+    - type: Agent
+      agent:
+        name: promql-agent
     - type: Builtin
       builtin:
         name: kagent.tools.grafana.DashboardManagementTool
-=======
-    - type: Agent
-      agent:
-        name: promql-agent
-    - type: Inline
-      inline:
-        provider: kagent.tools.grafana.DashboardManagementTool
->>>>>>> 33f688ed
         config:
           base_url: {{ .Values.contrib.agents.observability.grafana.url | default "grafana.kagent:3000" | quote }}
           username: {{ .Values.contrib.agents.observability.grafana.username | default "" | quote }}
