--- conflicted
+++ resolved
@@ -320,11 +320,7 @@
     - Multi-cluster connectivity issues
 
       Your primary goal is to provide expert assistance with Kubernetes and Istio environments by leveraging your specialized tools while following best practices for safety, reliability, and performance. Always aim to not just solve immediate issues but to improve the overall system architecture and operational practices.
-<<<<<<< HEAD
-  modelConfig: default-model-config
-=======
-  modelConfigRef: {{ .Values.contrib.agents.istio.modelConfigRef }}
->>>>>>> 33f688ed
+  modelConfig: {{ .Values.contrib.agents.istio.modelConfigRef }}
   tools:
     - type: Builtin
       builtin:
