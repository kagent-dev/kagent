apiVersion: v1
kind: Secret
metadata:
  name: {{ include "kagent.fullname" . }}-mcp-grafana
  namespace: {{ include "kagent.namespace" . }}
  labels:
    {{- include "kagent.labels" . | nindent 4 }}
type: Opaque
stringData:
  apiKey: {{ .Values.tools.grafana.apiKey | default "fake" }}
---
apiVersion: kagent.dev/v1alpha1
kind: ToolServer
metadata:
  name: {{ include "kagent.fullname" . }}-mcp-grafana
  namespace: kagent
spec:
  config:
<<<<<<< HEAD
    type: sse
    sse:
      url: {{ printf "http://kagent.%s.svc.cluster.local:%v/sse" .Release.Namespace 8000 }}
      sseReadTimeout: 5m0s
      timeout: 30s
      terminateOnClose: true
  description: "KAgent Grafana MCP"
=======
    stdio:
      command: /app/python/bin/mcp-grafana
      args:
        - -t
        - stdio
        - debug
      readTimeoutSeconds: 30
      envFrom:
      - name: "GRAFANA_URL"
        value: {{ .Values.tools.grafana.url | quote }}
      - name: "GRAFANA_API_KEY"
        valueFrom:
          type: Secret
          key: "apiKey"
          valueRef: {{ include "kagent.fullname" . }}-mcp-grafana
  description: "Toolserver for Official Grafana MCP Server"
>>>>>>> 4067b282
<|MERGE_RESOLUTION|>--- conflicted
+++ resolved
@@ -16,29 +16,9 @@
   namespace: kagent
 spec:
   config:
-<<<<<<< HEAD
     type: sse
     sse:
       url: {{ printf "http://kagent.%s.svc.cluster.local:%v/sse" .Release.Namespace 8000 }}
       sseReadTimeout: 5m0s
       timeout: 30s
-      terminateOnClose: true
-  description: "KAgent Grafana MCP"
-=======
-    stdio:
-      command: /app/python/bin/mcp-grafana
-      args:
-        - -t
-        - stdio
-        - debug
-      readTimeoutSeconds: 30
-      envFrom:
-      - name: "GRAFANA_URL"
-        value: {{ .Values.tools.grafana.url | quote }}
-      - name: "GRAFANA_API_KEY"
-        valueFrom:
-          type: Secret
-          key: "apiKey"
-          valueRef: {{ include "kagent.fullname" . }}-mcp-grafana
-  description: "Toolserver for Official Grafana MCP Server"
->>>>>>> 4067b282
+  description: "KAgent Grafana MCP"