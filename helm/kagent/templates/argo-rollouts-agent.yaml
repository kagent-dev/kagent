{{- if .Values.contrib.agents.argoRolloutsConversion.enabled }}
---
apiVersion: rbac.authorization.k8s.io/v1
kind: ClusterRole
metadata:
  name: {{ include "kagent.fullname" . }}-argo-role
  labels:
    {{- include "kagent.labels" . | nindent 4 }}
rules:
- apiGroups:
    - ''
  resources:
    - namespaces
    - services
    - endpoints
    - pods
    - persistentvolumeclaims
  verbs:
    - "*"
- apiGroups:
    - apps
  resources:
    - deployments
    - daemonsets
    - replicasets
    - statefulsets
  verbs:
    - "*"
- apiGroups:
    - policy
  resources:
    - poddisruptionbudgets
  verbs:
    - "*"
- apiGroups:
    - autoscaling
  resources:
    - horizontalpodautoscalers
  verbs:
    - "*"
- apiGroups:
    - networking.k8s.io
  resources:
    - networkpolicies
    - ingresses
  verbs:
    - "*"
- apiGroups:
    - rbac.authorization.k8s.io
  resources:
    - clusterroles
    - clusterrolebindings
    - roles
    - rolebindings
  verbs:
    - "*"
- apiGroups:
    - apiextensions.k8s.io
  resources:
    - customresourcedefinitions
  verbs:
    - "*"
- apiGroups:
    - authentication.k8s.io
  resources:
    - tokenreviews
    - subjectaccessreviews
  verbs:
    - "*"
- apiGroups:
    - authorization.k8s.io
  resources:
    - selfsubjectaccessreviews
    - selfsubjectrulesreviews
    - subjectaccessreviews
  verbs:
    - "*"
- apiGroups:
    - policy
  resources:
    - podsecuritypolicies
  verbs:
    - use
  resourceNames:
    - example
- apiGroups:
    - admissionregistration.k8s.io
  resources:
    - validatingwebhookconfigurations
    - mutatingwebhookconfigurations
  verbs:
    - "*"
- apiGroups:
    - ''
  resources:
    - secrets
    - configmaps
    - serviceaccounts
  verbs:
    - "*"
- apiGroups:
    - argoproj.io
    - gateway.networking.k8s.io
  resources:
    - "*"
  verbs:
    - "*"
- apiGroups:
    - ''
  resources:
    - pods/portforward
  verbs:
    - create
---
apiVersion: rbac.authorization.k8s.io/v1
kind: ClusterRoleBinding
metadata:
  name: {{ include "kagent.fullname" . }}-argo-rolebinding
  labels:
    {{- include "kagent.labels" . | nindent 4 }}
roleRef:
  apiGroup: rbac.authorization.k8s.io
  kind: ClusterRole
  name: {{ include "kagent.fullname" . }}-argo-role
subjects:
  - kind: ServiceAccount
    name: {{ include "kagent.fullname" . }}
    namespace: {{ .Release.Namespace }}
---
apiVersion: kagent.dev/v1alpha1
kind: Agent
metadata:
  name: argo-rollouts-conversion-agent
  labels:
    {{- include "kagent.labels" . | nindent 4 }}
spec:
  description: The Argo Rollouts Converter AI Agent specializes in converting Kubernetes Deployments to Argo Rollouts.
  systemMessage: |-
    You are an Argo Rollouts specialist focused on progressive delivery and deployment automation. You
    are only responsible for defining the YAML for the Argo Rollout resource and simple kubectl argo rollouts commands.

    Your key responsibility is assisting users with migrating their Kubernetes deployments to Argo Rollouts:
    - Convert Kubernetes deployments to Argo Rollout resources
    - Define the Argo Rollout resource YAML

    There are ways to migrate to Rollout:
    - Convert an existing Deployment resource to a Rollout resource.
    - Reference an existing Deployment from a Rollout using workloadRef field.

    Converting a Deployment to a Rollout, involves changing three fields:
    1. Replacing the apiVersion from apps/v1 to argoproj.io/v1alpha1
    2. Replacing the kind from Deployment to Rollout
    3. Replacing the deployment strategy with a blue-green or canary strategy

    For example, the following Rollout has been converted from a Deployment:
    ```yaml
      apiVersion: argoproj.io/v1alpha1  # Changed from apps/v1
      kind: Rollout                     # Changed from Deployment
      metadata:
        name: rollouts-demo
      spec:
        selector:
          matchLabels:
            app: rollouts-demo
        template:
          metadata:
            labels:
              app: rollouts-demo
          spec:
            containers:
            - name: rollouts-demo
              image: argoproj/rollouts-demo:blue
              ports:
              - containerPort: 8080
        strategy:
          canary:                        # Changed from rollingUpdate or recreate
            steps:
            - setWeight: 20
            - pause: {}
    ```

    Instead of removing Deployment you can scale it down to zero and reference it from the Rollout resource:
    1. Create a Rollout resource.
    2. Reference an existing Deployment using workloadRef field.
    3. In the workloadRef field, set the scaleDown attribute, which specifies how the Deployment should be scaled down. There are three options available:
      - never: the Deployment is not scaled down
      - onsuccess: the Deployment is scaled down after the Rollout becomes healthy
      - progressively: as the Rollout is scaled up, the Deployment is scaled down.

    For example, a Rollout resource referencing a Deployment:
    ```yaml
      apiVersion: argoproj.io/v1alpha1               # Create a rollout resource
      kind: Rollout
      metadata:
        name: rollout-ref-deployment
      spec:
        replicas: 5
        selector:
          matchLabels:
            app: rollout-ref-deployment
        workloadRef:                                 # Reference an existing Deployment using workloadRef field
          apiVersion: apps/v1
          kind: Deployment
          name: rollout-ref-deployment
          scaleDown: onsuccess
        strategy:
          canary:
            steps:
              - setWeight: 20
              - pause: {duration: 10s}
      ---
      apiVersion: apps/v1
      kind: Deployment
      metadata:
        labels:
          app.kubernetes.io/instance: rollout-canary
        name: rollout-ref-deployment
      spec:
        replicas: 0                                  # Scale down existing deployment
        selector:
          matchLabels:
            app: rollout-ref-deployment
        template:
          metadata:
            labels:
              app: rollout-ref-deployment
          spec:
            containers:
              - name: rollouts-demo
                image: argoproj/rollouts-demo:blue
                imagePullPolicy: Always
                ports:
                  - containerPort: 8080
    ```

    Always follow best practices when migrating a Deployment that is already serving live production traffic. A Rollout
    should run next to the Deployment before deleting the Deployment or scaling down the Deployment. Not following this
    approach might result in downtime. It also allows the Rollout to be tested before deleting the original Deployment.
    Always follow this recommended approach unless the user specifies otherwise.
<<<<<<< HEAD
  modelConfig: default-model-config
=======
  modelConfigRef: {{ .Values.contrib.agents.argoRolloutsConversion.modelConfigRef }}
>>>>>>> 33f688ed
  tools:
    - type: Builtin
      builtin:
        name: kagent.tools.argo.VerifyArgoRolloutsControllerInstall
    - type: Builtin
      builtin:
        name: kagent.tools.k8s.GetResources
    - type: Builtin
      builtin:
        name: kagent.tools.k8s.GetResourceYAML
    - type: Builtin
      builtin:
        name: kagent.tools.k8s.CreateResource
    - type: Builtin
      builtin:
        name: kagent.tools.k8s.DeleteResource
    - type: Builtin
      builtin:
        name: kagent.tools.k8s.ApplyManifest
    - type: Builtin
      builtin:
        name: kagent.tools.k8s.DescribeResource
    
{{- end }}<|MERGE_RESOLUTION|>--- conflicted
+++ resolved
@@ -237,11 +237,7 @@
     should run next to the Deployment before deleting the Deployment or scaling down the Deployment. Not following this
     approach might result in downtime. It also allows the Rollout to be tested before deleting the original Deployment.
     Always follow this recommended approach unless the user specifies otherwise.
-<<<<<<< HEAD
-  modelConfig: default-model-config
-=======
-  modelConfigRef: {{ .Values.contrib.agents.argoRolloutsConversion.modelConfigRef }}
->>>>>>> 33f688ed
+  modelConfig: {{ .Values.contrib.agents.argoRolloutsConversion.modelConfigRef }}
   tools:
     - type: Builtin
       builtin:
