--- conflicted
+++ resolved
@@ -9,7 +9,6 @@
 
 imagePullSecrets: []
 imagePullPolicy: IfNotPresent
-<<<<<<< HEAD
 
 nameOverride: ""
 fullnameOverride: ""
@@ -56,169 +55,12 @@
     registry: cr.kagent.dev
     repository: kagent-dev/kagent/controller
     tag: "" # Will default to global, then Chart version
-=======
-
-nameOverride: ""
-fullnameOverride: ""
-
-# -- Override the namespace
-# @default -- `.Release.Namespace`
-namespaceOverride: ""
-
-podAnnotations: {}
-
-podSecurityContext: {}
-  # fsGroup: 2000
-
-securityContext: {}
-  # capabilities:
-  #   drop:
-  #   - ALL
-  # readOnlyRootFilesystem: true
-  # runAsNonRoot: true
-  # runAsUser: 1000
-
-# ==============================================================================
-# CORE KAGENT COMPONENTS
-# ==============================================================================
-
-controller:
-  replicas: 1
-  loglevel: "info"
-
-  # -- Namespaces the controller should watch.
-  # If empty, the controller will watch ALL available namespaces.
-  # @default -- [] (watches all available namespaces)
-  watchNamespaces: []
-  #  - watch-ns-1
-  #  - watch-ns-2
-
-  image:
-    registry: cr.kagent.dev
-    repository: kagent-dev/kagent/controller
-    tag: "" # Will default to global, then Chart version
     pullPolicy: IfNotPresent
   resources:
     requests:
       cpu: 100m
       memory: 128Mi
     limits:
-      cpu: 500m
-      memory: 512Mi
-  service:
-    type: ClusterIP
-    ports:
-      port: 8083
-      targetPort: 8083
-  config: {} # Additional configuration key-value pairs for the controller ConfigMap
-  database:
-    type: sqlite
-    sqlite:
-      databaseName: kagent.db
-    postgres:
-      url: postgres://postgres:kagent@pgsql-postgresql.kagent.svc.cluster.local:5432/postgres
-
-engine:
-  replicas: 1
-  loglevel: debug
-  image:
-    registry: cr.kagent.dev
-    repository: kagent-dev/kagent/app
-    tag: "" # Will default to global, then Chart version
-    pullPolicy: IfNotPresent
-  resources:
-    requests:
-      cpu: 100m
-      memory: 256Mi
-    limits:
-      cpu: 1000m
-      memory: 1Gi
-  service:
-    type: ClusterIP
-    ports:
-      port: 8081
-      targetPort: 8081
-  config: {}
-
-ui:
-  replicas: 1
-  image:
-    registry: cr.kagent.dev
-    repository: kagent-dev/kagent/ui
-    tag: "" # Will default to global, then Chart version
-    pullPolicy: IfNotPresent
-  resources:
-    requests:
-      cpu: 100m
-      memory: 256Mi
-    limits:
-      cpu: 1000m
-      memory: 1Gi
-  service:
-    type: ClusterIP
-    ports:
-      port: 80
-      targetPort: 8080
-  config: {} # Additional configuration key-value pairs for the ui ConfigMap
-
-# ==============================================================================
-# LLM PROVIDERS CONFIGURATION
-# ==============================================================================
-# https://kagent.dev/docs/getting-started/configuring-providers
-
-providers:
-  default: openAI
-  openAI:
-    provider: OpenAI
-    model: "gpt-4.1-mini"
-    apiKeySecretRef: kagent-openai
-    apiKeySecretKey: OPENAI_API_KEY
-    apiKey: ""
-  ollama:
-    provider: Ollama
-    model: "llama3.2"
-    config:
-      host: host.docker.internal:11434
-  anthropic:
-    provider: Anthropic
-    model: "claude-3-sonnet-20240229"
-    apiKeySecretRef: kagent-anthropic
-    apiKeySecretKey: ANTHROPIC_API_KEY
-    apiKey: ""
-  azureOpenAI:
-    provider: AzureOpenAI
-    model: "gpt-4.1-mini"
-    apiKeySecretRef: kagent-azure-openai
-    apiKeySecretKey: AZUREOPENAI_API_KEY
-    apiKey: ""
-    config:
-      apiVersion: "2023-05-15"
-      azureAdToken: ""
-      azureDeployment: ""
-      azureEndpoint: ""
-
-# ==============================================================================
-# BUILT-IN TOOLS
-# ==============================================================================
-
-tool-server:
-  enabled: true
-  replicas: 1
-  openai:
-    apiKey: ""
-  loglevel: "debug"
-  image:
-    registry: ghcr.io
-    repository: kagent-dev/kagent/tools
-    tag: "0.0.9"
->>>>>>> dbafcf6e
-    pullPolicy: IfNotPresent
-  resources:
-    requests:
-      cpu: 100m
-      memory: 128Mi
-    limits:
-<<<<<<< HEAD
       cpu: 500m
       memory: 512Mi
   service:
@@ -257,60 +99,17 @@
   env: {}
 
 ui:
-=======
-      cpu: 1000m
-      memory: 512Mi
-  config:
-    prometheus:
-      url: "prometheus.kagent.svc.cluster.local:9090"
-      username: ""
-      password: ""
-
-# ==============================================================================
-# AGENTS
-# ==============================================================================
-
-agents:
-  k8s-agent:
-    enabled: true
-  kgateway-agent:
-    enabled: true
-  istio-agent:
-    enabled: true
-  promql-agent:
-    enabled: true
-  observability-agent:
-    enabled: true
-  argo-rollouts-agent:
-    enabled: true
-  helm-agent:
-    enabled: true
-  cilium-policy-agent:
-    enabled: true
-  cilium-manager-agent:
-    enabled: true
-  cilium-debug-agent:
-    enabled: true
-
-# ==============================================================================
-# EXTERNAL MCP SERVERS
-# ==============================================================================
-
-querydoc:
-  enabled: true
->>>>>>> dbafcf6e
-  replicas: 1
-  image:
-    registry: ghcr.io
-    repository: kagent-dev/doc2vec/mcp
-    tag: 1.1.12
-    pullPolicy: IfNotPresent
-  resources:
-    requests:
-      cpu: 100m
-      memory: 128Mi
-    limits:
-<<<<<<< HEAD
+  replicas: 1
+  image:
+    registry: cr.kagent.dev
+    repository: kagent-dev/kagent/ui
+    tag: ""
+    pullPolicy: IfNotPresent
+  resources:
+    requests:
+      cpu: 100m
+      memory: 256Mi
+    limits:
       cpu: 1000m
       memory: 1Gi
   service:
@@ -367,71 +166,60 @@
   tools:
     loglevel: "debug"
 
-=======
+tools:
+  grafana:
+    url: http://grafana.kagent.svc.cluster.local:3000
+    apiKey: ""
+
+# ==============================================================================
+# AGENTS
+# ==============================================================================
+
+agents:
+  k8s-agent:
+    enabled: true
+  kgateway-agent:
+    enabled: true
+  istio-agent:
+    enabled: true
+  promql-agent:
+    enabled: true
+  observability-agent:
+    enabled: true
+  argo-rollouts-agent:
+    enabled: true
+  helm-agent:
+    enabled: true
+  cilium-policy-agent:
+    enabled: true
+  cilium-manager-agent:
+    enabled: true
+  cilium-debug-agent:
+    enabled: true
+
+# ==============================================================================
+# EXTERNAL MCP SERVERS
+# ==============================================================================
+
+querydoc:
+  enabled: true
+  replicas: 1
+  image:
+    registry: ghcr.io
+    repository: kagent-dev/doc2vec/mcp
+    tag: 1.1.12
+    pullPolicy: IfNotPresent
+  resources:
+    requests:
+      cpu: 100m
+      memory: 128Mi
+    limits:
       cpu: 500m
       memory: 512Mi
   openai:
     apiKey: ""
 
-# That one is embedded into kagent-engine
->>>>>>> dbafcf6e
-tools:
-  grafana:
-    url: http://grafana.kagent.svc.cluster.local:3000
-    apiKey: ""
-
-# ==============================================================================
-<<<<<<< HEAD
-# AGENTS
-# ==============================================================================
-
-agents:
-  k8s-agent:
-    enabled: true
-  kgateway-agent:
-    enabled: true
-  istio-agent:
-    enabled: true
-  promql-agent:
-    enabled: true
-  observability-agent:
-    enabled: true
-  argo-rollouts-agent:
-    enabled: true
-  helm-agent:
-    enabled: true
-  cilium-policy-agent:
-    enabled: true
-  cilium-manager-agent:
-    enabled: true
-  cilium-debug-agent:
-    enabled: true
-
-# ==============================================================================
-# EXTERNAL MCP SERVERS
-# ==============================================================================
-
-querydoc:
-  enabled: true
-  replicas: 1
-  image:
-    registry: ghcr.io
-    repository: kagent-dev/doc2vec/mcp
-    tag: 1.1.12
-    pullPolicy: IfNotPresent
-  resources:
-    requests:
-      cpu: 100m
-      memory: 128Mi
-    limits:
-      cpu: 500m
-      memory: 512Mi
-  openai:
-    apiKey: ""
-
-# ==============================================================================
-=======
->>>>>>> dbafcf6e
+# ==============================================================================
 # OBSERVABILITY
 # ==============================================================================
 
