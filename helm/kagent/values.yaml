--- conflicted
+++ resolved
@@ -20,11 +20,7 @@
       host: host.docker.internal:11434
   anthropic:
     provider: Anthropic
-<<<<<<< HEAD
-    model:  "claude-3-7-sonnet-20250219"
-=======
     model: "claude-3-sonnet-20240229"
->>>>>>> 89712d53
     apiKeySecretRef: kagent-anthropic
     apiKeySecretKey: ANTHROPIC_API_KEY
     apiKey: ""
