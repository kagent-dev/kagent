# Default values for kagent
replicaCount: 1

global:
  tag: ""

# https://kagent.dev/docs/getting-started/configuring-providers
providers:
  default: openAI
  openAI:
    provider: OpenAI
    model: "gpt-4.1-mini"
    apiKeySecretRef: kagent-openai
    apiKeySecretKey: OPENAI_API_KEY
    apiKey: ""
  ollama:
    provider: Ollama
    model: "llama3.2"
    config:
      host: host.docker.internal:11434
  anthropic:
    provider: Anthropic
    model: "claude-3-sonnet-20240229"
    apiKeySecretRef: kagent-anthropic
    apiKeySecretKey: ANTHROPIC_API_KEY
    apiKey: ""
  azureOpenAI:
    provider: AzureOpenAI
    model: "gpt-4.1-mini"
    apiKeySecretRef: kagent-azure-openai
    apiKeySecretKey: AZUREOPENAI_API_KEY
    apiKey: ""
    config:
      apiVersion: "2023-05-15"
      azureAdToken: ""
      azureDeployment: ""
      azureEndpoint: ""

controller:
  loglevel: "info"

  # -- Namespaces the controller should watch.
  # If empty, the controller will watch ONLY release namespace.
  # @default -- [] (watches release namespace)
  watchNamespaces: []
  #  - watch-ns-1
  #  - watch-ns-2

  image:
    registry: cr.kagent.dev
    repository: kagent-dev/kagent/controller
    tag: "" # Will default to global, then Chart version
    pullPolicy: IfNotPresent
  resources:
    requests:
      cpu: 100m
      memory: 128Mi
    limits:
      cpu: 500m
      memory: 512Mi
  env: [] # Additional environment variables for the controller can be added here

app:
  image:
    registry: cr.kagent.dev
    repository: kagent-dev/kagent/app
    tag: "" # Will default to global, then Chart version
    pullPolicy: IfNotPresent
  resources:
    requests:
      cpu: 100m
      memory: 256Mi
    limits:
      cpu: 1000m
      memory: 1Gi
  env: [] # Additional environment variables for the app can be added here

ui:
  image:
    registry: cr.kagent.dev
    repository: kagent-dev/kagent/ui
    tag: "" # Will default to global, then Chart version
    pullPolicy: IfNotPresent
  resources:
    requests:
      cpu: 100m
      memory: 256Mi
    limits:
      cpu: 1000m
      memory: 1Gi
  env: [] # Additional environment variables for the ui can be added here

service:
  type: ClusterIP
  ports:
    ui:
      port: 80
      targetPort: 80
    app:
      port: 8081
      targetPort: 8081
    controller:
      port: 8083
      targetPort: 8083

imagePullSecrets: []
nameOverride: ""
fullnameOverride: ""

# -- Override the namespace
# @default -- `.Release.Namespace`
namespaceOverride: ""

podAnnotations: {}

podSecurityContext: {}
  # fsGroup: 2000

securityContext: {}
  # capabilities:
  #   drop:
  #   - ALL
  # readOnlyRootFilesystem: true
  # runAsNonRoot: true
  # runAsUser: 1000

<<<<<<< HEAD
=======
contrib:
  agents:
    k8s:
      enabled: true
    istio:
      enabled: true
    helm:
      enabled: true
    promql:
      enabled: true
    observability:
      enabled: true
      prometheus:
        url: ""
        username: ""
        password: ""
      grafana:
        url: ""
        username: ""
        password: ""
        apiKey: ""
    argoRolloutsConversion:
      enabled: true
    kgateway:
      enabled: true
    ciliumCRD:
      enabled: true

>>>>>>> 5c24739d
otel:
  tracing:
    enabled: false
    exporter:
      otlp:
        endpoint: http://localhost:4317
        timeout: 10
        insecure: true

k8s-agent:
  enabled: true

kgateway-agent:
  enabled: true

istio-agent:
  enabled: true

promql-agent:
  enabled: true

observability-agent:
  enabled: true
  prometheus:
    url: ""
    username: ""
    password: ""
  grafana:
    url: ""
    username: ""
    password: ""
    apiKey: ""

argo-rollouts-agent:
  enabled: true

helm-agent:
  enabled: true<|MERGE_RESOLUTION|>--- conflicted
+++ resolved
@@ -124,37 +124,6 @@
   # runAsNonRoot: true
   # runAsUser: 1000
 
-<<<<<<< HEAD
-=======
-contrib:
-  agents:
-    k8s:
-      enabled: true
-    istio:
-      enabled: true
-    helm:
-      enabled: true
-    promql:
-      enabled: true
-    observability:
-      enabled: true
-      prometheus:
-        url: ""
-        username: ""
-        password: ""
-      grafana:
-        url: ""
-        username: ""
-        password: ""
-        apiKey: ""
-    argoRolloutsConversion:
-      enabled: true
-    kgateway:
-      enabled: true
-    ciliumCRD:
-      enabled: true
-
->>>>>>> 5c24739d
 otel:
   tracing:
     enabled: false
@@ -192,4 +161,7 @@
   enabled: true
 
 helm-agent:
+  enabled: true
+
+cilium-crd-agent:
   enabled: true