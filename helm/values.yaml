# Default values for kagent
replicaCount: 1

global:
  tag: ""

openai:
  secretName: "kagent-openai"
  apiKey: ""
  secretKey: "OPENAI_API_KEY"

controller:
  image:
    registry: ghcr.io
    repository: kagent-dev/kagent/controller
    tag: ""  # Will default to global, then Chart version
    pullPolicy: IfNotPresent
  resources:
    requests:
      cpu: 100m
      memory: 128Mi
    limits:
      cpu: 500m
      memory: 512Mi

app:
  image:
    registry: ghcr.io
    repository: kagent-dev/kagent/app
    tag: ""  # Will default to global, then Chart version
    pullPolicy: IfNotPresent
  resources:
    requests:
      cpu: 100m
      memory: 256Mi
    limits:
      cpu: 1000m
      memory: 1Gi

ui:
  image:
    registry: ghcr.io
    repository: kagent-dev/kagent/ui
    tag: ""  # Will default to global, then Chart version
    pullPolicy: IfNotPresent
  resources:
    requests:
      cpu: 100m
      memory: 256Mi
    limits:
      cpu: 1000m
      memory: 1Gi
  

service:
  type: ClusterIP
  ports:
    ui:
      port: 80
      targetPort: 80
    app:
      port: 8081
      targetPort: 8081

imagePullSecrets: []
nameOverride: ""
fullnameOverride: ""

podAnnotations: {}

podSecurityContext: {}
  # fsGroup: 2000

securityContext: {}
  # capabilities:
  #   drop:
  #   - ALL
  # readOnlyRootFilesystem: true
  # runAsNonRoot: true
  # runAsUser: 1000

contrib:
  agents:
    istio:
      enabled: true
    helm:
      enabled: true
    observability:
<<<<<<< HEAD
      prometheus:
        url: ""
        username: ""
        password: ""
      grafana:
        url: ""
        username: ""
        password: ""
        apiKey: ""
      enabled: true
=======
      enabled: true
    argoRolloutsConversion:
      enabled: true

otel:
  tracing:
    enabled: false
    exporter:
      otlp:
        endpoint: http://localhost:4317
        timeout: 10
        insecure: true
>>>>>>> 68d05d2f
<|MERGE_RESOLUTION|>--- conflicted
+++ resolved
@@ -86,7 +86,6 @@
     helm:
       enabled: true
     observability:
-<<<<<<< HEAD
       prometheus:
         url: ""
         username: ""
@@ -96,8 +95,6 @@
         username: ""
         password: ""
         apiKey: ""
-      enabled: true
-=======
       enabled: true
     argoRolloutsConversion:
       enabled: true
@@ -109,5 +106,4 @@
       otlp:
         endpoint: http://localhost:4317
         timeout: 10
-        insecure: true
->>>>>>> 68d05d2f
+        insecure: true