---
apiVersion: apiextensions.k8s.io/v1
kind: CustomResourceDefinition
metadata:
  annotations:
    controller-gen.kubebuilder.io/version: v0.17.1
  name: agents.kagent.dev
spec:
  group: kagent.dev
  names:
    categories:
    - kagent
    kind: Agent
    listKind: AgentList
    plural: agents
    singular: agent
  scope: Namespaced
  versions:
  - additionalPrinterColumns:
    - description: The ModelConfig resource referenced by this agent.
      jsonPath: .spec.modelConfig
      name: ModelConfig
      type: string
    - description: Whether or not the agent is ready to serve requests.
      jsonPath: .status.conditions[?(@.type=='Ready')].status
      name: Ready
      type: string
    - description: Whether or not the agent has been accepted by the system.
      jsonPath: .status.conditions[?(@.type=='Accepted')].status
      name: Accepted
      type: string
    name: v1alpha1
    schema:
      openAPIV3Schema:
        description: Agent is the Schema for the agents API.
        properties:
          apiVersion:
            description: |-
              APIVersion defines the versioned schema of this representation of an object.
              Servers should convert recognized schemas to the latest internal value, and
              may reject unrecognized values.
              More info: https://git.k8s.io/community/contributors/devel/sig-architecture/api-conventions.md#resources
            type: string
          kind:
            description: |-
              Kind is a string value representing the REST resource this object represents.
              Servers may infer this from the endpoint the client submits requests to.
              Cannot be updated.
              In CamelCase.
              More info: https://git.k8s.io/community/contributors/devel/sig-architecture/api-conventions.md#types-kinds
            type: string
          metadata:
            type: object
          spec:
            description: AgentSpec defines the desired state of Agent.
            properties:
              a2aConfig:
                description: |-
                  A2AConfig instantiates an A2A server for this agent,
                  served on the HTTP port of the kagent kubernetes
                  controller (default 8083).
                  The A2A server URL will be served at
                  <kagent-controller-ip>:8083/api/a2a/<agent-namespace>/<agent-name>
                  Read more about the A2A protocol here: https://github.com/google/A2A
                properties:
                  skills:
                    items:
                      description: AgentSkill describes a specific capability or function
                        of the agent.
                      properties:
                        description:
                          description: Description is an optional detailed description
                            of the skill.
                          type: string
                        examples:
                          description: Examples are optional usage examples.
                          items:
                            type: string
                          type: array
                        id:
                          description: ID is the unique identifier for the skill.
                          type: string
                        inputModes:
                          description: InputModes are the supported input data modes/types.
                          items:
                            type: string
                          type: array
                        name:
                          description: Name is the human-readable name of the skill.
                          type: string
                        outputModes:
                          description: OutputModes are the supported output data modes/types.
                          items:
                            type: string
                          type: array
                        tags:
                          description: Tags are optional tags for categorization.
                          items:
                            type: string
                          type: array
                      required:
                      - id
                      - name
                      - tags
                      type: object
                    minItems: 1
                    type: array
                type: object
              deployment:
                properties:
                  annotations:
                    additionalProperties:
                      type: string
                    type: object
                  env:
                    items:
                      description: EnvVar represents an environment variable present
                        in a Container.
                      properties:
                        name:
                          description: Name of the environment variable. Must be a
                            C_IDENTIFIER.
                          type: string
                        value:
                          description: |-
                            Variable references $(VAR_NAME) are expanded
                            using the previously defined environment variables in the container and
                            any service environment variables. If a variable cannot be resolved,
                            the reference in the input string will be unchanged. Double $$ are reduced
                            to a single $, which allows for escaping the $(VAR_NAME) syntax: i.e.
                            "$$(VAR_NAME)" will produce the string literal "$(VAR_NAME)".
                            Escaped references will never be expanded, regardless of whether the variable
                            exists or not.
                            Defaults to "".
                          type: string
                        valueFrom:
                          description: Source for the environment variable's value.
                            Cannot be used if value is not empty.
                          properties:
                            configMapKeyRef:
                              description: Selects a key of a ConfigMap.
                              properties:
                                key:
                                  description: The key to select.
                                  type: string
                                name:
                                  default: ""
                                  description: |-
                                    Name of the referent.
                                    This field is effectively required, but due to backwards compatibility is
                                    allowed to be empty. Instances of this type with an empty value here are
                                    almost certainly wrong.
                                    More info: https://kubernetes.io/docs/concepts/overview/working-with-objects/names/#names
                                  type: string
                                optional:
                                  description: Specify whether the ConfigMap or its
                                    key must be defined
                                  type: boolean
                              required:
                              - key
                              type: object
                              x-kubernetes-map-type: atomic
                            fieldRef:
                              description: |-
                                Selects a field of the pod: supports metadata.name, metadata.namespace, `metadata.labels['<KEY>']`, `metadata.annotations['<KEY>']`,
                                spec.nodeName, spec.serviceAccountName, status.hostIP, status.podIP, status.podIPs.
                              properties:
                                apiVersion:
                                  description: Version of the schema the FieldPath
                                    is written in terms of, defaults to "v1".
                                  type: string
                                fieldPath:
                                  description: Path of the field to select in the
                                    specified API version.
                                  type: string
                              required:
                              - fieldPath
                              type: object
                              x-kubernetes-map-type: atomic
                            resourceFieldRef:
                              description: |-
                                Selects a resource of the container: only resources limits and requests
                                (limits.cpu, limits.memory, limits.ephemeral-storage, requests.cpu, requests.memory and requests.ephemeral-storage) are currently supported.
                              properties:
                                containerName:
                                  description: 'Container name: required for volumes,
                                    optional for env vars'
                                  type: string
                                divisor:
                                  anyOf:
                                  - type: integer
                                  - type: string
                                  description: Specifies the output format of the
                                    exposed resources, defaults to "1"
                                  pattern: ^(\+|-)?(([0-9]+(\.[0-9]*)?)|(\.[0-9]+))(([KMGTPE]i)|[numkMGTPE]|([eE](\+|-)?(([0-9]+(\.[0-9]*)?)|(\.[0-9]+))))?$
                                  x-kubernetes-int-or-string: true
                                resource:
                                  description: 'Required: resource to select'
                                  type: string
                              required:
                              - resource
                              type: object
                              x-kubernetes-map-type: atomic
                            secretKeyRef:
                              description: Selects a key of a secret in the pod's
                                namespace
                              properties:
                                key:
                                  description: The key of the secret to select from.  Must
                                    be a valid secret key.
                                  type: string
                                name:
                                  default: ""
                                  description: |-
                                    Name of the referent.
                                    This field is effectively required, but due to backwards compatibility is
                                    allowed to be empty. Instances of this type with an empty value here are
                                    almost certainly wrong.
                                    More info: https://kubernetes.io/docs/concepts/overview/working-with-objects/names/#names
                                  type: string
                                optional:
                                  description: Specify whether the Secret or its key
                                    must be defined
                                  type: boolean
                              required:
                              - key
                              type: object
                              x-kubernetes-map-type: atomic
                          type: object
                      required:
                      - name
                      type: object
                    type: array
                  imagePullSecrets:
                    items:
                      description: |-
                        LocalObjectReference contains enough information to let you locate the
                        referenced object inside the same namespace.
                      properties:
                        name:
                          default: ""
                          description: |-
                            Name of the referent.
                            This field is effectively required, but due to backwards compatibility is
                            allowed to be empty. Instances of this type with an empty value here are
                            almost certainly wrong.
                            More info: https://kubernetes.io/docs/concepts/overview/working-with-objects/names/#names
                          type: string
                      type: object
                      x-kubernetes-map-type: atomic
                    type: array
                  labels:
                    additionalProperties:
                      type: string
                    type: object
                  replicas:
                    description: If not specified, the default value is 1.
                    format: int32
                    minimum: 1
                    type: integer
                  volumes:
                    items:
                      description: Volume represents a named volume in a pod that
                        may be accessed by any container in the pod.
                      properties:
                        awsElasticBlockStore:
                          description: |-
                            awsElasticBlockStore represents an AWS Disk resource that is attached to a
                            kubelet's host machine and then exposed to the pod.
                            Deprecated: AWSElasticBlockStore is deprecated. All operations for the in-tree
                            awsElasticBlockStore type are redirected to the ebs.csi.aws.com CSI driver.
                            More info: https://kubernetes.io/docs/concepts/storage/volumes#awselasticblockstore
                          properties:
                            fsType:
                              description: |-
                                fsType is the filesystem type of the volume that you want to mount.
                                Tip: Ensure that the filesystem type is supported by the host operating system.
                                Examples: "ext4", "xfs", "ntfs". Implicitly inferred to be "ext4" if unspecified.
                                More info: https://kubernetes.io/docs/concepts/storage/volumes#awselasticblockstore
                              type: string
                            partition:
                              description: |-
                                partition is the partition in the volume that you want to mount.
                                If omitted, the default is to mount by volume name.
                                Examples: For volume /dev/sda1, you specify the partition as "1".
                                Similarly, the volume partition for /dev/sda is "0" (or you can leave the property empty).
                              format: int32
                              type: integer
                            readOnly:
                              description: |-
                                readOnly value true will force the readOnly setting in VolumeMounts.
                                More info: https://kubernetes.io/docs/concepts/storage/volumes#awselasticblockstore
                              type: boolean
                            volumeID:
                              description: |-
                                volumeID is unique ID of the persistent disk resource in AWS (Amazon EBS volume).
                                More info: https://kubernetes.io/docs/concepts/storage/volumes#awselasticblockstore
                              type: string
                          required:
                          - volumeID
                          type: object
                        azureDisk:
                          description: |-
                            azureDisk represents an Azure Data Disk mount on the host and bind mount to the pod.
                            Deprecated: AzureDisk is deprecated. All operations for the in-tree azureDisk type
                            are redirected to the disk.csi.azure.com CSI driver.
                          properties:
                            cachingMode:
                              description: 'cachingMode is the Host Caching mode:
                                None, Read Only, Read Write.'
                              type: string
                            diskName:
                              description: diskName is the Name of the data disk in
                                the blob storage
                              type: string
                            diskURI:
                              description: diskURI is the URI of data disk in the
                                blob storage
                              type: string
                            fsType:
                              default: ext4
                              description: |-
                                fsType is Filesystem type to mount.
                                Must be a filesystem type supported by the host operating system.
                                Ex. "ext4", "xfs", "ntfs". Implicitly inferred to be "ext4" if unspecified.
                              type: string
                            kind:
                              description: 'kind expected values are Shared: multiple
                                blob disks per storage account  Dedicated: single
                                blob disk per storage account  Managed: azure managed
                                data disk (only in managed availability set). defaults
                                to shared'
                              type: string
                            readOnly:
                              default: false
                              description: |-
                                readOnly Defaults to false (read/write). ReadOnly here will force
                                the ReadOnly setting in VolumeMounts.
                              type: boolean
                          required:
                          - diskName
                          - diskURI
                          type: object
                        azureFile:
                          description: |-
                            azureFile represents an Azure File Service mount on the host and bind mount to the pod.
                            Deprecated: AzureFile is deprecated. All operations for the in-tree azureFile type
                            are redirected to the file.csi.azure.com CSI driver.
                          properties:
                            readOnly:
                              description: |-
                                readOnly defaults to false (read/write). ReadOnly here will force
                                the ReadOnly setting in VolumeMounts.
                              type: boolean
                            secretName:
                              description: secretName is the  name of secret that
                                contains Azure Storage Account Name and Key
                              type: string
                            shareName:
                              description: shareName is the azure share Name
                              type: string
                          required:
                          - secretName
                          - shareName
                          type: object
                        cephfs:
                          description: |-
                            cephFS represents a Ceph FS mount on the host that shares a pod's lifetime.
                            Deprecated: CephFS is deprecated and the in-tree cephfs type is no longer supported.
                          properties:
                            monitors:
                              description: |-
                                monitors is Required: Monitors is a collection of Ceph monitors
                                More info: https://examples.k8s.io/volumes/cephfs/README.md#how-to-use-it
                              items:
                                type: string
                              type: array
                              x-kubernetes-list-type: atomic
                            path:
                              description: 'path is Optional: Used as the mounted
                                root, rather than the full Ceph tree, default is /'
                              type: string
                            readOnly:
                              description: |-
                                readOnly is Optional: Defaults to false (read/write). ReadOnly here will force
                                the ReadOnly setting in VolumeMounts.
                                More info: https://examples.k8s.io/volumes/cephfs/README.md#how-to-use-it
                              type: boolean
                            secretFile:
                              description: |-
                                secretFile is Optional: SecretFile is the path to key ring for User, default is /etc/ceph/user.secret
                                More info: https://examples.k8s.io/volumes/cephfs/README.md#how-to-use-it
                              type: string
                            secretRef:
                              description: |-
                                secretRef is Optional: SecretRef is reference to the authentication secret for User, default is empty.
                                More info: https://examples.k8s.io/volumes/cephfs/README.md#how-to-use-it
                              properties:
                                name:
                                  default: ""
                                  description: |-
                                    Name of the referent.
                                    This field is effectively required, but due to backwards compatibility is
                                    allowed to be empty. Instances of this type with an empty value here are
                                    almost certainly wrong.
                                    More info: https://kubernetes.io/docs/concepts/overview/working-with-objects/names/#names
                                  type: string
                              type: object
                              x-kubernetes-map-type: atomic
                            user:
                              description: |-
                                user is optional: User is the rados user name, default is admin
                                More info: https://examples.k8s.io/volumes/cephfs/README.md#how-to-use-it
                              type: string
                          required:
                          - monitors
                          type: object
                        cinder:
                          description: |-
                            cinder represents a cinder volume attached and mounted on kubelets host machine.
                            Deprecated: Cinder is deprecated. All operations for the in-tree cinder type
                            are redirected to the cinder.csi.openstack.org CSI driver.
                            More info: https://examples.k8s.io/mysql-cinder-pd/README.md
                          properties:
                            fsType:
                              description: |-
                                fsType is the filesystem type to mount.
                                Must be a filesystem type supported by the host operating system.
                                Examples: "ext4", "xfs", "ntfs". Implicitly inferred to be "ext4" if unspecified.
                                More info: https://examples.k8s.io/mysql-cinder-pd/README.md
                              type: string
                            readOnly:
                              description: |-
                                readOnly defaults to false (read/write). ReadOnly here will force
                                the ReadOnly setting in VolumeMounts.
                                More info: https://examples.k8s.io/mysql-cinder-pd/README.md
                              type: boolean
                            secretRef:
                              description: |-
                                secretRef is optional: points to a secret object containing parameters used to connect
                                to OpenStack.
                              properties:
                                name:
                                  default: ""
                                  description: |-
                                    Name of the referent.
                                    This field is effectively required, but due to backwards compatibility is
                                    allowed to be empty. Instances of this type with an empty value here are
                                    almost certainly wrong.
                                    More info: https://kubernetes.io/docs/concepts/overview/working-with-objects/names/#names
                                  type: string
                              type: object
                              x-kubernetes-map-type: atomic
                            volumeID:
                              description: |-
                                volumeID used to identify the volume in cinder.
                                More info: https://examples.k8s.io/mysql-cinder-pd/README.md
                              type: string
                          required:
                          - volumeID
                          type: object
                        configMap:
                          description: configMap represents a configMap that should
                            populate this volume
                          properties:
                            defaultMode:
                              description: |-
                                defaultMode is optional: mode bits used to set permissions on created files by default.
                                Must be an octal value between 0000 and 0777 or a decimal value between 0 and 511.
                                YAML accepts both octal and decimal values, JSON requires decimal values for mode bits.
                                Defaults to 0644.
                                Directories within the path are not affected by this setting.
                                This might be in conflict with other options that affect the file
                                mode, like fsGroup, and the result can be other mode bits set.
                              format: int32
                              type: integer
                            items:
                              description: |-
                                items if unspecified, each key-value pair in the Data field of the referenced
                                ConfigMap will be projected into the volume as a file whose name is the
                                key and content is the value. If specified, the listed keys will be
                                projected into the specified paths, and unlisted keys will not be
                                present. If a key is specified which is not present in the ConfigMap,
                                the volume setup will error unless it is marked optional. Paths must be
                                relative and may not contain the '..' path or start with '..'.
                              items:
                                description: Maps a string key to a path within a
                                  volume.
                                properties:
                                  key:
                                    description: key is the key to project.
                                    type: string
                                  mode:
                                    description: |-
                                      mode is Optional: mode bits used to set permissions on this file.
                                      Must be an octal value between 0000 and 0777 or a decimal value between 0 and 511.
                                      YAML accepts both octal and decimal values, JSON requires decimal values for mode bits.
                                      If not specified, the volume defaultMode will be used.
                                      This might be in conflict with other options that affect the file
                                      mode, like fsGroup, and the result can be other mode bits set.
                                    format: int32
                                    type: integer
                                  path:
                                    description: |-
                                      path is the relative path of the file to map the key to.
                                      May not be an absolute path.
                                      May not contain the path element '..'.
                                      May not start with the string '..'.
                                    type: string
                                required:
                                - key
                                - path
                                type: object
                              type: array
                              x-kubernetes-list-type: atomic
                            name:
                              default: ""
                              description: |-
                                Name of the referent.
                                This field is effectively required, but due to backwards compatibility is
                                allowed to be empty. Instances of this type with an empty value here are
                                almost certainly wrong.
                                More info: https://kubernetes.io/docs/concepts/overview/working-with-objects/names/#names
                              type: string
                            optional:
                              description: optional specify whether the ConfigMap
                                or its keys must be defined
                              type: boolean
                          type: object
                          x-kubernetes-map-type: atomic
                        csi:
                          description: csi (Container Storage Interface) represents
                            ephemeral storage that is handled by certain external
                            CSI drivers.
                          properties:
                            driver:
                              description: |-
                                driver is the name of the CSI driver that handles this volume.
                                Consult with your admin for the correct name as registered in the cluster.
                              type: string
                            fsType:
                              description: |-
                                fsType to mount. Ex. "ext4", "xfs", "ntfs".
                                If not provided, the empty value is passed to the associated CSI driver
                                which will determine the default filesystem to apply.
                              type: string
                            nodePublishSecretRef:
                              description: |-
                                nodePublishSecretRef is a reference to the secret object containing
                                sensitive information to pass to the CSI driver to complete the CSI
                                NodePublishVolume and NodeUnpublishVolume calls.
                                This field is optional, and  may be empty if no secret is required. If the
                                secret object contains more than one secret, all secret references are passed.
                              properties:
                                name:
                                  default: ""
                                  description: |-
                                    Name of the referent.
                                    This field is effectively required, but due to backwards compatibility is
                                    allowed to be empty. Instances of this type with an empty value here are
                                    almost certainly wrong.
                                    More info: https://kubernetes.io/docs/concepts/overview/working-with-objects/names/#names
                                  type: string
                              type: object
                              x-kubernetes-map-type: atomic
                            readOnly:
                              description: |-
                                readOnly specifies a read-only configuration for the volume.
                                Defaults to false (read/write).
                              type: boolean
                            volumeAttributes:
                              additionalProperties:
                                type: string
                              description: |-
                                volumeAttributes stores driver-specific properties that are passed to the CSI
                                driver. Consult your driver's documentation for supported values.
                              type: object
                          required:
                          - driver
                          type: object
                        downwardAPI:
                          description: downwardAPI represents downward API about the
                            pod that should populate this volume
                          properties:
                            defaultMode:
                              description: |-
                                Optional: mode bits to use on created files by default. Must be a
                                Optional: mode bits used to set permissions on created files by default.
                                Must be an octal value between 0000 and 0777 or a decimal value between 0 and 511.
                                YAML accepts both octal and decimal values, JSON requires decimal values for mode bits.
                                Defaults to 0644.
                                Directories within the path are not affected by this setting.
                                This might be in conflict with other options that affect the file
                                mode, like fsGroup, and the result can be other mode bits set.
                              format: int32
                              type: integer
                            items:
                              description: Items is a list of downward API volume
                                file
                              items:
                                description: DownwardAPIVolumeFile represents information
                                  to create the file containing the pod field
                                properties:
                                  fieldRef:
                                    description: 'Required: Selects a field of the
                                      pod: only annotations, labels, name, namespace
                                      and uid are supported.'
                                    properties:
                                      apiVersion:
                                        description: Version of the schema the FieldPath
                                          is written in terms of, defaults to "v1".
                                        type: string
                                      fieldPath:
                                        description: Path of the field to select in
                                          the specified API version.
                                        type: string
                                    required:
                                    - fieldPath
                                    type: object
                                    x-kubernetes-map-type: atomic
                                  mode:
                                    description: |-
                                      Optional: mode bits used to set permissions on this file, must be an octal value
                                      between 0000 and 0777 or a decimal value between 0 and 511.
                                      YAML accepts both octal and decimal values, JSON requires decimal values for mode bits.
                                      If not specified, the volume defaultMode will be used.
                                      This might be in conflict with other options that affect the file
                                      mode, like fsGroup, and the result can be other mode bits set.
                                    format: int32
                                    type: integer
                                  path:
                                    description: 'Required: Path is  the relative
                                      path name of the file to be created. Must not
                                      be absolute or contain the ''..'' path. Must
                                      be utf-8 encoded. The first item of the relative
                                      path must not start with ''..'''
                                    type: string
                                  resourceFieldRef:
                                    description: |-
                                      Selects a resource of the container: only resources limits and requests
                                      (limits.cpu, limits.memory, requests.cpu and requests.memory) are currently supported.
                                    properties:
                                      containerName:
                                        description: 'Container name: required for
                                          volumes, optional for env vars'
                                        type: string
                                      divisor:
                                        anyOf:
                                        - type: integer
                                        - type: string
                                        description: Specifies the output format of
                                          the exposed resources, defaults to "1"
                                        pattern: ^(\+|-)?(([0-9]+(\.[0-9]*)?)|(\.[0-9]+))(([KMGTPE]i)|[numkMGTPE]|([eE](\+|-)?(([0-9]+(\.[0-9]*)?)|(\.[0-9]+))))?$
                                        x-kubernetes-int-or-string: true
                                      resource:
                                        description: 'Required: resource to select'
                                        type: string
                                    required:
                                    - resource
                                    type: object
                                    x-kubernetes-map-type: atomic
                                required:
                                - path
                                type: object
                              type: array
                              x-kubernetes-list-type: atomic
                          type: object
                        emptyDir:
                          description: |-
                            emptyDir represents a temporary directory that shares a pod's lifetime.
                            More info: https://kubernetes.io/docs/concepts/storage/volumes#emptydir
                          properties:
                            medium:
                              description: |-
                                medium represents what type of storage medium should back this directory.
                                The default is "" which means to use the node's default medium.
                                Must be an empty string (default) or Memory.
                                More info: https://kubernetes.io/docs/concepts/storage/volumes#emptydir
                              type: string
                            sizeLimit:
                              anyOf:
                              - type: integer
                              - type: string
                              description: |-
                                sizeLimit is the total amount of local storage required for this EmptyDir volume.
                                The size limit is also applicable for memory medium.
                                The maximum usage on memory medium EmptyDir would be the minimum value between
                                the SizeLimit specified here and the sum of memory limits of all containers in a pod.
                                The default is nil which means that the limit is undefined.
                                More info: https://kubernetes.io/docs/concepts/storage/volumes#emptydir
                              pattern: ^(\+|-)?(([0-9]+(\.[0-9]*)?)|(\.[0-9]+))(([KMGTPE]i)|[numkMGTPE]|([eE](\+|-)?(([0-9]+(\.[0-9]*)?)|(\.[0-9]+))))?$
                              x-kubernetes-int-or-string: true
                          type: object
                        ephemeral:
                          description: |-
                            ephemeral represents a volume that is handled by a cluster storage driver.
                            The volume's lifecycle is tied to the pod that defines it - it will be created before the pod starts,
                            and deleted when the pod is removed.

                            Use this if:
                            a) the volume is only needed while the pod runs,
                            b) features of normal volumes like restoring from snapshot or capacity
                               tracking are needed,
                            c) the storage driver is specified through a storage class, and
                            d) the storage driver supports dynamic volume provisioning through
                               a PersistentVolumeClaim (see EphemeralVolumeSource for more
                               information on the connection between this volume type
                               and PersistentVolumeClaim).

                            Use PersistentVolumeClaim or one of the vendor-specific
                            APIs for volumes that persist for longer than the lifecycle
                            of an individual pod.

                            Use CSI for light-weight local ephemeral volumes if the CSI driver is meant to
                            be used that way - see the documentation of the driver for
                            more information.

                            A pod can use both types of ephemeral volumes and
                            persistent volumes at the same time.
                          properties:
                            volumeClaimTemplate:
                              description: |-
                                Will be used to create a stand-alone PVC to provision the volume.
                                The pod in which this EphemeralVolumeSource is embedded will be the
                                owner of the PVC, i.e. the PVC will be deleted together with the
                                pod.  The name of the PVC will be `<pod name>-<volume name>` where
                                `<volume name>` is the name from the `PodSpec.Volumes` array
                                entry. Pod validation will reject the pod if the concatenated name
                                is not valid for a PVC (for example, too long).

                                An existing PVC with that name that is not owned by the pod
                                will *not* be used for the pod to avoid using an unrelated
                                volume by mistake. Starting the pod is then blocked until
                                the unrelated PVC is removed. If such a pre-created PVC is
                                meant to be used by the pod, the PVC has to updated with an
                                owner reference to the pod once the pod exists. Normally
                                this should not be necessary, but it may be useful when
                                manually reconstructing a broken cluster.

                                This field is read-only and no changes will be made by Kubernetes
                                to the PVC after it has been created.

                                Required, must not be nil.
                              properties:
                                metadata:
                                  description: |-
                                    May contain labels and annotations that will be copied into the PVC
                                    when creating it. No other fields are allowed and will be rejected during
                                    validation.
                                  type: object
                                spec:
                                  description: |-
                                    The specification for the PersistentVolumeClaim. The entire content is
                                    copied unchanged into the PVC that gets created from this
                                    template. The same fields as in a PersistentVolumeClaim
                                    are also valid here.
                                  properties:
                                    accessModes:
                                      description: |-
                                        accessModes contains the desired access modes the volume should have.
                                        More info: https://kubernetes.io/docs/concepts/storage/persistent-volumes#access-modes-1
                                      items:
                                        type: string
                                      type: array
                                      x-kubernetes-list-type: atomic
                                    dataSource:
                                      description: |-
                                        dataSource field can be used to specify either:
                                        * An existing VolumeSnapshot object (snapshot.storage.k8s.io/VolumeSnapshot)
                                        * An existing PVC (PersistentVolumeClaim)
                                        If the provisioner or an external controller can support the specified data source,
                                        it will create a new volume based on the contents of the specified data source.
                                        When the AnyVolumeDataSource feature gate is enabled, dataSource contents will be copied to dataSourceRef,
                                        and dataSourceRef contents will be copied to dataSource when dataSourceRef.namespace is not specified.
                                        If the namespace is specified, then dataSourceRef will not be copied to dataSource.
                                      properties:
                                        apiGroup:
                                          description: |-
                                            APIGroup is the group for the resource being referenced.
                                            If APIGroup is not specified, the specified Kind must be in the core API group.
                                            For any other third-party types, APIGroup is required.
                                          type: string
                                        kind:
                                          description: Kind is the type of resource
                                            being referenced
                                          type: string
                                        name:
                                          description: Name is the name of resource
                                            being referenced
                                          type: string
                                      required:
                                      - kind
                                      - name
                                      type: object
                                      x-kubernetes-map-type: atomic
                                    dataSourceRef:
                                      description: |-
                                        dataSourceRef specifies the object from which to populate the volume with data, if a non-empty
                                        volume is desired. This may be any object from a non-empty API group (non
                                        core object) or a PersistentVolumeClaim object.
                                        When this field is specified, volume binding will only succeed if the type of
                                        the specified object matches some installed volume populator or dynamic
                                        provisioner.
                                        This field will replace the functionality of the dataSource field and as such
                                        if both fields are non-empty, they must have the same value. For backwards
                                        compatibility, when namespace isn't specified in dataSourceRef,
                                        both fields (dataSource and dataSourceRef) will be set to the same
                                        value automatically if one of them is empty and the other is non-empty.
                                        When namespace is specified in dataSourceRef,
                                        dataSource isn't set to the same value and must be empty.
                                        There are three important differences between dataSource and dataSourceRef:
                                        * While dataSource only allows two specific types of objects, dataSourceRef
                                          allows any non-core object, as well as PersistentVolumeClaim objects.
                                        * While dataSource ignores disallowed values (dropping them), dataSourceRef
                                          preserves all values, and generates an error if a disallowed value is
                                          specified.
                                        * While dataSource only allows local objects, dataSourceRef allows objects
                                          in any namespaces.
                                        (Beta) Using this field requires the AnyVolumeDataSource feature gate to be enabled.
                                        (Alpha) Using the namespace field of dataSourceRef requires the CrossNamespaceVolumeDataSource feature gate to be enabled.
                                      properties:
                                        apiGroup:
                                          description: |-
                                            APIGroup is the group for the resource being referenced.
                                            If APIGroup is not specified, the specified Kind must be in the core API group.
                                            For any other third-party types, APIGroup is required.
                                          type: string
                                        kind:
                                          description: Kind is the type of resource
                                            being referenced
                                          type: string
                                        name:
                                          description: Name is the name of resource
                                            being referenced
                                          type: string
                                        namespace:
                                          description: |-
                                            Namespace is the namespace of resource being referenced
                                            Note that when a namespace is specified, a gateway.networking.k8s.io/ReferenceGrant object is required in the referent namespace to allow that namespace's owner to accept the reference. See the ReferenceGrant documentation for details.
                                            (Alpha) This field requires the CrossNamespaceVolumeDataSource feature gate to be enabled.
                                          type: string
                                      required:
                                      - kind
                                      - name
                                      type: object
                                    resources:
                                      description: |-
                                        resources represents the minimum resources the volume should have.
                                        If RecoverVolumeExpansionFailure feature is enabled users are allowed to specify resource requirements
                                        that are lower than previous value but must still be higher than capacity recorded in the
                                        status field of the claim.
                                        More info: https://kubernetes.io/docs/concepts/storage/persistent-volumes#resources
                                      properties:
                                        limits:
                                          additionalProperties:
                                            anyOf:
                                            - type: integer
                                            - type: string
                                            pattern: ^(\+|-)?(([0-9]+(\.[0-9]*)?)|(\.[0-9]+))(([KMGTPE]i)|[numkMGTPE]|([eE](\+|-)?(([0-9]+(\.[0-9]*)?)|(\.[0-9]+))))?$
                                            x-kubernetes-int-or-string: true
                                          description: |-
                                            Limits describes the maximum amount of compute resources allowed.
                                            More info: https://kubernetes.io/docs/concepts/configuration/manage-resources-containers/
                                          type: object
                                        requests:
                                          additionalProperties:
                                            anyOf:
                                            - type: integer
                                            - type: string
                                            pattern: ^(\+|-)?(([0-9]+(\.[0-9]*)?)|(\.[0-9]+))(([KMGTPE]i)|[numkMGTPE]|([eE](\+|-)?(([0-9]+(\.[0-9]*)?)|(\.[0-9]+))))?$
                                            x-kubernetes-int-or-string: true
                                          description: |-
                                            Requests describes the minimum amount of compute resources required.
                                            If Requests is omitted for a container, it defaults to Limits if that is explicitly specified,
                                            otherwise to an implementation-defined value. Requests cannot exceed Limits.
                                            More info: https://kubernetes.io/docs/concepts/configuration/manage-resources-containers/
                                          type: object
                                      type: object
                                    selector:
                                      description: selector is a label query over
                                        volumes to consider for binding.
                                      properties:
                                        matchExpressions:
                                          description: matchExpressions is a list
                                            of label selector requirements. The requirements
                                            are ANDed.
                                          items:
                                            description: |-
                                              A label selector requirement is a selector that contains values, a key, and an operator that
                                              relates the key and values.
                                            properties:
                                              key:
                                                description: key is the label key
                                                  that the selector applies to.
                                                type: string
                                              operator:
                                                description: |-
                                                  operator represents a key's relationship to a set of values.
                                                  Valid operators are In, NotIn, Exists and DoesNotExist.
                                                type: string
                                              values:
                                                description: |-
                                                  values is an array of string values. If the operator is In or NotIn,
                                                  the values array must be non-empty. If the operator is Exists or DoesNotExist,
                                                  the values array must be empty. This array is replaced during a strategic
                                                  merge patch.
                                                items:
                                                  type: string
                                                type: array
                                                x-kubernetes-list-type: atomic
                                            required:
                                            - key
                                            - operator
                                            type: object
                                          type: array
                                          x-kubernetes-list-type: atomic
                                        matchLabels:
                                          additionalProperties:
                                            type: string
                                          description: |-
                                            matchLabels is a map of {key,value} pairs. A single {key,value} in the matchLabels
                                            map is equivalent to an element of matchExpressions, whose key field is "key", the
                                            operator is "In", and the values array contains only "value". The requirements are ANDed.
                                          type: object
                                      type: object
                                      x-kubernetes-map-type: atomic
                                    storageClassName:
                                      description: |-
                                        storageClassName is the name of the StorageClass required by the claim.
                                        More info: https://kubernetes.io/docs/concepts/storage/persistent-volumes#class-1
                                      type: string
                                    volumeAttributesClassName:
                                      description: |-
                                        volumeAttributesClassName may be used to set the VolumeAttributesClass used by this claim.
                                        If specified, the CSI driver will create or update the volume with the attributes defined
                                        in the corresponding VolumeAttributesClass. This has a different purpose than storageClassName,
                                        it can be changed after the claim is created. An empty string value means that no VolumeAttributesClass
                                        will be applied to the claim but it's not allowed to reset this field to empty string once it is set.
                                        If unspecified and the PersistentVolumeClaim is unbound, the default VolumeAttributesClass
                                        will be set by the persistentvolume controller if it exists.
                                        If the resource referred to by volumeAttributesClass does not exist, this PersistentVolumeClaim will be
                                        set to a Pending state, as reflected by the modifyVolumeStatus field, until such as a resource
                                        exists.
                                        More info: https://kubernetes.io/docs/concepts/storage/volume-attributes-classes/
                                        (Beta) Using this field requires the VolumeAttributesClass feature gate to be enabled (off by default).
                                      type: string
                                    volumeMode:
                                      description: |-
                                        volumeMode defines what type of volume is required by the claim.
                                        Value of Filesystem is implied when not included in claim spec.
                                      type: string
                                    volumeName:
                                      description: volumeName is the binding reference
                                        to the PersistentVolume backing this claim.
                                      type: string
                                  type: object
                              required:
                              - spec
                              type: object
                          type: object
                        fc:
                          description: fc represents a Fibre Channel resource that
                            is attached to a kubelet's host machine and then exposed
                            to the pod.
                          properties:
                            fsType:
                              description: |-
                                fsType is the filesystem type to mount.
                                Must be a filesystem type supported by the host operating system.
                                Ex. "ext4", "xfs", "ntfs". Implicitly inferred to be "ext4" if unspecified.
                              type: string
                            lun:
                              description: 'lun is Optional: FC target lun number'
                              format: int32
                              type: integer
                            readOnly:
                              description: |-
                                readOnly is Optional: Defaults to false (read/write). ReadOnly here will force
                                the ReadOnly setting in VolumeMounts.
                              type: boolean
                            targetWWNs:
                              description: 'targetWWNs is Optional: FC target worldwide
                                names (WWNs)'
                              items:
                                type: string
                              type: array
                              x-kubernetes-list-type: atomic
                            wwids:
                              description: |-
                                wwids Optional: FC volume world wide identifiers (wwids)
                                Either wwids or combination of targetWWNs and lun must be set, but not both simultaneously.
                              items:
                                type: string
                              type: array
                              x-kubernetes-list-type: atomic
                          type: object
                        flexVolume:
                          description: |-
                            flexVolume represents a generic volume resource that is
                            provisioned/attached using an exec based plugin.
                            Deprecated: FlexVolume is deprecated. Consider using a CSIDriver instead.
                          properties:
                            driver:
                              description: driver is the name of the driver to use
                                for this volume.
                              type: string
                            fsType:
                              description: |-
                                fsType is the filesystem type to mount.
                                Must be a filesystem type supported by the host operating system.
                                Ex. "ext4", "xfs", "ntfs". The default filesystem depends on FlexVolume script.
                              type: string
                            options:
                              additionalProperties:
                                type: string
                              description: 'options is Optional: this field holds
                                extra command options if any.'
                              type: object
                            readOnly:
                              description: |-
                                readOnly is Optional: defaults to false (read/write). ReadOnly here will force
                                the ReadOnly setting in VolumeMounts.
                              type: boolean
                            secretRef:
                              description: |-
                                secretRef is Optional: secretRef is reference to the secret object containing
                                sensitive information to pass to the plugin scripts. This may be
                                empty if no secret object is specified. If the secret object
                                contains more than one secret, all secrets are passed to the plugin
                                scripts.
                              properties:
                                name:
                                  default: ""
                                  description: |-
                                    Name of the referent.
                                    This field is effectively required, but due to backwards compatibility is
                                    allowed to be empty. Instances of this type with an empty value here are
                                    almost certainly wrong.
                                    More info: https://kubernetes.io/docs/concepts/overview/working-with-objects/names/#names
                                  type: string
                              type: object
                              x-kubernetes-map-type: atomic
                          required:
                          - driver
                          type: object
                        flocker:
                          description: |-
                            flocker represents a Flocker volume attached to a kubelet's host machine. This depends on the Flocker control service being running.
                            Deprecated: Flocker is deprecated and the in-tree flocker type is no longer supported.
                          properties:
                            datasetName:
                              description: |-
                                datasetName is Name of the dataset stored as metadata -> name on the dataset for Flocker
                                should be considered as deprecated
                              type: string
                            datasetUUID:
                              description: datasetUUID is the UUID of the dataset.
                                This is unique identifier of a Flocker dataset
                              type: string
                          type: object
                        gcePersistentDisk:
                          description: |-
                            gcePersistentDisk represents a GCE Disk resource that is attached to a
                            kubelet's host machine and then exposed to the pod.
                            Deprecated: GCEPersistentDisk is deprecated. All operations for the in-tree
                            gcePersistentDisk type are redirected to the pd.csi.storage.gke.io CSI driver.
                            More info: https://kubernetes.io/docs/concepts/storage/volumes#gcepersistentdisk
                          properties:
                            fsType:
                              description: |-
                                fsType is filesystem type of the volume that you want to mount.
                                Tip: Ensure that the filesystem type is supported by the host operating system.
                                Examples: "ext4", "xfs", "ntfs". Implicitly inferred to be "ext4" if unspecified.
                                More info: https://kubernetes.io/docs/concepts/storage/volumes#gcepersistentdisk
                              type: string
                            partition:
                              description: |-
                                partition is the partition in the volume that you want to mount.
                                If omitted, the default is to mount by volume name.
                                Examples: For volume /dev/sda1, you specify the partition as "1".
                                Similarly, the volume partition for /dev/sda is "0" (or you can leave the property empty).
                                More info: https://kubernetes.io/docs/concepts/storage/volumes#gcepersistentdisk
                              format: int32
                              type: integer
                            pdName:
                              description: |-
                                pdName is unique name of the PD resource in GCE. Used to identify the disk in GCE.
                                More info: https://kubernetes.io/docs/concepts/storage/volumes#gcepersistentdisk
                              type: string
                            readOnly:
                              description: |-
                                readOnly here will force the ReadOnly setting in VolumeMounts.
                                Defaults to false.
                                More info: https://kubernetes.io/docs/concepts/storage/volumes#gcepersistentdisk
                              type: boolean
                          required:
                          - pdName
                          type: object
                        gitRepo:
                          description: |-
                            gitRepo represents a git repository at a particular revision.
                            Deprecated: GitRepo is deprecated. To provision a container with a git repo, mount an
                            EmptyDir into an InitContainer that clones the repo using git, then mount the EmptyDir
                            into the Pod's container.
                          properties:
                            directory:
                              description: |-
                                directory is the target directory name.
                                Must not contain or start with '..'.  If '.' is supplied, the volume directory will be the
                                git repository.  Otherwise, if specified, the volume will contain the git repository in
                                the subdirectory with the given name.
                              type: string
                            repository:
                              description: repository is the URL
                              type: string
                            revision:
                              description: revision is the commit hash for the specified
                                revision.
                              type: string
                          required:
                          - repository
                          type: object
                        glusterfs:
                          description: |-
                            glusterfs represents a Glusterfs mount on the host that shares a pod's lifetime.
                            Deprecated: Glusterfs is deprecated and the in-tree glusterfs type is no longer supported.
                            More info: https://examples.k8s.io/volumes/glusterfs/README.md
                          properties:
                            endpoints:
                              description: |-
                                endpoints is the endpoint name that details Glusterfs topology.
                                More info: https://examples.k8s.io/volumes/glusterfs/README.md#create-a-pod
                              type: string
                            path:
                              description: |-
                                path is the Glusterfs volume path.
                                More info: https://examples.k8s.io/volumes/glusterfs/README.md#create-a-pod
                              type: string
                            readOnly:
                              description: |-
                                readOnly here will force the Glusterfs volume to be mounted with read-only permissions.
                                Defaults to false.
                                More info: https://examples.k8s.io/volumes/glusterfs/README.md#create-a-pod
                              type: boolean
                          required:
                          - endpoints
                          - path
                          type: object
                        hostPath:
                          description: |-
                            hostPath represents a pre-existing file or directory on the host
                            machine that is directly exposed to the container. This is generally
                            used for system agents or other privileged things that are allowed
                            to see the host machine. Most containers will NOT need this.
                            More info: https://kubernetes.io/docs/concepts/storage/volumes#hostpath
                          properties:
                            path:
                              description: |-
                                path of the directory on the host.
                                If the path is a symlink, it will follow the link to the real path.
                                More info: https://kubernetes.io/docs/concepts/storage/volumes#hostpath
                              type: string
                            type:
                              description: |-
                                type for HostPath Volume
                                Defaults to ""
                                More info: https://kubernetes.io/docs/concepts/storage/volumes#hostpath
                              type: string
                          required:
                          - path
                          type: object
                        image:
                          description: |-
                            image represents an OCI object (a container image or artifact) pulled and mounted on the kubelet's host machine.
                            The volume is resolved at pod startup depending on which PullPolicy value is provided:

                            - Always: the kubelet always attempts to pull the reference. Container creation will fail If the pull fails.
                            - Never: the kubelet never pulls the reference and only uses a local image or artifact. Container creation will fail if the reference isn't present.
                            - IfNotPresent: the kubelet pulls if the reference isn't already present on disk. Container creation will fail if the reference isn't present and the pull fails.

                            The volume gets re-resolved if the pod gets deleted and recreated, which means that new remote content will become available on pod recreation.
                            A failure to resolve or pull the image during pod startup will block containers from starting and may add significant latency. Failures will be retried using normal volume backoff and will be reported on the pod reason and message.
                            The types of objects that may be mounted by this volume are defined by the container runtime implementation on a host machine and at minimum must include all valid types supported by the container image field.
                            The OCI object gets mounted in a single directory (spec.containers[*].volumeMounts.mountPath) by merging the manifest layers in the same way as for container images.
                            The volume will be mounted read-only (ro) and non-executable files (noexec).
                            Sub path mounts for containers are not supported (spec.containers[*].volumeMounts.subpath) before 1.33.
                            The field spec.securityContext.fsGroupChangePolicy has no effect on this volume type.
                          properties:
                            pullPolicy:
                              description: |-
                                Policy for pulling OCI objects. Possible values are:
                                Always: the kubelet always attempts to pull the reference. Container creation will fail If the pull fails.
                                Never: the kubelet never pulls the reference and only uses a local image or artifact. Container creation will fail if the reference isn't present.
                                IfNotPresent: the kubelet pulls if the reference isn't already present on disk. Container creation will fail if the reference isn't present and the pull fails.
                                Defaults to Always if :latest tag is specified, or IfNotPresent otherwise.
                              type: string
                            reference:
                              description: |-
                                Required: Image or artifact reference to be used.
                                Behaves in the same way as pod.spec.containers[*].image.
                                Pull secrets will be assembled in the same way as for the container image by looking up node credentials, SA image pull secrets, and pod spec image pull secrets.
                                More info: https://kubernetes.io/docs/concepts/containers/images
                                This field is optional to allow higher level config management to default or override
                                container images in workload controllers like Deployments and StatefulSets.
                              type: string
                          type: object
                        iscsi:
                          description: |-
                            iscsi represents an ISCSI Disk resource that is attached to a
                            kubelet's host machine and then exposed to the pod.
                            More info: https://examples.k8s.io/volumes/iscsi/README.md
                          properties:
                            chapAuthDiscovery:
                              description: chapAuthDiscovery defines whether support
                                iSCSI Discovery CHAP authentication
                              type: boolean
                            chapAuthSession:
                              description: chapAuthSession defines whether support
                                iSCSI Session CHAP authentication
                              type: boolean
                            fsType:
                              description: |-
                                fsType is the filesystem type of the volume that you want to mount.
                                Tip: Ensure that the filesystem type is supported by the host operating system.
                                Examples: "ext4", "xfs", "ntfs". Implicitly inferred to be "ext4" if unspecified.
                                More info: https://kubernetes.io/docs/concepts/storage/volumes#iscsi
                              type: string
                            initiatorName:
                              description: |-
                                initiatorName is the custom iSCSI Initiator Name.
                                If initiatorName is specified with iscsiInterface simultaneously, new iSCSI interface
                                <target portal>:<volume name> will be created for the connection.
                              type: string
                            iqn:
                              description: iqn is the target iSCSI Qualified Name.
                              type: string
                            iscsiInterface:
                              default: default
                              description: |-
                                iscsiInterface is the interface Name that uses an iSCSI transport.
                                Defaults to 'default' (tcp).
                              type: string
                            lun:
                              description: lun represents iSCSI Target Lun number.
                              format: int32
                              type: integer
                            portals:
                              description: |-
                                portals is the iSCSI Target Portal List. The portal is either an IP or ip_addr:port if the port
                                is other than default (typically TCP ports 860 and 3260).
                              items:
                                type: string
                              type: array
                              x-kubernetes-list-type: atomic
                            readOnly:
                              description: |-
                                readOnly here will force the ReadOnly setting in VolumeMounts.
                                Defaults to false.
                              type: boolean
                            secretRef:
                              description: secretRef is the CHAP Secret for iSCSI
                                target and initiator authentication
                              properties:
                                name:
                                  default: ""
                                  description: |-
                                    Name of the referent.
                                    This field is effectively required, but due to backwards compatibility is
                                    allowed to be empty. Instances of this type with an empty value here are
                                    almost certainly wrong.
                                    More info: https://kubernetes.io/docs/concepts/overview/working-with-objects/names/#names
                                  type: string
                              type: object
                              x-kubernetes-map-type: atomic
                            targetPortal:
                              description: |-
                                targetPortal is iSCSI Target Portal. The Portal is either an IP or ip_addr:port if the port
                                is other than default (typically TCP ports 860 and 3260).
                              type: string
                          required:
                          - iqn
                          - lun
                          - targetPortal
                          type: object
                        name:
                          description: |-
                            name of the volume.
                            Must be a DNS_LABEL and unique within the pod.
                            More info: https://kubernetes.io/docs/concepts/overview/working-with-objects/names/#names
                          type: string
                        nfs:
                          description: |-
                            nfs represents an NFS mount on the host that shares a pod's lifetime
                            More info: https://kubernetes.io/docs/concepts/storage/volumes#nfs
                          properties:
                            path:
                              description: |-
                                path that is exported by the NFS server.
                                More info: https://kubernetes.io/docs/concepts/storage/volumes#nfs
                              type: string
                            readOnly:
                              description: |-
                                readOnly here will force the NFS export to be mounted with read-only permissions.
                                Defaults to false.
                                More info: https://kubernetes.io/docs/concepts/storage/volumes#nfs
                              type: boolean
                            server:
                              description: |-
                                server is the hostname or IP address of the NFS server.
                                More info: https://kubernetes.io/docs/concepts/storage/volumes#nfs
                              type: string
                          required:
                          - path
                          - server
                          type: object
                        persistentVolumeClaim:
                          description: |-
                            persistentVolumeClaimVolumeSource represents a reference to a
                            PersistentVolumeClaim in the same namespace.
                            More info: https://kubernetes.io/docs/concepts/storage/persistent-volumes#persistentvolumeclaims
                          properties:
                            claimName:
                              description: |-
                                claimName is the name of a PersistentVolumeClaim in the same namespace as the pod using this volume.
                                More info: https://kubernetes.io/docs/concepts/storage/persistent-volumes#persistentvolumeclaims
                              type: string
                            readOnly:
                              description: |-
                                readOnly Will force the ReadOnly setting in VolumeMounts.
                                Default false.
                              type: boolean
                          required:
                          - claimName
                          type: object
                        photonPersistentDisk:
                          description: |-
                            photonPersistentDisk represents a PhotonController persistent disk attached and mounted on kubelets host machine.
                            Deprecated: PhotonPersistentDisk is deprecated and the in-tree photonPersistentDisk type is no longer supported.
                          properties:
                            fsType:
                              description: |-
                                fsType is the filesystem type to mount.
                                Must be a filesystem type supported by the host operating system.
                                Ex. "ext4", "xfs", "ntfs". Implicitly inferred to be "ext4" if unspecified.
                              type: string
                            pdID:
                              description: pdID is the ID that identifies Photon Controller
                                persistent disk
                              type: string
                          required:
                          - pdID
                          type: object
                        portworxVolume:
                          description: |-
                            portworxVolume represents a portworx volume attached and mounted on kubelets host machine.
                            Deprecated: PortworxVolume is deprecated. All operations for the in-tree portworxVolume type
                            are redirected to the pxd.portworx.com CSI driver when the CSIMigrationPortworx feature-gate
                            is on.
                          properties:
                            fsType:
                              description: |-
                                fSType represents the filesystem type to mount
                                Must be a filesystem type supported by the host operating system.
                                Ex. "ext4", "xfs". Implicitly inferred to be "ext4" if unspecified.
                              type: string
                            readOnly:
                              description: |-
                                readOnly defaults to false (read/write). ReadOnly here will force
                                the ReadOnly setting in VolumeMounts.
                              type: boolean
                            volumeID:
                              description: volumeID uniquely identifies a Portworx
                                volume
                              type: string
                          required:
                          - volumeID
                          type: object
                        projected:
                          description: projected items for all in one resources secrets,
                            configmaps, and downward API
                          properties:
                            defaultMode:
                              description: |-
                                defaultMode are the mode bits used to set permissions on created files by default.
                                Must be an octal value between 0000 and 0777 or a decimal value between 0 and 511.
                                YAML accepts both octal and decimal values, JSON requires decimal values for mode bits.
                                Directories within the path are not affected by this setting.
                                This might be in conflict with other options that affect the file
                                mode, like fsGroup, and the result can be other mode bits set.
                              format: int32
                              type: integer
                            sources:
                              description: |-
                                sources is the list of volume projections. Each entry in this list
                                handles one source.
                              items:
                                description: |-
                                  Projection that may be projected along with other supported volume types.
                                  Exactly one of these fields must be set.
                                properties:
                                  clusterTrustBundle:
                                    description: |-
                                      ClusterTrustBundle allows a pod to access the `.spec.trustBundle` field
                                      of ClusterTrustBundle objects in an auto-updating file.

                                      Alpha, gated by the ClusterTrustBundleProjection feature gate.

                                      ClusterTrustBundle objects can either be selected by name, or by the
                                      combination of signer name and a label selector.

                                      Kubelet performs aggressive normalization of the PEM contents written
                                      into the pod filesystem.  Esoteric PEM features such as inter-block
                                      comments and block headers are stripped.  Certificates are deduplicated.
                                      The ordering of certificates within the file is arbitrary, and Kubelet
                                      may change the order over time.
                                    properties:
                                      labelSelector:
                                        description: |-
                                          Select all ClusterTrustBundles that match this label selector.  Only has
                                          effect if signerName is set.  Mutually-exclusive with name.  If unset,
                                          interpreted as "match nothing".  If set but empty, interpreted as "match
                                          everything".
                                        properties:
                                          matchExpressions:
                                            description: matchExpressions is a list
                                              of label selector requirements. The
                                              requirements are ANDed.
                                            items:
                                              description: |-
                                                A label selector requirement is a selector that contains values, a key, and an operator that
                                                relates the key and values.
                                              properties:
                                                key:
                                                  description: key is the label key
                                                    that the selector applies to.
                                                  type: string
                                                operator:
                                                  description: |-
                                                    operator represents a key's relationship to a set of values.
                                                    Valid operators are In, NotIn, Exists and DoesNotExist.
                                                  type: string
                                                values:
                                                  description: |-
                                                    values is an array of string values. If the operator is In or NotIn,
                                                    the values array must be non-empty. If the operator is Exists or DoesNotExist,
                                                    the values array must be empty. This array is replaced during a strategic
                                                    merge patch.
                                                  items:
                                                    type: string
                                                  type: array
                                                  x-kubernetes-list-type: atomic
                                              required:
                                              - key
                                              - operator
                                              type: object
                                            type: array
                                            x-kubernetes-list-type: atomic
                                          matchLabels:
                                            additionalProperties:
                                              type: string
                                            description: |-
                                              matchLabels is a map of {key,value} pairs. A single {key,value} in the matchLabels
                                              map is equivalent to an element of matchExpressions, whose key field is "key", the
                                              operator is "In", and the values array contains only "value". The requirements are ANDed.
                                            type: object
                                        type: object
                                        x-kubernetes-map-type: atomic
                                      name:
                                        description: |-
                                          Select a single ClusterTrustBundle by object name.  Mutually-exclusive
                                          with signerName and labelSelector.
                                        type: string
                                      optional:
                                        description: |-
                                          If true, don't block pod startup if the referenced ClusterTrustBundle(s)
                                          aren't available.  If using name, then the named ClusterTrustBundle is
                                          allowed not to exist.  If using signerName, then the combination of
                                          signerName and labelSelector is allowed to match zero
                                          ClusterTrustBundles.
                                        type: boolean
                                      path:
                                        description: Relative path from the volume
                                          root to write the bundle.
                                        type: string
                                      signerName:
                                        description: |-
                                          Select all ClusterTrustBundles that match this signer name.
                                          Mutually-exclusive with name.  The contents of all selected
                                          ClusterTrustBundles will be unified and deduplicated.
                                        type: string
                                    required:
                                    - path
                                    type: object
                                  configMap:
                                    description: configMap information about the configMap
                                      data to project
                                    properties:
                                      items:
                                        description: |-
                                          items if unspecified, each key-value pair in the Data field of the referenced
                                          ConfigMap will be projected into the volume as a file whose name is the
                                          key and content is the value. If specified, the listed keys will be
                                          projected into the specified paths, and unlisted keys will not be
                                          present. If a key is specified which is not present in the ConfigMap,
                                          the volume setup will error unless it is marked optional. Paths must be
                                          relative and may not contain the '..' path or start with '..'.
                                        items:
                                          description: Maps a string key to a path
                                            within a volume.
                                          properties:
                                            key:
                                              description: key is the key to project.
                                              type: string
                                            mode:
                                              description: |-
                                                mode is Optional: mode bits used to set permissions on this file.
                                                Must be an octal value between 0000 and 0777 or a decimal value between 0 and 511.
                                                YAML accepts both octal and decimal values, JSON requires decimal values for mode bits.
                                                If not specified, the volume defaultMode will be used.
                                                This might be in conflict with other options that affect the file
                                                mode, like fsGroup, and the result can be other mode bits set.
                                              format: int32
                                              type: integer
                                            path:
                                              description: |-
                                                path is the relative path of the file to map the key to.
                                                May not be an absolute path.
                                                May not contain the path element '..'.
                                                May not start with the string '..'.
                                              type: string
                                          required:
                                          - key
                                          - path
                                          type: object
                                        type: array
                                        x-kubernetes-list-type: atomic
                                      name:
                                        default: ""
                                        description: |-
                                          Name of the referent.
                                          This field is effectively required, but due to backwards compatibility is
                                          allowed to be empty. Instances of this type with an empty value here are
                                          almost certainly wrong.
                                          More info: https://kubernetes.io/docs/concepts/overview/working-with-objects/names/#names
                                        type: string
                                      optional:
                                        description: optional specify whether the
                                          ConfigMap or its keys must be defined
                                        type: boolean
                                    type: object
                                    x-kubernetes-map-type: atomic
                                  downwardAPI:
                                    description: downwardAPI information about the
                                      downwardAPI data to project
                                    properties:
                                      items:
                                        description: Items is a list of DownwardAPIVolume
                                          file
                                        items:
                                          description: DownwardAPIVolumeFile represents
                                            information to create the file containing
                                            the pod field
                                          properties:
                                            fieldRef:
                                              description: 'Required: Selects a field
                                                of the pod: only annotations, labels,
                                                name, namespace and uid are supported.'
                                              properties:
                                                apiVersion:
                                                  description: Version of the schema
                                                    the FieldPath is written in terms
                                                    of, defaults to "v1".
                                                  type: string
                                                fieldPath:
                                                  description: Path of the field to
                                                    select in the specified API version.
                                                  type: string
                                              required:
                                              - fieldPath
                                              type: object
                                              x-kubernetes-map-type: atomic
                                            mode:
                                              description: |-
                                                Optional: mode bits used to set permissions on this file, must be an octal value
                                                between 0000 and 0777 or a decimal value between 0 and 511.
                                                YAML accepts both octal and decimal values, JSON requires decimal values for mode bits.
                                                If not specified, the volume defaultMode will be used.
                                                This might be in conflict with other options that affect the file
                                                mode, like fsGroup, and the result can be other mode bits set.
                                              format: int32
                                              type: integer
                                            path:
                                              description: 'Required: Path is  the
                                                relative path name of the file to
                                                be created. Must not be absolute or
                                                contain the ''..'' path. Must be utf-8
                                                encoded. The first item of the relative
                                                path must not start with ''..'''
                                              type: string
                                            resourceFieldRef:
                                              description: |-
                                                Selects a resource of the container: only resources limits and requests
                                                (limits.cpu, limits.memory, requests.cpu and requests.memory) are currently supported.
                                              properties:
                                                containerName:
                                                  description: 'Container name: required
                                                    for volumes, optional for env
                                                    vars'
                                                  type: string
                                                divisor:
                                                  anyOf:
                                                  - type: integer
                                                  - type: string
                                                  description: Specifies the output
                                                    format of the exposed resources,
                                                    defaults to "1"
                                                  pattern: ^(\+|-)?(([0-9]+(\.[0-9]*)?)|(\.[0-9]+))(([KMGTPE]i)|[numkMGTPE]|([eE](\+|-)?(([0-9]+(\.[0-9]*)?)|(\.[0-9]+))))?$
                                                  x-kubernetes-int-or-string: true
                                                resource:
                                                  description: 'Required: resource
                                                    to select'
                                                  type: string
                                              required:
                                              - resource
                                              type: object
                                              x-kubernetes-map-type: atomic
                                          required:
                                          - path
                                          type: object
                                        type: array
                                        x-kubernetes-list-type: atomic
                                    type: object
                                  secret:
                                    description: secret information about the secret
                                      data to project
                                    properties:
                                      items:
                                        description: |-
                                          items if unspecified, each key-value pair in the Data field of the referenced
                                          Secret will be projected into the volume as a file whose name is the
                                          key and content is the value. If specified, the listed keys will be
                                          projected into the specified paths, and unlisted keys will not be
                                          present. If a key is specified which is not present in the Secret,
                                          the volume setup will error unless it is marked optional. Paths must be
                                          relative and may not contain the '..' path or start with '..'.
                                        items:
                                          description: Maps a string key to a path
                                            within a volume.
                                          properties:
                                            key:
                                              description: key is the key to project.
                                              type: string
                                            mode:
                                              description: |-
                                                mode is Optional: mode bits used to set permissions on this file.
                                                Must be an octal value between 0000 and 0777 or a decimal value between 0 and 511.
                                                YAML accepts both octal and decimal values, JSON requires decimal values for mode bits.
                                                If not specified, the volume defaultMode will be used.
                                                This might be in conflict with other options that affect the file
                                                mode, like fsGroup, and the result can be other mode bits set.
                                              format: int32
                                              type: integer
                                            path:
                                              description: |-
                                                path is the relative path of the file to map the key to.
                                                May not be an absolute path.
                                                May not contain the path element '..'.
                                                May not start with the string '..'.
                                              type: string
                                          required:
                                          - key
                                          - path
                                          type: object
                                        type: array
                                        x-kubernetes-list-type: atomic
                                      name:
                                        default: ""
                                        description: |-
                                          Name of the referent.
                                          This field is effectively required, but due to backwards compatibility is
                                          allowed to be empty. Instances of this type with an empty value here are
                                          almost certainly wrong.
                                          More info: https://kubernetes.io/docs/concepts/overview/working-with-objects/names/#names
                                        type: string
                                      optional:
                                        description: optional field specify whether
                                          the Secret or its key must be defined
                                        type: boolean
                                    type: object
                                    x-kubernetes-map-type: atomic
                                  serviceAccountToken:
                                    description: serviceAccountToken is information
                                      about the serviceAccountToken data to project
                                    properties:
                                      audience:
                                        description: |-
                                          audience is the intended audience of the token. A recipient of a token
                                          must identify itself with an identifier specified in the audience of the
                                          token, and otherwise should reject the token. The audience defaults to the
                                          identifier of the apiserver.
                                        type: string
                                      expirationSeconds:
                                        description: |-
                                          expirationSeconds is the requested duration of validity of the service
                                          account token. As the token approaches expiration, the kubelet volume
                                          plugin will proactively rotate the service account token. The kubelet will
                                          start trying to rotate the token if the token is older than 80 percent of
                                          its time to live or if the token is older than 24 hours.Defaults to 1 hour
                                          and must be at least 10 minutes.
                                        format: int64
                                        type: integer
                                      path:
                                        description: |-
                                          path is the path relative to the mount point of the file to project the
                                          token into.
                                        type: string
                                    required:
                                    - path
                                    type: object
                                type: object
                              type: array
                              x-kubernetes-list-type: atomic
                          type: object
                        quobyte:
                          description: |-
                            quobyte represents a Quobyte mount on the host that shares a pod's lifetime.
                            Deprecated: Quobyte is deprecated and the in-tree quobyte type is no longer supported.
                          properties:
                            group:
                              description: |-
                                group to map volume access to
                                Default is no group
                              type: string
                            readOnly:
                              description: |-
                                readOnly here will force the Quobyte volume to be mounted with read-only permissions.
                                Defaults to false.
                              type: boolean
                            registry:
                              description: |-
                                registry represents a single or multiple Quobyte Registry services
                                specified as a string as host:port pair (multiple entries are separated with commas)
                                which acts as the central registry for volumes
                              type: string
                            tenant:
                              description: |-
                                tenant owning the given Quobyte volume in the Backend
                                Used with dynamically provisioned Quobyte volumes, value is set by the plugin
                              type: string
                            user:
                              description: |-
                                user to map volume access to
                                Defaults to serivceaccount user
                              type: string
                            volume:
                              description: volume is a string that references an already
                                created Quobyte volume by name.
                              type: string
                          required:
                          - registry
                          - volume
                          type: object
                        rbd:
                          description: |-
                            rbd represents a Rados Block Device mount on the host that shares a pod's lifetime.
                            Deprecated: RBD is deprecated and the in-tree rbd type is no longer supported.
                            More info: https://examples.k8s.io/volumes/rbd/README.md
                          properties:
                            fsType:
                              description: |-
                                fsType is the filesystem type of the volume that you want to mount.
                                Tip: Ensure that the filesystem type is supported by the host operating system.
                                Examples: "ext4", "xfs", "ntfs". Implicitly inferred to be "ext4" if unspecified.
                                More info: https://kubernetes.io/docs/concepts/storage/volumes#rbd
                              type: string
                            image:
                              description: |-
                                image is the rados image name.
                                More info: https://examples.k8s.io/volumes/rbd/README.md#how-to-use-it
                              type: string
                            keyring:
                              default: /etc/ceph/keyring
                              description: |-
                                keyring is the path to key ring for RBDUser.
                                Default is /etc/ceph/keyring.
                                More info: https://examples.k8s.io/volumes/rbd/README.md#how-to-use-it
                              type: string
                            monitors:
                              description: |-
                                monitors is a collection of Ceph monitors.
                                More info: https://examples.k8s.io/volumes/rbd/README.md#how-to-use-it
                              items:
                                type: string
                              type: array
                              x-kubernetes-list-type: atomic
                            pool:
                              default: rbd
                              description: |-
                                pool is the rados pool name.
                                Default is rbd.
                                More info: https://examples.k8s.io/volumes/rbd/README.md#how-to-use-it
                              type: string
                            readOnly:
                              description: |-
                                readOnly here will force the ReadOnly setting in VolumeMounts.
                                Defaults to false.
                                More info: https://examples.k8s.io/volumes/rbd/README.md#how-to-use-it
                              type: boolean
                            secretRef:
                              description: |-
                                secretRef is name of the authentication secret for RBDUser. If provided
                                overrides keyring.
                                Default is nil.
                                More info: https://examples.k8s.io/volumes/rbd/README.md#how-to-use-it
                              properties:
                                name:
                                  default: ""
                                  description: |-
                                    Name of the referent.
                                    This field is effectively required, but due to backwards compatibility is
                                    allowed to be empty. Instances of this type with an empty value here are
                                    almost certainly wrong.
                                    More info: https://kubernetes.io/docs/concepts/overview/working-with-objects/names/#names
                                  type: string
                              type: object
                              x-kubernetes-map-type: atomic
                            user:
                              default: admin
                              description: |-
                                user is the rados user name.
                                Default is admin.
                                More info: https://examples.k8s.io/volumes/rbd/README.md#how-to-use-it
                              type: string
                          required:
                          - image
                          - monitors
                          type: object
                        scaleIO:
                          description: |-
                            scaleIO represents a ScaleIO persistent volume attached and mounted on Kubernetes nodes.
                            Deprecated: ScaleIO is deprecated and the in-tree scaleIO type is no longer supported.
                          properties:
                            fsType:
                              default: xfs
                              description: |-
                                fsType is the filesystem type to mount.
                                Must be a filesystem type supported by the host operating system.
                                Ex. "ext4", "xfs", "ntfs".
                                Default is "xfs".
                              type: string
                            gateway:
                              description: gateway is the host address of the ScaleIO
                                API Gateway.
                              type: string
                            protectionDomain:
                              description: protectionDomain is the name of the ScaleIO
                                Protection Domain for the configured storage.
                              type: string
                            readOnly:
                              description: |-
                                readOnly Defaults to false (read/write). ReadOnly here will force
                                the ReadOnly setting in VolumeMounts.
                              type: boolean
                            secretRef:
                              description: |-
                                secretRef references to the secret for ScaleIO user and other
                                sensitive information. If this is not provided, Login operation will fail.
                              properties:
                                name:
                                  default: ""
                                  description: |-
                                    Name of the referent.
                                    This field is effectively required, but due to backwards compatibility is
                                    allowed to be empty. Instances of this type with an empty value here are
                                    almost certainly wrong.
                                    More info: https://kubernetes.io/docs/concepts/overview/working-with-objects/names/#names
                                  type: string
                              type: object
                              x-kubernetes-map-type: atomic
                            sslEnabled:
                              description: sslEnabled Flag enable/disable SSL communication
                                with Gateway, default false
                              type: boolean
                            storageMode:
                              default: ThinProvisioned
                              description: |-
                                storageMode indicates whether the storage for a volume should be ThickProvisioned or ThinProvisioned.
                                Default is ThinProvisioned.
                              type: string
                            storagePool:
                              description: storagePool is the ScaleIO Storage Pool
                                associated with the protection domain.
                              type: string
                            system:
                              description: system is the name of the storage system
                                as configured in ScaleIO.
                              type: string
                            volumeName:
                              description: |-
                                volumeName is the name of a volume already created in the ScaleIO system
                                that is associated with this volume source.
                              type: string
                          required:
                          - gateway
                          - secretRef
                          - system
                          type: object
                        secret:
                          description: |-
                            secret represents a secret that should populate this volume.
                            More info: https://kubernetes.io/docs/concepts/storage/volumes#secret
                          properties:
                            defaultMode:
                              description: |-
                                defaultMode is Optional: mode bits used to set permissions on created files by default.
                                Must be an octal value between 0000 and 0777 or a decimal value between 0 and 511.
                                YAML accepts both octal and decimal values, JSON requires decimal values
                                for mode bits. Defaults to 0644.
                                Directories within the path are not affected by this setting.
                                This might be in conflict with other options that affect the file
                                mode, like fsGroup, and the result can be other mode bits set.
                              format: int32
                              type: integer
                            items:
                              description: |-
                                items If unspecified, each key-value pair in the Data field of the referenced
                                Secret will be projected into the volume as a file whose name is the
                                key and content is the value. If specified, the listed keys will be
                                projected into the specified paths, and unlisted keys will not be
                                present. If a key is specified which is not present in the Secret,
                                the volume setup will error unless it is marked optional. Paths must be
                                relative and may not contain the '..' path or start with '..'.
                              items:
                                description: Maps a string key to a path within a
                                  volume.
                                properties:
                                  key:
                                    description: key is the key to project.
                                    type: string
                                  mode:
                                    description: |-
                                      mode is Optional: mode bits used to set permissions on this file.
                                      Must be an octal value between 0000 and 0777 or a decimal value between 0 and 511.
                                      YAML accepts both octal and decimal values, JSON requires decimal values for mode bits.
                                      If not specified, the volume defaultMode will be used.
                                      This might be in conflict with other options that affect the file
                                      mode, like fsGroup, and the result can be other mode bits set.
                                    format: int32
                                    type: integer
                                  path:
                                    description: |-
                                      path is the relative path of the file to map the key to.
                                      May not be an absolute path.
                                      May not contain the path element '..'.
                                      May not start with the string '..'.
                                    type: string
                                required:
                                - key
                                - path
                                type: object
                              type: array
                              x-kubernetes-list-type: atomic
                            optional:
                              description: optional field specify whether the Secret
                                or its keys must be defined
                              type: boolean
                            secretName:
                              description: |-
                                secretName is the name of the secret in the pod's namespace to use.
                                More info: https://kubernetes.io/docs/concepts/storage/volumes#secret
                              type: string
                          type: object
                        storageos:
                          description: |-
                            storageOS represents a StorageOS volume attached and mounted on Kubernetes nodes.
                            Deprecated: StorageOS is deprecated and the in-tree storageos type is no longer supported.
                          properties:
                            fsType:
                              description: |-
                                fsType is the filesystem type to mount.
                                Must be a filesystem type supported by the host operating system.
                                Ex. "ext4", "xfs", "ntfs". Implicitly inferred to be "ext4" if unspecified.
                              type: string
                            readOnly:
                              description: |-
                                readOnly defaults to false (read/write). ReadOnly here will force
                                the ReadOnly setting in VolumeMounts.
                              type: boolean
                            secretRef:
                              description: |-
                                secretRef specifies the secret to use for obtaining the StorageOS API
                                credentials.  If not specified, default values will be attempted.
                              properties:
                                name:
                                  default: ""
                                  description: |-
                                    Name of the referent.
                                    This field is effectively required, but due to backwards compatibility is
                                    allowed to be empty. Instances of this type with an empty value here are
                                    almost certainly wrong.
                                    More info: https://kubernetes.io/docs/concepts/overview/working-with-objects/names/#names
                                  type: string
                              type: object
                              x-kubernetes-map-type: atomic
                            volumeName:
                              description: |-
                                volumeName is the human-readable name of the StorageOS volume.  Volume
                                names are only unique within a namespace.
                              type: string
                            volumeNamespace:
                              description: |-
                                volumeNamespace specifies the scope of the volume within StorageOS.  If no
                                namespace is specified then the Pod's namespace will be used.  This allows the
                                Kubernetes name scoping to be mirrored within StorageOS for tighter integration.
                                Set VolumeName to any name to override the default behaviour.
                                Set to "default" if you are not using namespaces within StorageOS.
                                Namespaces that do not pre-exist within StorageOS will be created.
                              type: string
                          type: object
                        vsphereVolume:
                          description: |-
                            vsphereVolume represents a vSphere volume attached and mounted on kubelets host machine.
                            Deprecated: VsphereVolume is deprecated. All operations for the in-tree vsphereVolume type
                            are redirected to the csi.vsphere.vmware.com CSI driver.
                          properties:
                            fsType:
                              description: |-
                                fsType is filesystem type to mount.
                                Must be a filesystem type supported by the host operating system.
                                Ex. "ext4", "xfs", "ntfs". Implicitly inferred to be "ext4" if unspecified.
                              type: string
                            storagePolicyID:
                              description: storagePolicyID is the storage Policy Based
                                Management (SPBM) profile ID associated with the StoragePolicyName.
                              type: string
                            storagePolicyName:
                              description: storagePolicyName is the storage Policy
                                Based Management (SPBM) profile name.
                              type: string
                            volumePath:
                              description: volumePath is the path that identifies
                                vSphere volume vmdk
                              type: string
                          required:
                          - volumePath
                          type: object
                      required:
                      - name
                      type: object
                    type: array
                type: object
              description:
                type: string
              memory:
                description: Can either be a reference to the name of a Memory in
                  the same namespace as the referencing Agent, or a reference to the
                  name of a Memory in a different namespace in the form <namespace>/<name>
                items:
                  type: string
                type: array
              modelConfig:
                description: Can either be a reference to the name of a ModelConfig
                  in the same namespace as the referencing Agent, or a reference to
                  the name of a ModelConfig in a different namespace in the form <namespace>/<name>
                type: string
              stream:
                description: |-
                  Whether to stream the response from the model.
                  If not specified, the default value is true.
                type: boolean
              systemMessage:
                minLength: 1
                type: string
              tools:
                items:
                  properties:
                    agent:
                      properties:
                        ref:
                          description: |-
                            Reference to the Agent resource to use as a tool.
                            Can either be a reference to the name of an Agent in the same namespace as the referencing Agent, or a reference to the name of an Agent in a different namespace in the form <namespace>/<name>
                          minLength: 1
                          type: string
                      type: object
                    mcpServer:
                      properties:
                        toolNames:
                          description: |-
                            The names of the tools to be provided by the ToolServer
                            For a list of all the tools provided by the server,
                            the client can query the status of the ToolServer object after it has been created
                          items:
                            type: string
                          type: array
                        toolServer:
                          description: the name of the ToolServer that provides the
                            tool. can either be a reference to the name of a ToolServer
                            in the same namespace as the referencing Agent, or a reference
                            to the name of an ToolServer in a different namespace
                            in the form <namespace>/<name>
                          type: string
                      type: object
                    type:
                      allOf:
                      - enum:
                        - McpServer
                        - Agent
                      - enum:
                        - McpServer
                        - Agent
                      description: ToolProviderType represents the tool provider type
                      type: string
                  type: object
                  x-kubernetes-validations:
                  - message: type.mcpServer must be nil if the type is not McpServer
                    rule: '!(has(self.mcpServer) && self.type != ''McpServer'')'
                  - message: type.mcpServer must be specified for McpServer filter.type
                    rule: '!(!has(self.mcpServer) && self.type == ''McpServer'')'
                  - message: type.agent must be nil if the type is not Agent
                    rule: '!(has(self.agent) && self.type != ''Agent'')'
                  - message: type.agent must be specified for Agent filter.type
                    rule: '!(!has(self.agent) && self.type == ''Agent'')'
                maxItems: 20
                type: array
            type: object
          status:
            description: AgentStatus defines the observed state of Agent.
            properties:
              conditions:
                items:
                  description: Condition contains details for one aspect of the current
                    state of this API Resource.
                  properties:
                    lastTransitionTime:
                      description: |-
                        lastTransitionTime is the last time the condition transitioned from one status to another.
                        This should be when the underlying condition changed.  If that is not known, then using the time when the API field changed is acceptable.
                      format: date-time
                      type: string
                    message:
                      description: |-
                        message is a human readable message indicating details about the transition.
                        This may be an empty string.
                      maxLength: 32768
                      type: string
                    observedGeneration:
                      description: |-
                        observedGeneration represents the .metadata.generation that the condition was set based upon.
                        For instance, if .metadata.generation is currently 12, but the .status.conditions[x].observedGeneration is 9, the condition is out of date
                        with respect to the current state of the instance.
                      format: int64
                      minimum: 0
                      type: integer
                    reason:
                      description: |-
                        reason contains a programmatic identifier indicating the reason for the condition's last transition.
                        Producers of specific condition types may define expected values and meanings for this field,
                        and whether the values are considered a guaranteed API.
                        The value should be a CamelCase string.
                        This field may not be empty.
                      maxLength: 1024
                      minLength: 1
                      pattern: ^[A-Za-z]([A-Za-z0-9_,:]*[A-Za-z0-9_])?$
                      type: string
                    status:
                      description: status of the condition, one of True, False, Unknown.
                      enum:
                      - "True"
                      - "False"
                      - Unknown
                      type: string
                    type:
                      description: type of condition in CamelCase or in foo.example.com/CamelCase.
                      maxLength: 316
                      pattern: ^([a-z0-9]([-a-z0-9]*[a-z0-9])?(\.[a-z0-9]([-a-z0-9]*[a-z0-9])?)*/)?(([A-Za-z0-9][-A-Za-z0-9_.]*)?[A-Za-z0-9])$
                      type: string
                  required:
                  - lastTransitionTime
                  - message
                  - reason
                  - status
                  - type
                  type: object
                type: array
              configHash:
                description: |-
                  This is used to determine if the agent config has changed.
                  If it has changed, the agent will be restarted.
                format: byte
                type: string
              observedGeneration:
                format: int64
                type: integer
            required:
            - configHash
            - observedGeneration
            type: object
        type: object
    served: true
    storage: false
    subresources:
      status: {}
  - additionalPrinterColumns:
    - description: The ModelConfig resource referenced by this agent.
      jsonPath: .spec.modelConfig
      name: ModelConfig
      type: string
    - description: Whether or not the agent is ready to serve requests.
      jsonPath: .status.conditions[?(@.type=='Ready')].status
      name: Ready
      type: string
    - description: Whether or not the agent has been accepted by the system.
      jsonPath: .status.conditions[?(@.type=='Accepted')].status
      name: Accepted
      type: string
    name: v1alpha2
    schema:
      openAPIV3Schema:
        description: Agent is the Schema for the agents API.
        properties:
          apiVersion:
            description: |-
              APIVersion defines the versioned schema of this representation of an object.
              Servers should convert recognized schemas to the latest internal value, and
              may reject unrecognized values.
              More info: https://git.k8s.io/community/contributors/devel/sig-architecture/api-conventions.md#resources
            type: string
          kind:
            description: |-
              Kind is a string value representing the REST resource this object represents.
              Servers may infer this from the endpoint the client submits requests to.
              Cannot be updated.
              In CamelCase.
              More info: https://git.k8s.io/community/contributors/devel/sig-architecture/api-conventions.md#types-kinds
            type: string
          metadata:
            type: object
          spec:
            description: AgentSpec defines the desired state of Agent.
            properties:
              agentType:
                allOf:
                - enum:
                  - Inline
                  - BYO
                - enum:
                  - Inline
                  - BYO
                default: Inline
                description: AgentType represents the agent type
                type: string
              byo:
                type: object
              deployment:
                properties:
                  annotations:
                    additionalProperties:
                      type: string
                    type: object
                  args:
                    items:
                      type: string
                    type: array
                  cmd:
                    type: string
                  env:
                    items:
                      description: EnvVar represents an environment variable present
                        in a Container.
                      properties:
                        name:
                          description: Name of the environment variable. Must be a
                            C_IDENTIFIER.
                          type: string
                        value:
                          description: |-
                            Variable references $(VAR_NAME) are expanded
                            using the previously defined environment variables in the container and
                            any service environment variables. If a variable cannot be resolved,
                            the reference in the input string will be unchanged. Double $$ are reduced
                            to a single $, which allows for escaping the $(VAR_NAME) syntax: i.e.
                            "$$(VAR_NAME)" will produce the string literal "$(VAR_NAME)".
                            Escaped references will never be expanded, regardless of whether the variable
                            exists or not.
                            Defaults to "".
                          type: string
                        valueFrom:
                          description: Source for the environment variable's value.
                            Cannot be used if value is not empty.
                          properties:
                            configMapKeyRef:
                              description: Selects a key of a ConfigMap.
                              properties:
                                key:
                                  description: The key to select.
                                  type: string
                                name:
                                  default: ""
                                  description: |-
                                    Name of the referent.
                                    This field is effectively required, but due to backwards compatibility is
                                    allowed to be empty. Instances of this type with an empty value here are
                                    almost certainly wrong.
                                    More info: https://kubernetes.io/docs/concepts/overview/working-with-objects/names/#names
                                  type: string
                                optional:
                                  description: Specify whether the ConfigMap or its
                                    key must be defined
                                  type: boolean
                              required:
                              - key
                              type: object
                              x-kubernetes-map-type: atomic
                            fieldRef:
                              description: |-
                                Selects a field of the pod: supports metadata.name, metadata.namespace, `metadata.labels['<KEY>']`, `metadata.annotations['<KEY>']`,
                                spec.nodeName, spec.serviceAccountName, status.hostIP, status.podIP, status.podIPs.
                              properties:
                                apiVersion:
                                  description: Version of the schema the FieldPath
                                    is written in terms of, defaults to "v1".
                                  type: string
                                fieldPath:
                                  description: Path of the field to select in the
                                    specified API version.
                                  type: string
                              required:
                              - fieldPath
                              type: object
                              x-kubernetes-map-type: atomic
                            resourceFieldRef:
                              description: |-
                                Selects a resource of the container: only resources limits and requests
                                (limits.cpu, limits.memory, limits.ephemeral-storage, requests.cpu, requests.memory and requests.ephemeral-storage) are currently supported.
                              properties:
                                containerName:
                                  description: 'Container name: required for volumes,
                                    optional for env vars'
                                  type: string
                                divisor:
                                  anyOf:
                                  - type: integer
                                  - type: string
                                  description: Specifies the output format of the
                                    exposed resources, defaults to "1"
                                  pattern: ^(\+|-)?(([0-9]+(\.[0-9]*)?)|(\.[0-9]+))(([KMGTPE]i)|[numkMGTPE]|([eE](\+|-)?(([0-9]+(\.[0-9]*)?)|(\.[0-9]+))))?$
                                  x-kubernetes-int-or-string: true
                                resource:
                                  description: 'Required: resource to select'
                                  type: string
                              required:
                              - resource
                              type: object
                              x-kubernetes-map-type: atomic
                            secretKeyRef:
                              description: Selects a key of a secret in the pod's
                                namespace
                              properties:
                                key:
                                  description: The key of the secret to select from.  Must
                                    be a valid secret key.
                                  type: string
                                name:
                                  default: ""
                                  description: |-
                                    Name of the referent.
                                    This field is effectively required, but due to backwards compatibility is
                                    allowed to be empty. Instances of this type with an empty value here are
                                    almost certainly wrong.
                                    More info: https://kubernetes.io/docs/concepts/overview/working-with-objects/names/#names
                                  type: string
                                optional:
                                  description: Specify whether the Secret or its key
                                    must be defined
                                  type: boolean
                              required:
                              - key
                              type: object
                              x-kubernetes-map-type: atomic
                          type: object
                      required:
                      - name
                      type: object
                    type: array
                  image:
                    type: string
                  imagePullPolicy:
                    description: PullPolicy describes a policy for if/when to pull
                      a container image
                    type: string
                  imagePullSecrets:
                    items:
                      description: |-
                        LocalObjectReference contains enough information to let you locate the
                        referenced object inside the same namespace.
                      properties:
                        name:
                          default: ""
                          description: |-
                            Name of the referent.
                            This field is effectively required, but due to backwards compatibility is
                            allowed to be empty. Instances of this type with an empty value here are
                            almost certainly wrong.
                            More info: https://kubernetes.io/docs/concepts/overview/working-with-objects/names/#names
                          type: string
                      type: object
                      x-kubernetes-map-type: atomic
                    type: array
                  labels:
                    additionalProperties:
                      type: string
                    type: object
                  port:
                    format: int32
                    type: integer
                  replicas:
                    description: If not specified, the default value is 1.
                    format: int32
                    minimum: 1
                    type: integer
                  volumeMounts:
                    items:
                      description: VolumeMount describes a mounting of a Volume within
                        a container.
                      properties:
                        mountPath:
                          description: |-
                            Path within the container at which the volume should be mounted.  Must
                            not contain ':'.
                          type: string
                        mountPropagation:
                          description: |-
                            mountPropagation determines how mounts are propagated from the host
                            to container and the other way around.
                            When not set, MountPropagationNone is used.
                            This field is beta in 1.10.
                            When RecursiveReadOnly is set to IfPossible or to Enabled, MountPropagation must be None or unspecified
                            (which defaults to None).
                          type: string
                        name:
                          description: This must match the Name of a Volume.
                          type: string
                        readOnly:
                          description: |-
                            Mounted read-only if true, read-write otherwise (false or unspecified).
                            Defaults to false.
                          type: boolean
                        recursiveReadOnly:
                          description: |-
                            RecursiveReadOnly specifies whether read-only mounts should be handled
                            recursively.

                            If ReadOnly is false, this field has no meaning and must be unspecified.

                            If ReadOnly is true, and this field is set to Disabled, the mount is not made
                            recursively read-only.  If this field is set to IfPossible, the mount is made
                            recursively read-only, if it is supported by the container runtime.  If this
                            field is set to Enabled, the mount is made recursively read-only if it is
                            supported by the container runtime, otherwise the pod will not be started and
                            an error will be generated to indicate the reason.

                            If this field is set to IfPossible or Enabled, MountPropagation must be set to
                            None (or be unspecified, which defaults to None).

                            If this field is not specified, it is treated as an equivalent of Disabled.
                          type: string
                        subPath:
                          description: |-
                            Path within the volume from which the container's volume should be mounted.
                            Defaults to "" (volume's root).
                          type: string
                        subPathExpr:
                          description: |-
                            Expanded path within the volume from which the container's volume should be mounted.
                            Behaves similarly to SubPath but environment variable references $(VAR_NAME) are expanded using the container's environment.
                            Defaults to "" (volume's root).
                            SubPathExpr and SubPath are mutually exclusive.
                          type: string
                      required:
                      - mountPath
                      - name
                      type: object
                    type: array
                  volumes:
                    items:
                      description: Volume represents a named volume in a pod that
                        may be accessed by any container in the pod.
                      properties:
                        awsElasticBlockStore:
                          description: |-
                            awsElasticBlockStore represents an AWS Disk resource that is attached to a
                            kubelet's host machine and then exposed to the pod.
                            Deprecated: AWSElasticBlockStore is deprecated. All operations for the in-tree
                            awsElasticBlockStore type are redirected to the ebs.csi.aws.com CSI driver.
                            More info: https://kubernetes.io/docs/concepts/storage/volumes#awselasticblockstore
                          properties:
                            fsType:
                              description: |-
                                fsType is the filesystem type of the volume that you want to mount.
                                Tip: Ensure that the filesystem type is supported by the host operating system.
                                Examples: "ext4", "xfs", "ntfs". Implicitly inferred to be "ext4" if unspecified.
                                More info: https://kubernetes.io/docs/concepts/storage/volumes#awselasticblockstore
                              type: string
                            partition:
                              description: |-
                                partition is the partition in the volume that you want to mount.
                                If omitted, the default is to mount by volume name.
                                Examples: For volume /dev/sda1, you specify the partition as "1".
                                Similarly, the volume partition for /dev/sda is "0" (or you can leave the property empty).
                              format: int32
                              type: integer
                            readOnly:
                              description: |-
                                readOnly value true will force the readOnly setting in VolumeMounts.
                                More info: https://kubernetes.io/docs/concepts/storage/volumes#awselasticblockstore
                              type: boolean
                            volumeID:
                              description: |-
                                volumeID is unique ID of the persistent disk resource in AWS (Amazon EBS volume).
                                More info: https://kubernetes.io/docs/concepts/storage/volumes#awselasticblockstore
                              type: string
                          required:
                          - volumeID
                          type: object
                        azureDisk:
                          description: |-
                            azureDisk represents an Azure Data Disk mount on the host and bind mount to the pod.
                            Deprecated: AzureDisk is deprecated. All operations for the in-tree azureDisk type
                            are redirected to the disk.csi.azure.com CSI driver.
                          properties:
                            cachingMode:
                              description: 'cachingMode is the Host Caching mode:
                                None, Read Only, Read Write.'
                              type: string
                            diskName:
                              description: diskName is the Name of the data disk in
                                the blob storage
                              type: string
                            diskURI:
                              description: diskURI is the URI of data disk in the
                                blob storage
                              type: string
                            fsType:
                              default: ext4
                              description: |-
                                fsType is Filesystem type to mount.
                                Must be a filesystem type supported by the host operating system.
                                Ex. "ext4", "xfs", "ntfs". Implicitly inferred to be "ext4" if unspecified.
                              type: string
                            kind:
                              description: 'kind expected values are Shared: multiple
                                blob disks per storage account  Dedicated: single
                                blob disk per storage account  Managed: azure managed
                                data disk (only in managed availability set). defaults
                                to shared'
                              type: string
                            readOnly:
                              default: false
                              description: |-
                                readOnly Defaults to false (read/write). ReadOnly here will force
                                the ReadOnly setting in VolumeMounts.
                              type: boolean
                          required:
                          - diskName
                          - diskURI
                          type: object
                        azureFile:
                          description: |-
                            azureFile represents an Azure File Service mount on the host and bind mount to the pod.
                            Deprecated: AzureFile is deprecated. All operations for the in-tree azureFile type
                            are redirected to the file.csi.azure.com CSI driver.
                          properties:
                            readOnly:
                              description: |-
                                readOnly defaults to false (read/write). ReadOnly here will force
                                the ReadOnly setting in VolumeMounts.
                              type: boolean
                            secretName:
                              description: secretName is the  name of secret that
                                contains Azure Storage Account Name and Key
                              type: string
                            shareName:
                              description: shareName is the azure share Name
                              type: string
                          required:
                          - secretName
                          - shareName
                          type: object
                        cephfs:
                          description: |-
                            cephFS represents a Ceph FS mount on the host that shares a pod's lifetime.
                            Deprecated: CephFS is deprecated and the in-tree cephfs type is no longer supported.
                          properties:
                            monitors:
                              description: |-
                                monitors is Required: Monitors is a collection of Ceph monitors
                                More info: https://examples.k8s.io/volumes/cephfs/README.md#how-to-use-it
                              items:
                                type: string
                              type: array
                              x-kubernetes-list-type: atomic
                            path:
                              description: 'path is Optional: Used as the mounted
                                root, rather than the full Ceph tree, default is /'
                              type: string
                            readOnly:
                              description: |-
                                readOnly is Optional: Defaults to false (read/write). ReadOnly here will force
                                the ReadOnly setting in VolumeMounts.
                                More info: https://examples.k8s.io/volumes/cephfs/README.md#how-to-use-it
                              type: boolean
                            secretFile:
                              description: |-
                                secretFile is Optional: SecretFile is the path to key ring for User, default is /etc/ceph/user.secret
                                More info: https://examples.k8s.io/volumes/cephfs/README.md#how-to-use-it
                              type: string
                            secretRef:
                              description: |-
                                secretRef is Optional: SecretRef is reference to the authentication secret for User, default is empty.
                                More info: https://examples.k8s.io/volumes/cephfs/README.md#how-to-use-it
                              properties:
                                name:
                                  default: ""
                                  description: |-
                                    Name of the referent.
                                    This field is effectively required, but due to backwards compatibility is
                                    allowed to be empty. Instances of this type with an empty value here are
                                    almost certainly wrong.
                                    More info: https://kubernetes.io/docs/concepts/overview/working-with-objects/names/#names
                                  type: string
                              type: object
                              x-kubernetes-map-type: atomic
                            user:
                              description: |-
                                user is optional: User is the rados user name, default is admin
                                More info: https://examples.k8s.io/volumes/cephfs/README.md#how-to-use-it
                              type: string
                          required:
                          - monitors
                          type: object
                        cinder:
                          description: |-
                            cinder represents a cinder volume attached and mounted on kubelets host machine.
                            Deprecated: Cinder is deprecated. All operations for the in-tree cinder type
                            are redirected to the cinder.csi.openstack.org CSI driver.
                            More info: https://examples.k8s.io/mysql-cinder-pd/README.md
                          properties:
                            fsType:
                              description: |-
                                fsType is the filesystem type to mount.
                                Must be a filesystem type supported by the host operating system.
                                Examples: "ext4", "xfs", "ntfs". Implicitly inferred to be "ext4" if unspecified.
                                More info: https://examples.k8s.io/mysql-cinder-pd/README.md
                              type: string
                            readOnly:
                              description: |-
                                readOnly defaults to false (read/write). ReadOnly here will force
                                the ReadOnly setting in VolumeMounts.
                                More info: https://examples.k8s.io/mysql-cinder-pd/README.md
                              type: boolean
                            secretRef:
                              description: |-
                                secretRef is optional: points to a secret object containing parameters used to connect
                                to OpenStack.
                              properties:
                                name:
                                  default: ""
                                  description: |-
                                    Name of the referent.
                                    This field is effectively required, but due to backwards compatibility is
                                    allowed to be empty. Instances of this type with an empty value here are
                                    almost certainly wrong.
                                    More info: https://kubernetes.io/docs/concepts/overview/working-with-objects/names/#names
                                  type: string
                              type: object
                              x-kubernetes-map-type: atomic
                            volumeID:
                              description: |-
                                volumeID used to identify the volume in cinder.
                                More info: https://examples.k8s.io/mysql-cinder-pd/README.md
                              type: string
                          required:
                          - volumeID
                          type: object
                        configMap:
                          description: configMap represents a configMap that should
                            populate this volume
                          properties:
                            defaultMode:
                              description: |-
                                defaultMode is optional: mode bits used to set permissions on created files by default.
                                Must be an octal value between 0000 and 0777 or a decimal value between 0 and 511.
                                YAML accepts both octal and decimal values, JSON requires decimal values for mode bits.
                                Defaults to 0644.
                                Directories within the path are not affected by this setting.
                                This might be in conflict with other options that affect the file
                                mode, like fsGroup, and the result can be other mode bits set.
                              format: int32
                              type: integer
                            items:
                              description: |-
                                items if unspecified, each key-value pair in the Data field of the referenced
                                ConfigMap will be projected into the volume as a file whose name is the
                                key and content is the value. If specified, the listed keys will be
                                projected into the specified paths, and unlisted keys will not be
                                present. If a key is specified which is not present in the ConfigMap,
                                the volume setup will error unless it is marked optional. Paths must be
                                relative and may not contain the '..' path or start with '..'.
                              items:
                                description: Maps a string key to a path within a
                                  volume.
                                properties:
                                  key:
                                    description: key is the key to project.
                                    type: string
                                  mode:
                                    description: |-
                                      mode is Optional: mode bits used to set permissions on this file.
                                      Must be an octal value between 0000 and 0777 or a decimal value between 0 and 511.
                                      YAML accepts both octal and decimal values, JSON requires decimal values for mode bits.
                                      If not specified, the volume defaultMode will be used.
                                      This might be in conflict with other options that affect the file
                                      mode, like fsGroup, and the result can be other mode bits set.
                                    format: int32
                                    type: integer
                                  path:
                                    description: |-
                                      path is the relative path of the file to map the key to.
                                      May not be an absolute path.
                                      May not contain the path element '..'.
                                      May not start with the string '..'.
                                    type: string
                                required:
                                - key
                                - path
                                type: object
                              type: array
                              x-kubernetes-list-type: atomic
                            name:
                              default: ""
                              description: |-
                                Name of the referent.
                                This field is effectively required, but due to backwards compatibility is
                                allowed to be empty. Instances of this type with an empty value here are
                                almost certainly wrong.
                                More info: https://kubernetes.io/docs/concepts/overview/working-with-objects/names/#names
                              type: string
                            optional:
                              description: optional specify whether the ConfigMap
                                or its keys must be defined
                              type: boolean
                          type: object
                          x-kubernetes-map-type: atomic
                        csi:
                          description: csi (Container Storage Interface) represents
                            ephemeral storage that is handled by certain external
                            CSI drivers.
                          properties:
                            driver:
                              description: |-
                                driver is the name of the CSI driver that handles this volume.
                                Consult with your admin for the correct name as registered in the cluster.
                              type: string
                            fsType:
                              description: |-
                                fsType to mount. Ex. "ext4", "xfs", "ntfs".
                                If not provided, the empty value is passed to the associated CSI driver
                                which will determine the default filesystem to apply.
                              type: string
                            nodePublishSecretRef:
                              description: |-
                                nodePublishSecretRef is a reference to the secret object containing
                                sensitive information to pass to the CSI driver to complete the CSI
                                NodePublishVolume and NodeUnpublishVolume calls.
                                This field is optional, and  may be empty if no secret is required. If the
                                secret object contains more than one secret, all secret references are passed.
                              properties:
                                name:
                                  default: ""
                                  description: |-
                                    Name of the referent.
                                    This field is effectively required, but due to backwards compatibility is
                                    allowed to be empty. Instances of this type with an empty value here are
                                    almost certainly wrong.
                                    More info: https://kubernetes.io/docs/concepts/overview/working-with-objects/names/#names
                                  type: string
                              type: object
                              x-kubernetes-map-type: atomic
                            readOnly:
                              description: |-
                                readOnly specifies a read-only configuration for the volume.
                                Defaults to false (read/write).
                              type: boolean
                            volumeAttributes:
                              additionalProperties:
                                type: string
                              description: |-
                                volumeAttributes stores driver-specific properties that are passed to the CSI
                                driver. Consult your driver's documentation for supported values.
                              type: object
                          required:
                          - driver
                          type: object
                        downwardAPI:
                          description: downwardAPI represents downward API about the
                            pod that should populate this volume
                          properties:
                            defaultMode:
                              description: |-
                                Optional: mode bits to use on created files by default. Must be a
                                Optional: mode bits used to set permissions on created files by default.
                                Must be an octal value between 0000 and 0777 or a decimal value between 0 and 511.
                                YAML accepts both octal and decimal values, JSON requires decimal values for mode bits.
                                Defaults to 0644.
                                Directories within the path are not affected by this setting.
                                This might be in conflict with other options that affect the file
                                mode, like fsGroup, and the result can be other mode bits set.
                              format: int32
                              type: integer
                            items:
                              description: Items is a list of downward API volume
                                file
                              items:
                                description: DownwardAPIVolumeFile represents information
                                  to create the file containing the pod field
                                properties:
                                  fieldRef:
                                    description: 'Required: Selects a field of the
                                      pod: only annotations, labels, name, namespace
                                      and uid are supported.'
                                    properties:
                                      apiVersion:
                                        description: Version of the schema the FieldPath
                                          is written in terms of, defaults to "v1".
                                        type: string
                                      fieldPath:
                                        description: Path of the field to select in
                                          the specified API version.
                                        type: string
                                    required:
                                    - fieldPath
                                    type: object
                                    x-kubernetes-map-type: atomic
                                  mode:
                                    description: |-
                                      Optional: mode bits used to set permissions on this file, must be an octal value
                                      between 0000 and 0777 or a decimal value between 0 and 511.
                                      YAML accepts both octal and decimal values, JSON requires decimal values for mode bits.
                                      If not specified, the volume defaultMode will be used.
                                      This might be in conflict with other options that affect the file
                                      mode, like fsGroup, and the result can be other mode bits set.
                                    format: int32
                                    type: integer
                                  path:
                                    description: 'Required: Path is  the relative
                                      path name of the file to be created. Must not
                                      be absolute or contain the ''..'' path. Must
                                      be utf-8 encoded. The first item of the relative
                                      path must not start with ''..'''
                                    type: string
                                  resourceFieldRef:
                                    description: |-
                                      Selects a resource of the container: only resources limits and requests
                                      (limits.cpu, limits.memory, requests.cpu and requests.memory) are currently supported.
                                    properties:
                                      containerName:
                                        description: 'Container name: required for
                                          volumes, optional for env vars'
                                        type: string
                                      divisor:
                                        anyOf:
                                        - type: integer
                                        - type: string
                                        description: Specifies the output format of
                                          the exposed resources, defaults to "1"
                                        pattern: ^(\+|-)?(([0-9]+(\.[0-9]*)?)|(\.[0-9]+))(([KMGTPE]i)|[numkMGTPE]|([eE](\+|-)?(([0-9]+(\.[0-9]*)?)|(\.[0-9]+))))?$
                                        x-kubernetes-int-or-string: true
                                      resource:
                                        description: 'Required: resource to select'
                                        type: string
                                    required:
                                    - resource
                                    type: object
                                    x-kubernetes-map-type: atomic
                                required:
                                - path
                                type: object
                              type: array
                              x-kubernetes-list-type: atomic
                          type: object
                        emptyDir:
                          description: |-
                            emptyDir represents a temporary directory that shares a pod's lifetime.
                            More info: https://kubernetes.io/docs/concepts/storage/volumes#emptydir
                          properties:
                            medium:
                              description: |-
                                medium represents what type of storage medium should back this directory.
                                The default is "" which means to use the node's default medium.
                                Must be an empty string (default) or Memory.
                                More info: https://kubernetes.io/docs/concepts/storage/volumes#emptydir
                              type: string
                            sizeLimit:
                              anyOf:
                              - type: integer
                              - type: string
                              description: |-
                                sizeLimit is the total amount of local storage required for this EmptyDir volume.
                                The size limit is also applicable for memory medium.
                                The maximum usage on memory medium EmptyDir would be the minimum value between
                                the SizeLimit specified here and the sum of memory limits of all containers in a pod.
                                The default is nil which means that the limit is undefined.
                                More info: https://kubernetes.io/docs/concepts/storage/volumes#emptydir
                              pattern: ^(\+|-)?(([0-9]+(\.[0-9]*)?)|(\.[0-9]+))(([KMGTPE]i)|[numkMGTPE]|([eE](\+|-)?(([0-9]+(\.[0-9]*)?)|(\.[0-9]+))))?$
                              x-kubernetes-int-or-string: true
                          type: object
                        ephemeral:
                          description: |-
                            ephemeral represents a volume that is handled by a cluster storage driver.
                            The volume's lifecycle is tied to the pod that defines it - it will be created before the pod starts,
                            and deleted when the pod is removed.

                            Use this if:
                            a) the volume is only needed while the pod runs,
                            b) features of normal volumes like restoring from snapshot or capacity
                               tracking are needed,
                            c) the storage driver is specified through a storage class, and
                            d) the storage driver supports dynamic volume provisioning through
                               a PersistentVolumeClaim (see EphemeralVolumeSource for more
                               information on the connection between this volume type
                               and PersistentVolumeClaim).

                            Use PersistentVolumeClaim or one of the vendor-specific
                            APIs for volumes that persist for longer than the lifecycle
                            of an individual pod.

                            Use CSI for light-weight local ephemeral volumes if the CSI driver is meant to
                            be used that way - see the documentation of the driver for
                            more information.

                            A pod can use both types of ephemeral volumes and
                            persistent volumes at the same time.
                          properties:
                            volumeClaimTemplate:
                              description: |-
                                Will be used to create a stand-alone PVC to provision the volume.
                                The pod in which this EphemeralVolumeSource is embedded will be the
                                owner of the PVC, i.e. the PVC will be deleted together with the
                                pod.  The name of the PVC will be `<pod name>-<volume name>` where
                                `<volume name>` is the name from the `PodSpec.Volumes` array
                                entry. Pod validation will reject the pod if the concatenated name
                                is not valid for a PVC (for example, too long).

                                An existing PVC with that name that is not owned by the pod
                                will *not* be used for the pod to avoid using an unrelated
                                volume by mistake. Starting the pod is then blocked until
                                the unrelated PVC is removed. If such a pre-created PVC is
                                meant to be used by the pod, the PVC has to updated with an
                                owner reference to the pod once the pod exists. Normally
                                this should not be necessary, but it may be useful when
                                manually reconstructing a broken cluster.

                                This field is read-only and no changes will be made by Kubernetes
                                to the PVC after it has been created.

                                Required, must not be nil.
                              properties:
                                metadata:
                                  description: |-
                                    May contain labels and annotations that will be copied into the PVC
                                    when creating it. No other fields are allowed and will be rejected during
                                    validation.
                                  type: object
                                spec:
                                  description: |-
                                    The specification for the PersistentVolumeClaim. The entire content is
                                    copied unchanged into the PVC that gets created from this
                                    template. The same fields as in a PersistentVolumeClaim
                                    are also valid here.
                                  properties:
                                    accessModes:
                                      description: |-
                                        accessModes contains the desired access modes the volume should have.
                                        More info: https://kubernetes.io/docs/concepts/storage/persistent-volumes#access-modes-1
                                      items:
                                        type: string
                                      type: array
                                      x-kubernetes-list-type: atomic
                                    dataSource:
                                      description: |-
                                        dataSource field can be used to specify either:
                                        * An existing VolumeSnapshot object (snapshot.storage.k8s.io/VolumeSnapshot)
                                        * An existing PVC (PersistentVolumeClaim)
                                        If the provisioner or an external controller can support the specified data source,
                                        it will create a new volume based on the contents of the specified data source.
                                        When the AnyVolumeDataSource feature gate is enabled, dataSource contents will be copied to dataSourceRef,
                                        and dataSourceRef contents will be copied to dataSource when dataSourceRef.namespace is not specified.
                                        If the namespace is specified, then dataSourceRef will not be copied to dataSource.
                                      properties:
                                        apiGroup:
                                          description: |-
                                            APIGroup is the group for the resource being referenced.
                                            If APIGroup is not specified, the specified Kind must be in the core API group.
                                            For any other third-party types, APIGroup is required.
                                          type: string
                                        kind:
                                          description: Kind is the type of resource
                                            being referenced
                                          type: string
                                        name:
                                          description: Name is the name of resource
                                            being referenced
                                          type: string
                                      required:
                                      - kind
                                      - name
                                      type: object
                                      x-kubernetes-map-type: atomic
                                    dataSourceRef:
                                      description: |-
                                        dataSourceRef specifies the object from which to populate the volume with data, if a non-empty
                                        volume is desired. This may be any object from a non-empty API group (non
                                        core object) or a PersistentVolumeClaim object.
                                        When this field is specified, volume binding will only succeed if the type of
                                        the specified object matches some installed volume populator or dynamic
                                        provisioner.
                                        This field will replace the functionality of the dataSource field and as such
                                        if both fields are non-empty, they must have the same value. For backwards
                                        compatibility, when namespace isn't specified in dataSourceRef,
                                        both fields (dataSource and dataSourceRef) will be set to the same
                                        value automatically if one of them is empty and the other is non-empty.
                                        When namespace is specified in dataSourceRef,
                                        dataSource isn't set to the same value and must be empty.
                                        There are three important differences between dataSource and dataSourceRef:
                                        * While dataSource only allows two specific types of objects, dataSourceRef
                                          allows any non-core object, as well as PersistentVolumeClaim objects.
                                        * While dataSource ignores disallowed values (dropping them), dataSourceRef
                                          preserves all values, and generates an error if a disallowed value is
                                          specified.
                                        * While dataSource only allows local objects, dataSourceRef allows objects
                                          in any namespaces.
                                        (Beta) Using this field requires the AnyVolumeDataSource feature gate to be enabled.
                                        (Alpha) Using the namespace field of dataSourceRef requires the CrossNamespaceVolumeDataSource feature gate to be enabled.
                                      properties:
                                        apiGroup:
                                          description: |-
                                            APIGroup is the group for the resource being referenced.
                                            If APIGroup is not specified, the specified Kind must be in the core API group.
                                            For any other third-party types, APIGroup is required.
                                          type: string
                                        kind:
                                          description: Kind is the type of resource
                                            being referenced
                                          type: string
                                        name:
                                          description: Name is the name of resource
                                            being referenced
                                          type: string
                                        namespace:
                                          description: |-
                                            Namespace is the namespace of resource being referenced
                                            Note that when a namespace is specified, a gateway.networking.k8s.io/ReferenceGrant object is required in the referent namespace to allow that namespace's owner to accept the reference. See the ReferenceGrant documentation for details.
                                            (Alpha) This field requires the CrossNamespaceVolumeDataSource feature gate to be enabled.
                                          type: string
                                      required:
                                      - kind
                                      - name
                                      type: object
                                    resources:
                                      description: |-
                                        resources represents the minimum resources the volume should have.
                                        If RecoverVolumeExpansionFailure feature is enabled users are allowed to specify resource requirements
                                        that are lower than previous value but must still be higher than capacity recorded in the
                                        status field of the claim.
                                        More info: https://kubernetes.io/docs/concepts/storage/persistent-volumes#resources
                                      properties:
                                        limits:
                                          additionalProperties:
                                            anyOf:
                                            - type: integer
                                            - type: string
                                            pattern: ^(\+|-)?(([0-9]+(\.[0-9]*)?)|(\.[0-9]+))(([KMGTPE]i)|[numkMGTPE]|([eE](\+|-)?(([0-9]+(\.[0-9]*)?)|(\.[0-9]+))))?$
                                            x-kubernetes-int-or-string: true
                                          description: |-
                                            Limits describes the maximum amount of compute resources allowed.
                                            More info: https://kubernetes.io/docs/concepts/configuration/manage-resources-containers/
                                          type: object
                                        requests:
                                          additionalProperties:
                                            anyOf:
                                            - type: integer
                                            - type: string
                                            pattern: ^(\+|-)?(([0-9]+(\.[0-9]*)?)|(\.[0-9]+))(([KMGTPE]i)|[numkMGTPE]|([eE](\+|-)?(([0-9]+(\.[0-9]*)?)|(\.[0-9]+))))?$
                                            x-kubernetes-int-or-string: true
                                          description: |-
                                            Requests describes the minimum amount of compute resources required.
                                            If Requests is omitted for a container, it defaults to Limits if that is explicitly specified,
                                            otherwise to an implementation-defined value. Requests cannot exceed Limits.
                                            More info: https://kubernetes.io/docs/concepts/configuration/manage-resources-containers/
                                          type: object
                                      type: object
                                    selector:
                                      description: selector is a label query over
                                        volumes to consider for binding.
                                      properties:
                                        matchExpressions:
                                          description: matchExpressions is a list
                                            of label selector requirements. The requirements
                                            are ANDed.
                                          items:
                                            description: |-
                                              A label selector requirement is a selector that contains values, a key, and an operator that
                                              relates the key and values.
                                            properties:
                                              key:
                                                description: key is the label key
                                                  that the selector applies to.
                                                type: string
                                              operator:
                                                description: |-
                                                  operator represents a key's relationship to a set of values.
                                                  Valid operators are In, NotIn, Exists and DoesNotExist.
                                                type: string
                                              values:
                                                description: |-
                                                  values is an array of string values. If the operator is In or NotIn,
                                                  the values array must be non-empty. If the operator is Exists or DoesNotExist,
                                                  the values array must be empty. This array is replaced during a strategic
                                                  merge patch.
                                                items:
                                                  type: string
                                                type: array
                                                x-kubernetes-list-type: atomic
                                            required:
                                            - key
                                            - operator
                                            type: object
                                          type: array
                                          x-kubernetes-list-type: atomic
                                        matchLabels:
                                          additionalProperties:
                                            type: string
                                          description: |-
                                            matchLabels is a map of {key,value} pairs. A single {key,value} in the matchLabels
                                            map is equivalent to an element of matchExpressions, whose key field is "key", the
                                            operator is "In", and the values array contains only "value". The requirements are ANDed.
                                          type: object
                                      type: object
                                      x-kubernetes-map-type: atomic
                                    storageClassName:
                                      description: |-
                                        storageClassName is the name of the StorageClass required by the claim.
                                        More info: https://kubernetes.io/docs/concepts/storage/persistent-volumes#class-1
                                      type: string
                                    volumeAttributesClassName:
                                      description: |-
                                        volumeAttributesClassName may be used to set the VolumeAttributesClass used by this claim.
                                        If specified, the CSI driver will create or update the volume with the attributes defined
                                        in the corresponding VolumeAttributesClass. This has a different purpose than storageClassName,
                                        it can be changed after the claim is created. An empty string value means that no VolumeAttributesClass
                                        will be applied to the claim but it's not allowed to reset this field to empty string once it is set.
                                        If unspecified and the PersistentVolumeClaim is unbound, the default VolumeAttributesClass
                                        will be set by the persistentvolume controller if it exists.
                                        If the resource referred to by volumeAttributesClass does not exist, this PersistentVolumeClaim will be
                                        set to a Pending state, as reflected by the modifyVolumeStatus field, until such as a resource
                                        exists.
                                        More info: https://kubernetes.io/docs/concepts/storage/volume-attributes-classes/
                                        (Beta) Using this field requires the VolumeAttributesClass feature gate to be enabled (off by default).
                                      type: string
                                    volumeMode:
                                      description: |-
                                        volumeMode defines what type of volume is required by the claim.
                                        Value of Filesystem is implied when not included in claim spec.
                                      type: string
                                    volumeName:
                                      description: volumeName is the binding reference
                                        to the PersistentVolume backing this claim.
                                      type: string
                                  type: object
                              required:
                              - spec
                              type: object
                          type: object
                        fc:
                          description: fc represents a Fibre Channel resource that
                            is attached to a kubelet's host machine and then exposed
                            to the pod.
                          properties:
                            fsType:
                              description: |-
                                fsType is the filesystem type to mount.
                                Must be a filesystem type supported by the host operating system.
                                Ex. "ext4", "xfs", "ntfs". Implicitly inferred to be "ext4" if unspecified.
                              type: string
                            lun:
                              description: 'lun is Optional: FC target lun number'
                              format: int32
                              type: integer
                            readOnly:
                              description: |-
                                readOnly is Optional: Defaults to false (read/write). ReadOnly here will force
                                the ReadOnly setting in VolumeMounts.
                              type: boolean
                            targetWWNs:
                              description: 'targetWWNs is Optional: FC target worldwide
                                names (WWNs)'
                              items:
                                type: string
                              type: array
                              x-kubernetes-list-type: atomic
                            wwids:
                              description: |-
                                wwids Optional: FC volume world wide identifiers (wwids)
                                Either wwids or combination of targetWWNs and lun must be set, but not both simultaneously.
                              items:
                                type: string
                              type: array
                              x-kubernetes-list-type: atomic
                          type: object
                        flexVolume:
                          description: |-
                            flexVolume represents a generic volume resource that is
                            provisioned/attached using an exec based plugin.
                            Deprecated: FlexVolume is deprecated. Consider using a CSIDriver instead.
                          properties:
                            driver:
                              description: driver is the name of the driver to use
                                for this volume.
                              type: string
                            fsType:
                              description: |-
                                fsType is the filesystem type to mount.
                                Must be a filesystem type supported by the host operating system.
                                Ex. "ext4", "xfs", "ntfs". The default filesystem depends on FlexVolume script.
                              type: string
                            options:
                              additionalProperties:
                                type: string
                              description: 'options is Optional: this field holds
                                extra command options if any.'
                              type: object
                            readOnly:
                              description: |-
                                readOnly is Optional: defaults to false (read/write). ReadOnly here will force
                                the ReadOnly setting in VolumeMounts.
                              type: boolean
                            secretRef:
                              description: |-
                                secretRef is Optional: secretRef is reference to the secret object containing
                                sensitive information to pass to the plugin scripts. This may be
                                empty if no secret object is specified. If the secret object
                                contains more than one secret, all secrets are passed to the plugin
                                scripts.
                              properties:
                                name:
                                  default: ""
                                  description: |-
                                    Name of the referent.
                                    This field is effectively required, but due to backwards compatibility is
                                    allowed to be empty. Instances of this type with an empty value here are
                                    almost certainly wrong.
                                    More info: https://kubernetes.io/docs/concepts/overview/working-with-objects/names/#names
                                  type: string
                              type: object
                              x-kubernetes-map-type: atomic
                          required:
                          - driver
                          type: object
                        flocker:
                          description: |-
                            flocker represents a Flocker volume attached to a kubelet's host machine. This depends on the Flocker control service being running.
                            Deprecated: Flocker is deprecated and the in-tree flocker type is no longer supported.
                          properties:
                            datasetName:
                              description: |-
                                datasetName is Name of the dataset stored as metadata -> name on the dataset for Flocker
                                should be considered as deprecated
                              type: string
                            datasetUUID:
                              description: datasetUUID is the UUID of the dataset.
                                This is unique identifier of a Flocker dataset
                              type: string
                          type: object
                        gcePersistentDisk:
                          description: |-
                            gcePersistentDisk represents a GCE Disk resource that is attached to a
                            kubelet's host machine and then exposed to the pod.
                            Deprecated: GCEPersistentDisk is deprecated. All operations for the in-tree
                            gcePersistentDisk type are redirected to the pd.csi.storage.gke.io CSI driver.
                            More info: https://kubernetes.io/docs/concepts/storage/volumes#gcepersistentdisk
                          properties:
                            fsType:
                              description: |-
                                fsType is filesystem type of the volume that you want to mount.
                                Tip: Ensure that the filesystem type is supported by the host operating system.
                                Examples: "ext4", "xfs", "ntfs". Implicitly inferred to be "ext4" if unspecified.
                                More info: https://kubernetes.io/docs/concepts/storage/volumes#gcepersistentdisk
                              type: string
                            partition:
                              description: |-
                                partition is the partition in the volume that you want to mount.
                                If omitted, the default is to mount by volume name.
                                Examples: For volume /dev/sda1, you specify the partition as "1".
                                Similarly, the volume partition for /dev/sda is "0" (or you can leave the property empty).
                                More info: https://kubernetes.io/docs/concepts/storage/volumes#gcepersistentdisk
                              format: int32
                              type: integer
                            pdName:
                              description: |-
                                pdName is unique name of the PD resource in GCE. Used to identify the disk in GCE.
                                More info: https://kubernetes.io/docs/concepts/storage/volumes#gcepersistentdisk
                              type: string
                            readOnly:
                              description: |-
                                readOnly here will force the ReadOnly setting in VolumeMounts.
                                Defaults to false.
                                More info: https://kubernetes.io/docs/concepts/storage/volumes#gcepersistentdisk
                              type: boolean
                          required:
                          - pdName
                          type: object
                        gitRepo:
                          description: |-
                            gitRepo represents a git repository at a particular revision.
                            Deprecated: GitRepo is deprecated. To provision a container with a git repo, mount an
                            EmptyDir into an InitContainer that clones the repo using git, then mount the EmptyDir
                            into the Pod's container.
                          properties:
                            directory:
                              description: |-
                                directory is the target directory name.
                                Must not contain or start with '..'.  If '.' is supplied, the volume directory will be the
                                git repository.  Otherwise, if specified, the volume will contain the git repository in
                                the subdirectory with the given name.
                              type: string
                            repository:
                              description: repository is the URL
                              type: string
                            revision:
                              description: revision is the commit hash for the specified
                                revision.
                              type: string
                          required:
                          - repository
                          type: object
                        glusterfs:
                          description: |-
                            glusterfs represents a Glusterfs mount on the host that shares a pod's lifetime.
                            Deprecated: Glusterfs is deprecated and the in-tree glusterfs type is no longer supported.
                            More info: https://examples.k8s.io/volumes/glusterfs/README.md
                          properties:
                            endpoints:
                              description: |-
                                endpoints is the endpoint name that details Glusterfs topology.
                                More info: https://examples.k8s.io/volumes/glusterfs/README.md#create-a-pod
                              type: string
                            path:
                              description: |-
                                path is the Glusterfs volume path.
                                More info: https://examples.k8s.io/volumes/glusterfs/README.md#create-a-pod
                              type: string
                            readOnly:
                              description: |-
                                readOnly here will force the Glusterfs volume to be mounted with read-only permissions.
                                Defaults to false.
                                More info: https://examples.k8s.io/volumes/glusterfs/README.md#create-a-pod
                              type: boolean
                          required:
                          - endpoints
                          - path
                          type: object
                        hostPath:
                          description: |-
                            hostPath represents a pre-existing file or directory on the host
                            machine that is directly exposed to the container. This is generally
                            used for system agents or other privileged things that are allowed
                            to see the host machine. Most containers will NOT need this.
                            More info: https://kubernetes.io/docs/concepts/storage/volumes#hostpath
                          properties:
                            path:
                              description: |-
                                path of the directory on the host.
                                If the path is a symlink, it will follow the link to the real path.
                                More info: https://kubernetes.io/docs/concepts/storage/volumes#hostpath
                              type: string
                            type:
                              description: |-
                                type for HostPath Volume
                                Defaults to ""
                                More info: https://kubernetes.io/docs/concepts/storage/volumes#hostpath
                              type: string
                          required:
                          - path
                          type: object
                        image:
                          description: |-
                            image represents an OCI object (a container image or artifact) pulled and mounted on the kubelet's host machine.
                            The volume is resolved at pod startup depending on which PullPolicy value is provided:

                            - Always: the kubelet always attempts to pull the reference. Container creation will fail If the pull fails.
                            - Never: the kubelet never pulls the reference and only uses a local image or artifact. Container creation will fail if the reference isn't present.
                            - IfNotPresent: the kubelet pulls if the reference isn't already present on disk. Container creation will fail if the reference isn't present and the pull fails.

                            The volume gets re-resolved if the pod gets deleted and recreated, which means that new remote content will become available on pod recreation.
                            A failure to resolve or pull the image during pod startup will block containers from starting and may add significant latency. Failures will be retried using normal volume backoff and will be reported on the pod reason and message.
                            The types of objects that may be mounted by this volume are defined by the container runtime implementation on a host machine and at minimum must include all valid types supported by the container image field.
                            The OCI object gets mounted in a single directory (spec.containers[*].volumeMounts.mountPath) by merging the manifest layers in the same way as for container images.
                            The volume will be mounted read-only (ro) and non-executable files (noexec).
                            Sub path mounts for containers are not supported (spec.containers[*].volumeMounts.subpath) before 1.33.
                            The field spec.securityContext.fsGroupChangePolicy has no effect on this volume type.
                          properties:
                            pullPolicy:
                              description: |-
                                Policy for pulling OCI objects. Possible values are:
                                Always: the kubelet always attempts to pull the reference. Container creation will fail If the pull fails.
                                Never: the kubelet never pulls the reference and only uses a local image or artifact. Container creation will fail if the reference isn't present.
                                IfNotPresent: the kubelet pulls if the reference isn't already present on disk. Container creation will fail if the reference isn't present and the pull fails.
                                Defaults to Always if :latest tag is specified, or IfNotPresent otherwise.
                              type: string
                            reference:
                              description: |-
                                Required: Image or artifact reference to be used.
                                Behaves in the same way as pod.spec.containers[*].image.
                                Pull secrets will be assembled in the same way as for the container image by looking up node credentials, SA image pull secrets, and pod spec image pull secrets.
                                More info: https://kubernetes.io/docs/concepts/containers/images
                                This field is optional to allow higher level config management to default or override
                                container images in workload controllers like Deployments and StatefulSets.
                              type: string
                          type: object
                        iscsi:
                          description: |-
                            iscsi represents an ISCSI Disk resource that is attached to a
                            kubelet's host machine and then exposed to the pod.
                            More info: https://examples.k8s.io/volumes/iscsi/README.md
                          properties:
                            chapAuthDiscovery:
                              description: chapAuthDiscovery defines whether support
                                iSCSI Discovery CHAP authentication
                              type: boolean
                            chapAuthSession:
                              description: chapAuthSession defines whether support
                                iSCSI Session CHAP authentication
                              type: boolean
                            fsType:
                              description: |-
                                fsType is the filesystem type of the volume that you want to mount.
                                Tip: Ensure that the filesystem type is supported by the host operating system.
                                Examples: "ext4", "xfs", "ntfs". Implicitly inferred to be "ext4" if unspecified.
                                More info: https://kubernetes.io/docs/concepts/storage/volumes#iscsi
                              type: string
                            initiatorName:
                              description: |-
                                initiatorName is the custom iSCSI Initiator Name.
                                If initiatorName is specified with iscsiInterface simultaneously, new iSCSI interface
                                <target portal>:<volume name> will be created for the connection.
                              type: string
                            iqn:
                              description: iqn is the target iSCSI Qualified Name.
                              type: string
                            iscsiInterface:
                              default: default
                              description: |-
                                iscsiInterface is the interface Name that uses an iSCSI transport.
                                Defaults to 'default' (tcp).
                              type: string
                            lun:
                              description: lun represents iSCSI Target Lun number.
                              format: int32
                              type: integer
                            portals:
                              description: |-
                                portals is the iSCSI Target Portal List. The portal is either an IP or ip_addr:port if the port
                                is other than default (typically TCP ports 860 and 3260).
                              items:
                                type: string
                              type: array
                              x-kubernetes-list-type: atomic
                            readOnly:
                              description: |-
                                readOnly here will force the ReadOnly setting in VolumeMounts.
                                Defaults to false.
                              type: boolean
                            secretRef:
                              description: secretRef is the CHAP Secret for iSCSI
                                target and initiator authentication
                              properties:
                                name:
                                  default: ""
                                  description: |-
                                    Name of the referent.
                                    This field is effectively required, but due to backwards compatibility is
                                    allowed to be empty. Instances of this type with an empty value here are
                                    almost certainly wrong.
                                    More info: https://kubernetes.io/docs/concepts/overview/working-with-objects/names/#names
                                  type: string
                              type: object
                              x-kubernetes-map-type: atomic
                            targetPortal:
                              description: |-
                                targetPortal is iSCSI Target Portal. The Portal is either an IP or ip_addr:port if the port
                                is other than default (typically TCP ports 860 and 3260).
                              type: string
                          required:
                          - iqn
                          - lun
                          - targetPortal
                          type: object
                        name:
                          description: |-
                            name of the volume.
                            Must be a DNS_LABEL and unique within the pod.
                            More info: https://kubernetes.io/docs/concepts/overview/working-with-objects/names/#names
                          type: string
                        nfs:
                          description: |-
                            nfs represents an NFS mount on the host that shares a pod's lifetime
                            More info: https://kubernetes.io/docs/concepts/storage/volumes#nfs
                          properties:
                            path:
                              description: |-
                                path that is exported by the NFS server.
                                More info: https://kubernetes.io/docs/concepts/storage/volumes#nfs
                              type: string
                            readOnly:
                              description: |-
                                readOnly here will force the NFS export to be mounted with read-only permissions.
                                Defaults to false.
                                More info: https://kubernetes.io/docs/concepts/storage/volumes#nfs
                              type: boolean
                            server:
                              description: |-
                                server is the hostname or IP address of the NFS server.
                                More info: https://kubernetes.io/docs/concepts/storage/volumes#nfs
                              type: string
                          required:
                          - path
                          - server
                          type: object
                        persistentVolumeClaim:
                          description: |-
                            persistentVolumeClaimVolumeSource represents a reference to a
                            PersistentVolumeClaim in the same namespace.
                            More info: https://kubernetes.io/docs/concepts/storage/persistent-volumes#persistentvolumeclaims
                          properties:
                            claimName:
                              description: |-
                                claimName is the name of a PersistentVolumeClaim in the same namespace as the pod using this volume.
                                More info: https://kubernetes.io/docs/concepts/storage/persistent-volumes#persistentvolumeclaims
                              type: string
                            readOnly:
                              description: |-
                                readOnly Will force the ReadOnly setting in VolumeMounts.
                                Default false.
                              type: boolean
                          required:
                          - claimName
                          type: object
                        photonPersistentDisk:
                          description: |-
                            photonPersistentDisk represents a PhotonController persistent disk attached and mounted on kubelets host machine.
                            Deprecated: PhotonPersistentDisk is deprecated and the in-tree photonPersistentDisk type is no longer supported.
                          properties:
                            fsType:
                              description: |-
                                fsType is the filesystem type to mount.
                                Must be a filesystem type supported by the host operating system.
                                Ex. "ext4", "xfs", "ntfs". Implicitly inferred to be "ext4" if unspecified.
                              type: string
                            pdID:
                              description: pdID is the ID that identifies Photon Controller
                                persistent disk
                              type: string
                          required:
                          - pdID
                          type: object
                        portworxVolume:
                          description: |-
                            portworxVolume represents a portworx volume attached and mounted on kubelets host machine.
                            Deprecated: PortworxVolume is deprecated. All operations for the in-tree portworxVolume type
                            are redirected to the pxd.portworx.com CSI driver when the CSIMigrationPortworx feature-gate
                            is on.
                          properties:
                            fsType:
                              description: |-
                                fSType represents the filesystem type to mount
                                Must be a filesystem type supported by the host operating system.
                                Ex. "ext4", "xfs". Implicitly inferred to be "ext4" if unspecified.
                              type: string
                            readOnly:
                              description: |-
                                readOnly defaults to false (read/write). ReadOnly here will force
                                the ReadOnly setting in VolumeMounts.
                              type: boolean
                            volumeID:
                              description: volumeID uniquely identifies a Portworx
                                volume
                              type: string
                          required:
                          - volumeID
                          type: object
                        projected:
                          description: projected items for all in one resources secrets,
                            configmaps, and downward API
                          properties:
                            defaultMode:
                              description: |-
                                defaultMode are the mode bits used to set permissions on created files by default.
                                Must be an octal value between 0000 and 0777 or a decimal value between 0 and 511.
                                YAML accepts both octal and decimal values, JSON requires decimal values for mode bits.
                                Directories within the path are not affected by this setting.
                                This might be in conflict with other options that affect the file
                                mode, like fsGroup, and the result can be other mode bits set.
                              format: int32
                              type: integer
                            sources:
                              description: |-
                                sources is the list of volume projections. Each entry in this list
                                handles one source.
                              items:
                                description: |-
                                  Projection that may be projected along with other supported volume types.
                                  Exactly one of these fields must be set.
                                properties:
                                  clusterTrustBundle:
                                    description: |-
                                      ClusterTrustBundle allows a pod to access the `.spec.trustBundle` field
                                      of ClusterTrustBundle objects in an auto-updating file.

                                      Alpha, gated by the ClusterTrustBundleProjection feature gate.

                                      ClusterTrustBundle objects can either be selected by name, or by the
                                      combination of signer name and a label selector.

                                      Kubelet performs aggressive normalization of the PEM contents written
                                      into the pod filesystem.  Esoteric PEM features such as inter-block
                                      comments and block headers are stripped.  Certificates are deduplicated.
                                      The ordering of certificates within the file is arbitrary, and Kubelet
                                      may change the order over time.
                                    properties:
                                      labelSelector:
                                        description: |-
                                          Select all ClusterTrustBundles that match this label selector.  Only has
                                          effect if signerName is set.  Mutually-exclusive with name.  If unset,
                                          interpreted as "match nothing".  If set but empty, interpreted as "match
                                          everything".
                                        properties:
                                          matchExpressions:
                                            description: matchExpressions is a list
                                              of label selector requirements. The
                                              requirements are ANDed.
                                            items:
                                              description: |-
                                                A label selector requirement is a selector that contains values, a key, and an operator that
                                                relates the key and values.
                                              properties:
                                                key:
                                                  description: key is the label key
                                                    that the selector applies to.
                                                  type: string
                                                operator:
                                                  description: |-
                                                    operator represents a key's relationship to a set of values.
                                                    Valid operators are In, NotIn, Exists and DoesNotExist.
                                                  type: string
                                                values:
                                                  description: |-
                                                    values is an array of string values. If the operator is In or NotIn,
                                                    the values array must be non-empty. If the operator is Exists or DoesNotExist,
                                                    the values array must be empty. This array is replaced during a strategic
                                                    merge patch.
                                                  items:
                                                    type: string
                                                  type: array
                                                  x-kubernetes-list-type: atomic
                                              required:
                                              - key
                                              - operator
                                              type: object
                                            type: array
                                            x-kubernetes-list-type: atomic
                                          matchLabels:
                                            additionalProperties:
                                              type: string
                                            description: |-
                                              matchLabels is a map of {key,value} pairs. A single {key,value} in the matchLabels
                                              map is equivalent to an element of matchExpressions, whose key field is "key", the
                                              operator is "In", and the values array contains only "value". The requirements are ANDed.
                                            type: object
                                        type: object
                                        x-kubernetes-map-type: atomic
                                      name:
                                        description: |-
                                          Select a single ClusterTrustBundle by object name.  Mutually-exclusive
                                          with signerName and labelSelector.
                                        type: string
                                      optional:
                                        description: |-
                                          If true, don't block pod startup if the referenced ClusterTrustBundle(s)
                                          aren't available.  If using name, then the named ClusterTrustBundle is
                                          allowed not to exist.  If using signerName, then the combination of
                                          signerName and labelSelector is allowed to match zero
                                          ClusterTrustBundles.
                                        type: boolean
                                      path:
                                        description: Relative path from the volume
                                          root to write the bundle.
                                        type: string
                                      signerName:
                                        description: |-
                                          Select all ClusterTrustBundles that match this signer name.
                                          Mutually-exclusive with name.  The contents of all selected
                                          ClusterTrustBundles will be unified and deduplicated.
                                        type: string
                                    required:
                                    - path
                                    type: object
                                  configMap:
                                    description: configMap information about the configMap
                                      data to project
                                    properties:
                                      items:
                                        description: |-
                                          items if unspecified, each key-value pair in the Data field of the referenced
                                          ConfigMap will be projected into the volume as a file whose name is the
                                          key and content is the value. If specified, the listed keys will be
                                          projected into the specified paths, and unlisted keys will not be
                                          present. If a key is specified which is not present in the ConfigMap,
                                          the volume setup will error unless it is marked optional. Paths must be
                                          relative and may not contain the '..' path or start with '..'.
                                        items:
                                          description: Maps a string key to a path
                                            within a volume.
                                          properties:
                                            key:
                                              description: key is the key to project.
                                              type: string
                                            mode:
                                              description: |-
                                                mode is Optional: mode bits used to set permissions on this file.
                                                Must be an octal value between 0000 and 0777 or a decimal value between 0 and 511.
                                                YAML accepts both octal and decimal values, JSON requires decimal values for mode bits.
                                                If not specified, the volume defaultMode will be used.
                                                This might be in conflict with other options that affect the file
                                                mode, like fsGroup, and the result can be other mode bits set.
                                              format: int32
                                              type: integer
                                            path:
                                              description: |-
                                                path is the relative path of the file to map the key to.
                                                May not be an absolute path.
                                                May not contain the path element '..'.
                                                May not start with the string '..'.
                                              type: string
                                          required:
                                          - key
                                          - path
                                          type: object
                                        type: array
                                        x-kubernetes-list-type: atomic
                                      name:
                                        default: ""
                                        description: |-
                                          Name of the referent.
                                          This field is effectively required, but due to backwards compatibility is
                                          allowed to be empty. Instances of this type with an empty value here are
                                          almost certainly wrong.
                                          More info: https://kubernetes.io/docs/concepts/overview/working-with-objects/names/#names
                                        type: string
                                      optional:
                                        description: optional specify whether the
                                          ConfigMap or its keys must be defined
                                        type: boolean
                                    type: object
                                    x-kubernetes-map-type: atomic
                                  downwardAPI:
                                    description: downwardAPI information about the
                                      downwardAPI data to project
                                    properties:
                                      items:
                                        description: Items is a list of DownwardAPIVolume
                                          file
                                        items:
                                          description: DownwardAPIVolumeFile represents
                                            information to create the file containing
                                            the pod field
                                          properties:
                                            fieldRef:
                                              description: 'Required: Selects a field
                                                of the pod: only annotations, labels,
                                                name, namespace and uid are supported.'
                                              properties:
                                                apiVersion:
                                                  description: Version of the schema
                                                    the FieldPath is written in terms
                                                    of, defaults to "v1".
                                                  type: string
                                                fieldPath:
                                                  description: Path of the field to
                                                    select in the specified API version.
                                                  type: string
                                              required:
                                              - fieldPath
                                              type: object
                                              x-kubernetes-map-type: atomic
                                            mode:
                                              description: |-
                                                Optional: mode bits used to set permissions on this file, must be an octal value
                                                between 0000 and 0777 or a decimal value between 0 and 511.
                                                YAML accepts both octal and decimal values, JSON requires decimal values for mode bits.
                                                If not specified, the volume defaultMode will be used.
                                                This might be in conflict with other options that affect the file
                                                mode, like fsGroup, and the result can be other mode bits set.
                                              format: int32
                                              type: integer
                                            path:
                                              description: 'Required: Path is  the
                                                relative path name of the file to
                                                be created. Must not be absolute or
                                                contain the ''..'' path. Must be utf-8
                                                encoded. The first item of the relative
                                                path must not start with ''..'''
                                              type: string
                                            resourceFieldRef:
                                              description: |-
                                                Selects a resource of the container: only resources limits and requests
                                                (limits.cpu, limits.memory, requests.cpu and requests.memory) are currently supported.
                                              properties:
                                                containerName:
                                                  description: 'Container name: required
                                                    for volumes, optional for env
                                                    vars'
                                                  type: string
                                                divisor:
                                                  anyOf:
                                                  - type: integer
                                                  - type: string
                                                  description: Specifies the output
                                                    format of the exposed resources,
                                                    defaults to "1"
                                                  pattern: ^(\+|-)?(([0-9]+(\.[0-9]*)?)|(\.[0-9]+))(([KMGTPE]i)|[numkMGTPE]|([eE](\+|-)?(([0-9]+(\.[0-9]*)?)|(\.[0-9]+))))?$
                                                  x-kubernetes-int-or-string: true
                                                resource:
                                                  description: 'Required: resource
                                                    to select'
                                                  type: string
                                              required:
                                              - resource
                                              type: object
                                              x-kubernetes-map-type: atomic
                                          required:
                                          - path
                                          type: object
                                        type: array
                                        x-kubernetes-list-type: atomic
                                    type: object
                                  secret:
                                    description: secret information about the secret
                                      data to project
                                    properties:
                                      items:
                                        description: |-
                                          items if unspecified, each key-value pair in the Data field of the referenced
                                          Secret will be projected into the volume as a file whose name is the
                                          key and content is the value. If specified, the listed keys will be
                                          projected into the specified paths, and unlisted keys will not be
                                          present. If a key is specified which is not present in the Secret,
                                          the volume setup will error unless it is marked optional. Paths must be
                                          relative and may not contain the '..' path or start with '..'.
                                        items:
                                          description: Maps a string key to a path
                                            within a volume.
                                          properties:
                                            key:
                                              description: key is the key to project.
                                              type: string
                                            mode:
                                              description: |-
                                                mode is Optional: mode bits used to set permissions on this file.
                                                Must be an octal value between 0000 and 0777 or a decimal value between 0 and 511.
                                                YAML accepts both octal and decimal values, JSON requires decimal values for mode bits.
                                                If not specified, the volume defaultMode will be used.
                                                This might be in conflict with other options that affect the file
                                                mode, like fsGroup, and the result can be other mode bits set.
                                              format: int32
                                              type: integer
                                            path:
                                              description: |-
                                                path is the relative path of the file to map the key to.
                                                May not be an absolute path.
                                                May not contain the path element '..'.
                                                May not start with the string '..'.
                                              type: string
                                          required:
                                          - key
                                          - path
                                          type: object
                                        type: array
                                        x-kubernetes-list-type: atomic
                                      name:
                                        default: ""
                                        description: |-
                                          Name of the referent.
                                          This field is effectively required, but due to backwards compatibility is
                                          allowed to be empty. Instances of this type with an empty value here are
                                          almost certainly wrong.
                                          More info: https://kubernetes.io/docs/concepts/overview/working-with-objects/names/#names
                                        type: string
                                      optional:
                                        description: optional field specify whether
                                          the Secret or its key must be defined
                                        type: boolean
                                    type: object
                                    x-kubernetes-map-type: atomic
                                  serviceAccountToken:
                                    description: serviceAccountToken is information
                                      about the serviceAccountToken data to project
                                    properties:
                                      audience:
                                        description: |-
                                          audience is the intended audience of the token. A recipient of a token
                                          must identify itself with an identifier specified in the audience of the
                                          token, and otherwise should reject the token. The audience defaults to the
                                          identifier of the apiserver.
                                        type: string
                                      expirationSeconds:
                                        description: |-
                                          expirationSeconds is the requested duration of validity of the service
                                          account token. As the token approaches expiration, the kubelet volume
                                          plugin will proactively rotate the service account token. The kubelet will
                                          start trying to rotate the token if the token is older than 80 percent of
                                          its time to live or if the token is older than 24 hours.Defaults to 1 hour
                                          and must be at least 10 minutes.
                                        format: int64
                                        type: integer
                                      path:
                                        description: |-
                                          path is the path relative to the mount point of the file to project the
                                          token into.
                                        type: string
                                    required:
                                    - path
                                    type: object
                                type: object
                              type: array
                              x-kubernetes-list-type: atomic
                          type: object
                        quobyte:
                          description: |-
                            quobyte represents a Quobyte mount on the host that shares a pod's lifetime.
                            Deprecated: Quobyte is deprecated and the in-tree quobyte type is no longer supported.
                          properties:
                            group:
                              description: |-
                                group to map volume access to
                                Default is no group
                              type: string
                            readOnly:
                              description: |-
                                readOnly here will force the Quobyte volume to be mounted with read-only permissions.
                                Defaults to false.
                              type: boolean
                            registry:
                              description: |-
                                registry represents a single or multiple Quobyte Registry services
                                specified as a string as host:port pair (multiple entries are separated with commas)
                                which acts as the central registry for volumes
                              type: string
                            tenant:
                              description: |-
                                tenant owning the given Quobyte volume in the Backend
                                Used with dynamically provisioned Quobyte volumes, value is set by the plugin
                              type: string
                            user:
                              description: |-
                                user to map volume access to
                                Defaults to serivceaccount user
                              type: string
                            volume:
                              description: volume is a string that references an already
                                created Quobyte volume by name.
                              type: string
                          required:
                          - registry
                          - volume
                          type: object
                        rbd:
                          description: |-
                            rbd represents a Rados Block Device mount on the host that shares a pod's lifetime.
                            Deprecated: RBD is deprecated and the in-tree rbd type is no longer supported.
                            More info: https://examples.k8s.io/volumes/rbd/README.md
                          properties:
                            fsType:
                              description: |-
                                fsType is the filesystem type of the volume that you want to mount.
                                Tip: Ensure that the filesystem type is supported by the host operating system.
                                Examples: "ext4", "xfs", "ntfs". Implicitly inferred to be "ext4" if unspecified.
                                More info: https://kubernetes.io/docs/concepts/storage/volumes#rbd
                              type: string
                            image:
                              description: |-
                                image is the rados image name.
                                More info: https://examples.k8s.io/volumes/rbd/README.md#how-to-use-it
                              type: string
                            keyring:
                              default: /etc/ceph/keyring
                              description: |-
                                keyring is the path to key ring for RBDUser.
                                Default is /etc/ceph/keyring.
                                More info: https://examples.k8s.io/volumes/rbd/README.md#how-to-use-it
                              type: string
                            monitors:
                              description: |-
                                monitors is a collection of Ceph monitors.
                                More info: https://examples.k8s.io/volumes/rbd/README.md#how-to-use-it
                              items:
                                type: string
                              type: array
                              x-kubernetes-list-type: atomic
                            pool:
                              default: rbd
                              description: |-
                                pool is the rados pool name.
                                Default is rbd.
                                More info: https://examples.k8s.io/volumes/rbd/README.md#how-to-use-it
                              type: string
                            readOnly:
                              description: |-
                                readOnly here will force the ReadOnly setting in VolumeMounts.
                                Defaults to false.
                                More info: https://examples.k8s.io/volumes/rbd/README.md#how-to-use-it
                              type: boolean
                            secretRef:
                              description: |-
                                secretRef is name of the authentication secret for RBDUser. If provided
                                overrides keyring.
                                Default is nil.
                                More info: https://examples.k8s.io/volumes/rbd/README.md#how-to-use-it
                              properties:
                                name:
                                  default: ""
                                  description: |-
                                    Name of the referent.
                                    This field is effectively required, but due to backwards compatibility is
                                    allowed to be empty. Instances of this type with an empty value here are
                                    almost certainly wrong.
                                    More info: https://kubernetes.io/docs/concepts/overview/working-with-objects/names/#names
                                  type: string
                              type: object
                              x-kubernetes-map-type: atomic
                            user:
                              default: admin
                              description: |-
                                user is the rados user name.
                                Default is admin.
                                More info: https://examples.k8s.io/volumes/rbd/README.md#how-to-use-it
                              type: string
                          required:
                          - image
                          - monitors
                          type: object
                        scaleIO:
                          description: |-
                            scaleIO represents a ScaleIO persistent volume attached and mounted on Kubernetes nodes.
                            Deprecated: ScaleIO is deprecated and the in-tree scaleIO type is no longer supported.
                          properties:
                            fsType:
                              default: xfs
                              description: |-
                                fsType is the filesystem type to mount.
                                Must be a filesystem type supported by the host operating system.
                                Ex. "ext4", "xfs", "ntfs".
                                Default is "xfs".
                              type: string
                            gateway:
                              description: gateway is the host address of the ScaleIO
                                API Gateway.
                              type: string
                            protectionDomain:
                              description: protectionDomain is the name of the ScaleIO
                                Protection Domain for the configured storage.
                              type: string
                            readOnly:
                              description: |-
                                readOnly Defaults to false (read/write). ReadOnly here will force
                                the ReadOnly setting in VolumeMounts.
                              type: boolean
                            secretRef:
                              description: |-
                                secretRef references to the secret for ScaleIO user and other
                                sensitive information. If this is not provided, Login operation will fail.
                              properties:
                                name:
                                  default: ""
                                  description: |-
                                    Name of the referent.
                                    This field is effectively required, but due to backwards compatibility is
                                    allowed to be empty. Instances of this type with an empty value here are
                                    almost certainly wrong.
                                    More info: https://kubernetes.io/docs/concepts/overview/working-with-objects/names/#names
                                  type: string
                              type: object
                              x-kubernetes-map-type: atomic
                            sslEnabled:
                              description: sslEnabled Flag enable/disable SSL communication
                                with Gateway, default false
                              type: boolean
                            storageMode:
                              default: ThinProvisioned
                              description: |-
                                storageMode indicates whether the storage for a volume should be ThickProvisioned or ThinProvisioned.
                                Default is ThinProvisioned.
                              type: string
                            storagePool:
                              description: storagePool is the ScaleIO Storage Pool
                                associated with the protection domain.
                              type: string
                            system:
                              description: system is the name of the storage system
                                as configured in ScaleIO.
                              type: string
                            volumeName:
                              description: |-
                                volumeName is the name of a volume already created in the ScaleIO system
                                that is associated with this volume source.
                              type: string
                          required:
                          - gateway
                          - secretRef
                          - system
                          type: object
                        secret:
                          description: |-
                            secret represents a secret that should populate this volume.
                            More info: https://kubernetes.io/docs/concepts/storage/volumes#secret
                          properties:
                            defaultMode:
                              description: |-
                                defaultMode is Optional: mode bits used to set permissions on created files by default.
                                Must be an octal value between 0000 and 0777 or a decimal value between 0 and 511.
                                YAML accepts both octal and decimal values, JSON requires decimal values
                                for mode bits. Defaults to 0644.
                                Directories within the path are not affected by this setting.
                                This might be in conflict with other options that affect the file
                                mode, like fsGroup, and the result can be other mode bits set.
                              format: int32
                              type: integer
                            items:
                              description: |-
                                items If unspecified, each key-value pair in the Data field of the referenced
                                Secret will be projected into the volume as a file whose name is the
                                key and content is the value. If specified, the listed keys will be
                                projected into the specified paths, and unlisted keys will not be
                                present. If a key is specified which is not present in the Secret,
                                the volume setup will error unless it is marked optional. Paths must be
                                relative and may not contain the '..' path or start with '..'.
                              items:
                                description: Maps a string key to a path within a
                                  volume.
                                properties:
                                  key:
                                    description: key is the key to project.
                                    type: string
                                  mode:
                                    description: |-
                                      mode is Optional: mode bits used to set permissions on this file.
                                      Must be an octal value between 0000 and 0777 or a decimal value between 0 and 511.
                                      YAML accepts both octal and decimal values, JSON requires decimal values for mode bits.
                                      If not specified, the volume defaultMode will be used.
                                      This might be in conflict with other options that affect the file
                                      mode, like fsGroup, and the result can be other mode bits set.
                                    format: int32
                                    type: integer
                                  path:
                                    description: |-
                                      path is the relative path of the file to map the key to.
                                      May not be an absolute path.
                                      May not contain the path element '..'.
                                      May not start with the string '..'.
                                    type: string
                                required:
                                - key
                                - path
                                type: object
                              type: array
                              x-kubernetes-list-type: atomic
                            optional:
                              description: optional field specify whether the Secret
                                or its keys must be defined
                              type: boolean
                            secretName:
                              description: |-
                                secretName is the name of the secret in the pod's namespace to use.
                                More info: https://kubernetes.io/docs/concepts/storage/volumes#secret
                              type: string
                          type: object
                        storageos:
                          description: |-
                            storageOS represents a StorageOS volume attached and mounted on Kubernetes nodes.
                            Deprecated: StorageOS is deprecated and the in-tree storageos type is no longer supported.
                          properties:
                            fsType:
                              description: |-
                                fsType is the filesystem type to mount.
                                Must be a filesystem type supported by the host operating system.
                                Ex. "ext4", "xfs", "ntfs". Implicitly inferred to be "ext4" if unspecified.
                              type: string
                            readOnly:
                              description: |-
                                readOnly defaults to false (read/write). ReadOnly here will force
                                the ReadOnly setting in VolumeMounts.
                              type: boolean
                            secretRef:
                              description: |-
                                secretRef specifies the secret to use for obtaining the StorageOS API
                                credentials.  If not specified, default values will be attempted.
                              properties:
                                name:
                                  default: ""
                                  description: |-
                                    Name of the referent.
                                    This field is effectively required, but due to backwards compatibility is
                                    allowed to be empty. Instances of this type with an empty value here are
                                    almost certainly wrong.
                                    More info: https://kubernetes.io/docs/concepts/overview/working-with-objects/names/#names
                                  type: string
                              type: object
                              x-kubernetes-map-type: atomic
                            volumeName:
                              description: |-
                                volumeName is the human-readable name of the StorageOS volume.  Volume
                                names are only unique within a namespace.
                              type: string
                            volumeNamespace:
                              description: |-
                                volumeNamespace specifies the scope of the volume within StorageOS.  If no
                                namespace is specified then the Pod's namespace will be used.  This allows the
                                Kubernetes name scoping to be mirrored within StorageOS for tighter integration.
                                Set VolumeName to any name to override the default behaviour.
                                Set to "default" if you are not using namespaces within StorageOS.
                                Namespaces that do not pre-exist within StorageOS will be created.
                              type: string
                          type: object
                        vsphereVolume:
                          description: |-
                            vsphereVolume represents a vSphere volume attached and mounted on kubelets host machine.
                            Deprecated: VsphereVolume is deprecated. All operations for the in-tree vsphereVolume type
                            are redirected to the csi.vsphere.vmware.com CSI driver.
                          properties:
                            fsType:
                              description: |-
                                fsType is filesystem type to mount.
                                Must be a filesystem type supported by the host operating system.
                                Ex. "ext4", "xfs", "ntfs". Implicitly inferred to be "ext4" if unspecified.
                              type: string
                            storagePolicyID:
                              description: storagePolicyID is the storage Policy Based
                                Management (SPBM) profile ID associated with the StoragePolicyName.
                              type: string
                            storagePolicyName:
                              description: storagePolicyName is the storage Policy
                                Based Management (SPBM) profile name.
                              type: string
                            volumePath:
                              description: volumePath is the path that identifies
                                vSphere volume vmdk
                              type: string
                          required:
                          - volumePath
                          type: object
                      required:
                      - name
                      type: object
                    type: array
                type: object
              description:
                type: string
<<<<<<< HEAD
              inline:
                properties:
                  a2aConfig:
                    description: |-
                      A2AConfig instantiates an A2A server for this agent,
                      served on the HTTP port of the kagent kubernetes
                      controller (default 8083).
                      The A2A server URL will be served at
                      <kagent-controller-ip>:8083/api/a2a/<agent-namespace>/<agent-name>
                      Read more about the A2A protocol here: https://github.com/google/A2A
                    properties:
                      skills:
                        items:
                          description: AgentSkill describes a specific capability
                            or function of the agent.
                          properties:
                            description:
                              description: Description is an optional detailed description
                                of the skill.
                              type: string
                            examples:
                              description: Examples are optional usage examples.
                              items:
                                type: string
                              type: array
                            id:
                              description: ID is the unique identifier for the skill.
                              type: string
                            inputModes:
                              description: InputModes are the supported input data
                                modes/types.
                              items:
                                type: string
                              type: array
                            name:
                              description: Name is the human-readable name of the
                                skill.
                              type: string
                            outputModes:
                              description: OutputModes are the supported output data
                                modes/types.
                              items:
                                type: string
                              type: array
                            tags:
                              description: Tags are optional tags for categorization.
                              items:
                                type: string
                              type: array
                          required:
                          - id
                          - name
                          - tags
                          type: object
                        minItems: 1
                        type: array
                    type: object
                  modelConfig:
                    description: Can either be a reference to the name of a ModelConfig
                      in the same namespace as the referencing Agent, or a reference
                      to the name of a ModelConfig in a different namespace in the
                      form <namespace>/<name>
                    type: string
                  stream:
                    description: |-
                      Whether to stream the response from the model.
                      If not specified, the default value is true.
                    type: boolean
                  systemMessage:
                    minLength: 1
                    type: string
                  tools:
                    items:
=======
              modelConfig:
                description: Can either be a reference to the name of a ModelConfig
                  in the same namespace as the referencing Agent, or a reference to
                  the name of a ModelConfig in a different namespace in the form <namespace>/<name>
                type: string
              stream:
                description: |-
                  Whether to stream the response from the model.
                  If not specified, the default value is true.
                type: boolean
              systemMessage:
                minLength: 1
                type: string
              tools:
                items:
                  properties:
                    agent:
                      properties:
                        apiGroup:
                          type: string
                        kind:
                          type: string
                        name:
                          type: string
                      required:
                      - name
                      type: object
                    mcpServer:
>>>>>>> 81f624bc
                      properties:
                        agent:
                          properties:
                            apiGroup:
                              type: string
                            kind:
                              type: string
                            name:
                              type: string
                            namespace:
                              type: string
                          required:
                          - name
                          type: object
                        mcpServer:
                          properties:
                            apiGroup:
                              type: string
                            kind:
                              type: string
                            name:
                              type: string
                            toolNames:
                              description: |-
                                The names of the tools to be provided by the ToolServer
                                For a list of all the tools provided by the server,
                                the client can query the status of the ToolServer object after it has been created
                              items:
                                type: string
                              type: array
                          required:
                          - name
                          type: object
                        type:
                          allOf:
                          - enum:
                            - McpServer
                            - Agent
                          - enum:
                            - McpServer
                            - Agent
                          description: ToolProviderType represents the tool provider
                            type
                          type: string
                      type: object
                      x-kubernetes-validations:
                      - message: type.mcpServer must be nil if the type is not McpServer
                        rule: '!(has(self.mcpServer) && self.type != ''McpServer'')'
                      - message: type.mcpServer must be specified for McpServer filter.type
                        rule: '!(!has(self.mcpServer) && self.type == ''McpServer'')'
                      - message: type.agent must be nil if the type is not Agent
                        rule: '!(has(self.agent) && self.type != ''Agent'')'
                      - message: type.agent must be specified for Agent filter.type
                        rule: '!(!has(self.agent) && self.type == ''Agent'')'
                    maxItems: 20
                    type: array
                type: object
            required:
            - agentType
            type: object
            x-kubernetes-validations:
            - message: agentType must be specified
              rule: has(self.agentType)
            - message: agentType must be either Inline or BYO
              rule: self.agentType == 'Inline' || self.agentType == 'BYO'
            - message: inline must be specified if agentType is Inline, or byo must
                be specified if agentType is BYO
              rule: (self.agentType == 'Inline' && has(self.inline)) || (self.agentType
                == 'BYO' && has(self.byo))
          status:
            description: AgentStatus defines the observed state of Agent.
            properties:
              conditions:
                items:
                  description: Condition contains details for one aspect of the current
                    state of this API Resource.
                  properties:
                    lastTransitionTime:
                      description: |-
                        lastTransitionTime is the last time the condition transitioned from one status to another.
                        This should be when the underlying condition changed.  If that is not known, then using the time when the API field changed is acceptable.
                      format: date-time
                      type: string
                    message:
                      description: |-
                        message is a human readable message indicating details about the transition.
                        This may be an empty string.
                      maxLength: 32768
                      type: string
                    observedGeneration:
                      description: |-
                        observedGeneration represents the .metadata.generation that the condition was set based upon.
                        For instance, if .metadata.generation is currently 12, but the .status.conditions[x].observedGeneration is 9, the condition is out of date
                        with respect to the current state of the instance.
                      format: int64
                      minimum: 0
                      type: integer
                    reason:
                      description: |-
                        reason contains a programmatic identifier indicating the reason for the condition's last transition.
                        Producers of specific condition types may define expected values and meanings for this field,
                        and whether the values are considered a guaranteed API.
                        The value should be a CamelCase string.
                        This field may not be empty.
                      maxLength: 1024
                      minLength: 1
                      pattern: ^[A-Za-z]([A-Za-z0-9_,:]*[A-Za-z0-9_])?$
                      type: string
                    status:
                      description: status of the condition, one of True, False, Unknown.
                      enum:
                      - "True"
                      - "False"
                      - Unknown
                      type: string
                    type:
                      description: type of condition in CamelCase or in foo.example.com/CamelCase.
                      maxLength: 316
                      pattern: ^([a-z0-9]([-a-z0-9]*[a-z0-9])?(\.[a-z0-9]([-a-z0-9]*[a-z0-9])?)*/)?(([A-Za-z0-9][-A-Za-z0-9_.]*)?[A-Za-z0-9])$
                      type: string
                  required:
                  - lastTransitionTime
                  - message
                  - reason
                  - status
                  - type
                  type: object
                type: array
              configHash:
                description: |-
                  This is used to determine if the agent config has changed.
                  If it has changed, the agent will be restarted.
                format: byte
                type: string
              observedGeneration:
                format: int64
                type: integer
            required:
            - configHash
            - observedGeneration
            type: object
        type: object
    served: true
    storage: true
    subresources:
      status: {}<|MERGE_RESOLUTION|>--- conflicted
+++ resolved
@@ -2251,50 +2251,494 @@
                 description: AgentType represents the agent type
                 type: string
               byo:
-                type: object
-              deployment:
                 properties:
-                  annotations:
-                    additionalProperties:
-                      type: string
-                    type: object
-                  args:
-                    items:
-                      type: string
-                    type: array
-                  cmd:
-                    type: string
-                  env:
-                    items:
-                      description: EnvVar represents an environment variable present
-                        in a Container.
-                      properties:
-                        name:
-                          description: Name of the environment variable. Must be a
-                            C_IDENTIFIER.
+                  deployment:
+                    properties:
+                      annotations:
+                        additionalProperties:
                           type: string
-                        value:
+                        type: object
+                      args:
+                        items:
+                          type: string
+                        type: array
+                      cmd:
+                        type: string
+                      env:
+                        items:
+                          description: EnvVar represents an environment variable present
+                            in a Container.
+                          properties:
+                            name:
+                              description: Name of the environment variable. Must
+                                be a C_IDENTIFIER.
+                              type: string
+                            value:
+                              description: |-
+                                Variable references $(VAR_NAME) are expanded
+                                using the previously defined environment variables in the container and
+                                any service environment variables. If a variable cannot be resolved,
+                                the reference in the input string will be unchanged. Double $$ are reduced
+                                to a single $, which allows for escaping the $(VAR_NAME) syntax: i.e.
+                                "$$(VAR_NAME)" will produce the string literal "$(VAR_NAME)".
+                                Escaped references will never be expanded, regardless of whether the variable
+                                exists or not.
+                                Defaults to "".
+                              type: string
+                            valueFrom:
+                              description: Source for the environment variable's value.
+                                Cannot be used if value is not empty.
+                              properties:
+                                configMapKeyRef:
+                                  description: Selects a key of a ConfigMap.
+                                  properties:
+                                    key:
+                                      description: The key to select.
+                                      type: string
+                                    name:
+                                      default: ""
+                                      description: |-
+                                        Name of the referent.
+                                        This field is effectively required, but due to backwards compatibility is
+                                        allowed to be empty. Instances of this type with an empty value here are
+                                        almost certainly wrong.
+                                        More info: https://kubernetes.io/docs/concepts/overview/working-with-objects/names/#names
+                                      type: string
+                                    optional:
+                                      description: Specify whether the ConfigMap or
+                                        its key must be defined
+                                      type: boolean
+                                  required:
+                                  - key
+                                  type: object
+                                  x-kubernetes-map-type: atomic
+                                fieldRef:
+                                  description: |-
+                                    Selects a field of the pod: supports metadata.name, metadata.namespace, `metadata.labels['<KEY>']`, `metadata.annotations['<KEY>']`,
+                                    spec.nodeName, spec.serviceAccountName, status.hostIP, status.podIP, status.podIPs.
+                                  properties:
+                                    apiVersion:
+                                      description: Version of the schema the FieldPath
+                                        is written in terms of, defaults to "v1".
+                                      type: string
+                                    fieldPath:
+                                      description: Path of the field to select in
+                                        the specified API version.
+                                      type: string
+                                  required:
+                                  - fieldPath
+                                  type: object
+                                  x-kubernetes-map-type: atomic
+                                resourceFieldRef:
+                                  description: |-
+                                    Selects a resource of the container: only resources limits and requests
+                                    (limits.cpu, limits.memory, limits.ephemeral-storage, requests.cpu, requests.memory and requests.ephemeral-storage) are currently supported.
+                                  properties:
+                                    containerName:
+                                      description: 'Container name: required for volumes,
+                                        optional for env vars'
+                                      type: string
+                                    divisor:
+                                      anyOf:
+                                      - type: integer
+                                      - type: string
+                                      description: Specifies the output format of
+                                        the exposed resources, defaults to "1"
+                                      pattern: ^(\+|-)?(([0-9]+(\.[0-9]*)?)|(\.[0-9]+))(([KMGTPE]i)|[numkMGTPE]|([eE](\+|-)?(([0-9]+(\.[0-9]*)?)|(\.[0-9]+))))?$
+                                      x-kubernetes-int-or-string: true
+                                    resource:
+                                      description: 'Required: resource to select'
+                                      type: string
+                                  required:
+                                  - resource
+                                  type: object
+                                  x-kubernetes-map-type: atomic
+                                secretKeyRef:
+                                  description: Selects a key of a secret in the pod's
+                                    namespace
+                                  properties:
+                                    key:
+                                      description: The key of the secret to select
+                                        from.  Must be a valid secret key.
+                                      type: string
+                                    name:
+                                      default: ""
+                                      description: |-
+                                        Name of the referent.
+                                        This field is effectively required, but due to backwards compatibility is
+                                        allowed to be empty. Instances of this type with an empty value here are
+                                        almost certainly wrong.
+                                        More info: https://kubernetes.io/docs/concepts/overview/working-with-objects/names/#names
+                                      type: string
+                                    optional:
+                                      description: Specify whether the Secret or its
+                                        key must be defined
+                                      type: boolean
+                                  required:
+                                  - key
+                                  type: object
+                                  x-kubernetes-map-type: atomic
+                              type: object
+                          required:
+                          - name
+                          type: object
+                        type: array
+                      image:
+                        type: string
+                      imagePullPolicy:
+                        description: PullPolicy describes a policy for if/when to
+                          pull a container image
+                        type: string
+                      imagePullSecrets:
+                        items:
                           description: |-
-                            Variable references $(VAR_NAME) are expanded
-                            using the previously defined environment variables in the container and
-                            any service environment variables. If a variable cannot be resolved,
-                            the reference in the input string will be unchanged. Double $$ are reduced
-                            to a single $, which allows for escaping the $(VAR_NAME) syntax: i.e.
-                            "$$(VAR_NAME)" will produce the string literal "$(VAR_NAME)".
-                            Escaped references will never be expanded, regardless of whether the variable
-                            exists or not.
-                            Defaults to "".
+                            LocalObjectReference contains enough information to let you locate the
+                            referenced object inside the same namespace.
+                          properties:
+                            name:
+                              default: ""
+                              description: |-
+                                Name of the referent.
+                                This field is effectively required, but due to backwards compatibility is
+                                allowed to be empty. Instances of this type with an empty value here are
+                                almost certainly wrong.
+                                More info: https://kubernetes.io/docs/concepts/overview/working-with-objects/names/#names
+                              type: string
+                          type: object
+                          x-kubernetes-map-type: atomic
+                        type: array
+                      labels:
+                        additionalProperties:
                           type: string
-                        valueFrom:
-                          description: Source for the environment variable's value.
-                            Cannot be used if value is not empty.
+                        type: object
+                      port:
+                        format: int32
+                        type: integer
+                      replicas:
+                        default: 1
+                        description: If not specified, the default value is 1.
+                        format: int32
+                        minimum: 1
+                        type: integer
+                      volumeMounts:
+                        items:
+                          description: VolumeMount describes a mounting of a Volume
+                            within a container.
                           properties:
-                            configMapKeyRef:
-                              description: Selects a key of a ConfigMap.
-                              properties:
-                                key:
-                                  description: The key to select.
-                                  type: string
+                            mountPath:
+                              description: |-
+                                Path within the container at which the volume should be mounted.  Must
+                                not contain ':'.
+                              type: string
+                            mountPropagation:
+                              description: |-
+                                mountPropagation determines how mounts are propagated from the host
+                                to container and the other way around.
+                                When not set, MountPropagationNone is used.
+                                This field is beta in 1.10.
+                                When RecursiveReadOnly is set to IfPossible or to Enabled, MountPropagation must be None or unspecified
+                                (which defaults to None).
+                              type: string
+                            name:
+                              description: This must match the Name of a Volume.
+                              type: string
+                            readOnly:
+                              description: |-
+                                Mounted read-only if true, read-write otherwise (false or unspecified).
+                                Defaults to false.
+                              type: boolean
+                            recursiveReadOnly:
+                              description: |-
+                                RecursiveReadOnly specifies whether read-only mounts should be handled
+                                recursively.
+
+                                If ReadOnly is false, this field has no meaning and must be unspecified.
+
+                                If ReadOnly is true, and this field is set to Disabled, the mount is not made
+                                recursively read-only.  If this field is set to IfPossible, the mount is made
+                                recursively read-only, if it is supported by the container runtime.  If this
+                                field is set to Enabled, the mount is made recursively read-only if it is
+                                supported by the container runtime, otherwise the pod will not be started and
+                                an error will be generated to indicate the reason.
+
+                                If this field is set to IfPossible or Enabled, MountPropagation must be set to
+                                None (or be unspecified, which defaults to None).
+
+                                If this field is not specified, it is treated as an equivalent of Disabled.
+                              type: string
+                            subPath:
+                              description: |-
+                                Path within the volume from which the container's volume should be mounted.
+                                Defaults to "" (volume's root).
+                              type: string
+                            subPathExpr:
+                              description: |-
+                                Expanded path within the volume from which the container's volume should be mounted.
+                                Behaves similarly to SubPath but environment variable references $(VAR_NAME) are expanded using the container's environment.
+                                Defaults to "" (volume's root).
+                                SubPathExpr and SubPath are mutually exclusive.
+                              type: string
+                          required:
+                          - mountPath
+                          - name
+                          type: object
+                        type: array
+                      volumes:
+                        items:
+                          description: Volume represents a named volume in a pod that
+                            may be accessed by any container in the pod.
+                          properties:
+                            awsElasticBlockStore:
+                              description: |-
+                                awsElasticBlockStore represents an AWS Disk resource that is attached to a
+                                kubelet's host machine and then exposed to the pod.
+                                Deprecated: AWSElasticBlockStore is deprecated. All operations for the in-tree
+                                awsElasticBlockStore type are redirected to the ebs.csi.aws.com CSI driver.
+                                More info: https://kubernetes.io/docs/concepts/storage/volumes#awselasticblockstore
+                              properties:
+                                fsType:
+                                  description: |-
+                                    fsType is the filesystem type of the volume that you want to mount.
+                                    Tip: Ensure that the filesystem type is supported by the host operating system.
+                                    Examples: "ext4", "xfs", "ntfs". Implicitly inferred to be "ext4" if unspecified.
+                                    More info: https://kubernetes.io/docs/concepts/storage/volumes#awselasticblockstore
+                                  type: string
+                                partition:
+                                  description: |-
+                                    partition is the partition in the volume that you want to mount.
+                                    If omitted, the default is to mount by volume name.
+                                    Examples: For volume /dev/sda1, you specify the partition as "1".
+                                    Similarly, the volume partition for /dev/sda is "0" (or you can leave the property empty).
+                                  format: int32
+                                  type: integer
+                                readOnly:
+                                  description: |-
+                                    readOnly value true will force the readOnly setting in VolumeMounts.
+                                    More info: https://kubernetes.io/docs/concepts/storage/volumes#awselasticblockstore
+                                  type: boolean
+                                volumeID:
+                                  description: |-
+                                    volumeID is unique ID of the persistent disk resource in AWS (Amazon EBS volume).
+                                    More info: https://kubernetes.io/docs/concepts/storage/volumes#awselasticblockstore
+                                  type: string
+                              required:
+                              - volumeID
+                              type: object
+                            azureDisk:
+                              description: |-
+                                azureDisk represents an Azure Data Disk mount on the host and bind mount to the pod.
+                                Deprecated: AzureDisk is deprecated. All operations for the in-tree azureDisk type
+                                are redirected to the disk.csi.azure.com CSI driver.
+                              properties:
+                                cachingMode:
+                                  description: 'cachingMode is the Host Caching mode:
+                                    None, Read Only, Read Write.'
+                                  type: string
+                                diskName:
+                                  description: diskName is the Name of the data disk
+                                    in the blob storage
+                                  type: string
+                                diskURI:
+                                  description: diskURI is the URI of data disk in
+                                    the blob storage
+                                  type: string
+                                fsType:
+                                  default: ext4
+                                  description: |-
+                                    fsType is Filesystem type to mount.
+                                    Must be a filesystem type supported by the host operating system.
+                                    Ex. "ext4", "xfs", "ntfs". Implicitly inferred to be "ext4" if unspecified.
+                                  type: string
+                                kind:
+                                  description: 'kind expected values are Shared: multiple
+                                    blob disks per storage account  Dedicated: single
+                                    blob disk per storage account  Managed: azure
+                                    managed data disk (only in managed availability
+                                    set). defaults to shared'
+                                  type: string
+                                readOnly:
+                                  default: false
+                                  description: |-
+                                    readOnly Defaults to false (read/write). ReadOnly here will force
+                                    the ReadOnly setting in VolumeMounts.
+                                  type: boolean
+                              required:
+                              - diskName
+                              - diskURI
+                              type: object
+                            azureFile:
+                              description: |-
+                                azureFile represents an Azure File Service mount on the host and bind mount to the pod.
+                                Deprecated: AzureFile is deprecated. All operations for the in-tree azureFile type
+                                are redirected to the file.csi.azure.com CSI driver.
+                              properties:
+                                readOnly:
+                                  description: |-
+                                    readOnly defaults to false (read/write). ReadOnly here will force
+                                    the ReadOnly setting in VolumeMounts.
+                                  type: boolean
+                                secretName:
+                                  description: secretName is the  name of secret that
+                                    contains Azure Storage Account Name and Key
+                                  type: string
+                                shareName:
+                                  description: shareName is the azure share Name
+                                  type: string
+                              required:
+                              - secretName
+                              - shareName
+                              type: object
+                            cephfs:
+                              description: |-
+                                cephFS represents a Ceph FS mount on the host that shares a pod's lifetime.
+                                Deprecated: CephFS is deprecated and the in-tree cephfs type is no longer supported.
+                              properties:
+                                monitors:
+                                  description: |-
+                                    monitors is Required: Monitors is a collection of Ceph monitors
+                                    More info: https://examples.k8s.io/volumes/cephfs/README.md#how-to-use-it
+                                  items:
+                                    type: string
+                                  type: array
+                                  x-kubernetes-list-type: atomic
+                                path:
+                                  description: 'path is Optional: Used as the mounted
+                                    root, rather than the full Ceph tree, default
+                                    is /'
+                                  type: string
+                                readOnly:
+                                  description: |-
+                                    readOnly is Optional: Defaults to false (read/write). ReadOnly here will force
+                                    the ReadOnly setting in VolumeMounts.
+                                    More info: https://examples.k8s.io/volumes/cephfs/README.md#how-to-use-it
+                                  type: boolean
+                                secretFile:
+                                  description: |-
+                                    secretFile is Optional: SecretFile is the path to key ring for User, default is /etc/ceph/user.secret
+                                    More info: https://examples.k8s.io/volumes/cephfs/README.md#how-to-use-it
+                                  type: string
+                                secretRef:
+                                  description: |-
+                                    secretRef is Optional: SecretRef is reference to the authentication secret for User, default is empty.
+                                    More info: https://examples.k8s.io/volumes/cephfs/README.md#how-to-use-it
+                                  properties:
+                                    name:
+                                      default: ""
+                                      description: |-
+                                        Name of the referent.
+                                        This field is effectively required, but due to backwards compatibility is
+                                        allowed to be empty. Instances of this type with an empty value here are
+                                        almost certainly wrong.
+                                        More info: https://kubernetes.io/docs/concepts/overview/working-with-objects/names/#names
+                                      type: string
+                                  type: object
+                                  x-kubernetes-map-type: atomic
+                                user:
+                                  description: |-
+                                    user is optional: User is the rados user name, default is admin
+                                    More info: https://examples.k8s.io/volumes/cephfs/README.md#how-to-use-it
+                                  type: string
+                              required:
+                              - monitors
+                              type: object
+                            cinder:
+                              description: |-
+                                cinder represents a cinder volume attached and mounted on kubelets host machine.
+                                Deprecated: Cinder is deprecated. All operations for the in-tree cinder type
+                                are redirected to the cinder.csi.openstack.org CSI driver.
+                                More info: https://examples.k8s.io/mysql-cinder-pd/README.md
+                              properties:
+                                fsType:
+                                  description: |-
+                                    fsType is the filesystem type to mount.
+                                    Must be a filesystem type supported by the host operating system.
+                                    Examples: "ext4", "xfs", "ntfs". Implicitly inferred to be "ext4" if unspecified.
+                                    More info: https://examples.k8s.io/mysql-cinder-pd/README.md
+                                  type: string
+                                readOnly:
+                                  description: |-
+                                    readOnly defaults to false (read/write). ReadOnly here will force
+                                    the ReadOnly setting in VolumeMounts.
+                                    More info: https://examples.k8s.io/mysql-cinder-pd/README.md
+                                  type: boolean
+                                secretRef:
+                                  description: |-
+                                    secretRef is optional: points to a secret object containing parameters used to connect
+                                    to OpenStack.
+                                  properties:
+                                    name:
+                                      default: ""
+                                      description: |-
+                                        Name of the referent.
+                                        This field is effectively required, but due to backwards compatibility is
+                                        allowed to be empty. Instances of this type with an empty value here are
+                                        almost certainly wrong.
+                                        More info: https://kubernetes.io/docs/concepts/overview/working-with-objects/names/#names
+                                      type: string
+                                  type: object
+                                  x-kubernetes-map-type: atomic
+                                volumeID:
+                                  description: |-
+                                    volumeID used to identify the volume in cinder.
+                                    More info: https://examples.k8s.io/mysql-cinder-pd/README.md
+                                  type: string
+                              required:
+                              - volumeID
+                              type: object
+                            configMap:
+                              description: configMap represents a configMap that should
+                                populate this volume
+                              properties:
+                                defaultMode:
+                                  description: |-
+                                    defaultMode is optional: mode bits used to set permissions on created files by default.
+                                    Must be an octal value between 0000 and 0777 or a decimal value between 0 and 511.
+                                    YAML accepts both octal and decimal values, JSON requires decimal values for mode bits.
+                                    Defaults to 0644.
+                                    Directories within the path are not affected by this setting.
+                                    This might be in conflict with other options that affect the file
+                                    mode, like fsGroup, and the result can be other mode bits set.
+                                  format: int32
+                                  type: integer
+                                items:
+                                  description: |-
+                                    items if unspecified, each key-value pair in the Data field of the referenced
+                                    ConfigMap will be projected into the volume as a file whose name is the
+                                    key and content is the value. If specified, the listed keys will be
+                                    projected into the specified paths, and unlisted keys will not be
+                                    present. If a key is specified which is not present in the ConfigMap,
+                                    the volume setup will error unless it is marked optional. Paths must be
+                                    relative and may not contain the '..' path or start with '..'.
+                                  items:
+                                    description: Maps a string key to a path within
+                                      a volume.
+                                    properties:
+                                      key:
+                                        description: key is the key to project.
+                                        type: string
+                                      mode:
+                                        description: |-
+                                          mode is Optional: mode bits used to set permissions on this file.
+                                          Must be an octal value between 0000 and 0777 or a decimal value between 0 and 511.
+                                          YAML accepts both octal and decimal values, JSON requires decimal values for mode bits.
+                                          If not specified, the volume defaultMode will be used.
+                                          This might be in conflict with other options that affect the file
+                                          mode, like fsGroup, and the result can be other mode bits set.
+                                        format: int32
+                                        type: integer
+                                      path:
+                                        description: |-
+                                          path is the relative path of the file to map the key to.
+                                          May not be an absolute path.
+                                          May not contain the path element '..'.
+                                          May not start with the string '..'.
+                                        type: string
+                                    required:
+                                    - key
+                                    - path
+                                    type: object
+                                  type: array
+                                  x-kubernetes-list-type: atomic
                                 name:
                                   default: ""
                                   description: |-
@@ -2305,1977 +2749,1544 @@
                                     More info: https://kubernetes.io/docs/concepts/overview/working-with-objects/names/#names
                                   type: string
                                 optional:
-                                  description: Specify whether the ConfigMap or its
-                                    key must be defined
+                                  description: optional specify whether the ConfigMap
+                                    or its keys must be defined
                                   type: boolean
+                              type: object
+                              x-kubernetes-map-type: atomic
+                            csi:
+                              description: csi (Container Storage Interface) represents
+                                ephemeral storage that is handled by certain external
+                                CSI drivers.
+                              properties:
+                                driver:
+                                  description: |-
+                                    driver is the name of the CSI driver that handles this volume.
+                                    Consult with your admin for the correct name as registered in the cluster.
+                                  type: string
+                                fsType:
+                                  description: |-
+                                    fsType to mount. Ex. "ext4", "xfs", "ntfs".
+                                    If not provided, the empty value is passed to the associated CSI driver
+                                    which will determine the default filesystem to apply.
+                                  type: string
+                                nodePublishSecretRef:
+                                  description: |-
+                                    nodePublishSecretRef is a reference to the secret object containing
+                                    sensitive information to pass to the CSI driver to complete the CSI
+                                    NodePublishVolume and NodeUnpublishVolume calls.
+                                    This field is optional, and  may be empty if no secret is required. If the
+                                    secret object contains more than one secret, all secret references are passed.
+                                  properties:
+                                    name:
+                                      default: ""
+                                      description: |-
+                                        Name of the referent.
+                                        This field is effectively required, but due to backwards compatibility is
+                                        allowed to be empty. Instances of this type with an empty value here are
+                                        almost certainly wrong.
+                                        More info: https://kubernetes.io/docs/concepts/overview/working-with-objects/names/#names
+                                      type: string
+                                  type: object
+                                  x-kubernetes-map-type: atomic
+                                readOnly:
+                                  description: |-
+                                    readOnly specifies a read-only configuration for the volume.
+                                    Defaults to false (read/write).
+                                  type: boolean
+                                volumeAttributes:
+                                  additionalProperties:
+                                    type: string
+                                  description: |-
+                                    volumeAttributes stores driver-specific properties that are passed to the CSI
+                                    driver. Consult your driver's documentation for supported values.
+                                  type: object
                               required:
-                              - key
-                              type: object
-                              x-kubernetes-map-type: atomic
-                            fieldRef:
-                              description: |-
-                                Selects a field of the pod: supports metadata.name, metadata.namespace, `metadata.labels['<KEY>']`, `metadata.annotations['<KEY>']`,
-                                spec.nodeName, spec.serviceAccountName, status.hostIP, status.podIP, status.podIPs.
-                              properties:
-                                apiVersion:
-                                  description: Version of the schema the FieldPath
-                                    is written in terms of, defaults to "v1".
-                                  type: string
-                                fieldPath:
-                                  description: Path of the field to select in the
-                                    specified API version.
-                                  type: string
-                              required:
-                              - fieldPath
-                              type: object
-                              x-kubernetes-map-type: atomic
-                            resourceFieldRef:
-                              description: |-
-                                Selects a resource of the container: only resources limits and requests
-                                (limits.cpu, limits.memory, limits.ephemeral-storage, requests.cpu, requests.memory and requests.ephemeral-storage) are currently supported.
-                              properties:
-                                containerName:
-                                  description: 'Container name: required for volumes,
-                                    optional for env vars'
-                                  type: string
-                                divisor:
+                              - driver
+                              type: object
+                            downwardAPI:
+                              description: downwardAPI represents downward API about
+                                the pod that should populate this volume
+                              properties:
+                                defaultMode:
+                                  description: |-
+                                    Optional: mode bits to use on created files by default. Must be a
+                                    Optional: mode bits used to set permissions on created files by default.
+                                    Must be an octal value between 0000 and 0777 or a decimal value between 0 and 511.
+                                    YAML accepts both octal and decimal values, JSON requires decimal values for mode bits.
+                                    Defaults to 0644.
+                                    Directories within the path are not affected by this setting.
+                                    This might be in conflict with other options that affect the file
+                                    mode, like fsGroup, and the result can be other mode bits set.
+                                  format: int32
+                                  type: integer
+                                items:
+                                  description: Items is a list of downward API volume
+                                    file
+                                  items:
+                                    description: DownwardAPIVolumeFile represents
+                                      information to create the file containing the
+                                      pod field
+                                    properties:
+                                      fieldRef:
+                                        description: 'Required: Selects a field of
+                                          the pod: only annotations, labels, name,
+                                          namespace and uid are supported.'
+                                        properties:
+                                          apiVersion:
+                                            description: Version of the schema the
+                                              FieldPath is written in terms of, defaults
+                                              to "v1".
+                                            type: string
+                                          fieldPath:
+                                            description: Path of the field to select
+                                              in the specified API version.
+                                            type: string
+                                        required:
+                                        - fieldPath
+                                        type: object
+                                        x-kubernetes-map-type: atomic
+                                      mode:
+                                        description: |-
+                                          Optional: mode bits used to set permissions on this file, must be an octal value
+                                          between 0000 and 0777 or a decimal value between 0 and 511.
+                                          YAML accepts both octal and decimal values, JSON requires decimal values for mode bits.
+                                          If not specified, the volume defaultMode will be used.
+                                          This might be in conflict with other options that affect the file
+                                          mode, like fsGroup, and the result can be other mode bits set.
+                                        format: int32
+                                        type: integer
+                                      path:
+                                        description: 'Required: Path is  the relative
+                                          path name of the file to be created. Must
+                                          not be absolute or contain the ''..'' path.
+                                          Must be utf-8 encoded. The first item of
+                                          the relative path must not start with ''..'''
+                                        type: string
+                                      resourceFieldRef:
+                                        description: |-
+                                          Selects a resource of the container: only resources limits and requests
+                                          (limits.cpu, limits.memory, requests.cpu and requests.memory) are currently supported.
+                                        properties:
+                                          containerName:
+                                            description: 'Container name: required
+                                              for volumes, optional for env vars'
+                                            type: string
+                                          divisor:
+                                            anyOf:
+                                            - type: integer
+                                            - type: string
+                                            description: Specifies the output format
+                                              of the exposed resources, defaults to
+                                              "1"
+                                            pattern: ^(\+|-)?(([0-9]+(\.[0-9]*)?)|(\.[0-9]+))(([KMGTPE]i)|[numkMGTPE]|([eE](\+|-)?(([0-9]+(\.[0-9]*)?)|(\.[0-9]+))))?$
+                                            x-kubernetes-int-or-string: true
+                                          resource:
+                                            description: 'Required: resource to select'
+                                            type: string
+                                        required:
+                                        - resource
+                                        type: object
+                                        x-kubernetes-map-type: atomic
+                                    required:
+                                    - path
+                                    type: object
+                                  type: array
+                                  x-kubernetes-list-type: atomic
+                              type: object
+                            emptyDir:
+                              description: |-
+                                emptyDir represents a temporary directory that shares a pod's lifetime.
+                                More info: https://kubernetes.io/docs/concepts/storage/volumes#emptydir
+                              properties:
+                                medium:
+                                  description: |-
+                                    medium represents what type of storage medium should back this directory.
+                                    The default is "" which means to use the node's default medium.
+                                    Must be an empty string (default) or Memory.
+                                    More info: https://kubernetes.io/docs/concepts/storage/volumes#emptydir
+                                  type: string
+                                sizeLimit:
                                   anyOf:
                                   - type: integer
                                   - type: string
-                                  description: Specifies the output format of the
-                                    exposed resources, defaults to "1"
+                                  description: |-
+                                    sizeLimit is the total amount of local storage required for this EmptyDir volume.
+                                    The size limit is also applicable for memory medium.
+                                    The maximum usage on memory medium EmptyDir would be the minimum value between
+                                    the SizeLimit specified here and the sum of memory limits of all containers in a pod.
+                                    The default is nil which means that the limit is undefined.
+                                    More info: https://kubernetes.io/docs/concepts/storage/volumes#emptydir
                                   pattern: ^(\+|-)?(([0-9]+(\.[0-9]*)?)|(\.[0-9]+))(([KMGTPE]i)|[numkMGTPE]|([eE](\+|-)?(([0-9]+(\.[0-9]*)?)|(\.[0-9]+))))?$
                                   x-kubernetes-int-or-string: true
-                                resource:
-                                  description: 'Required: resource to select'
-                                  type: string
+                              type: object
+                            ephemeral:
+                              description: |-
+                                ephemeral represents a volume that is handled by a cluster storage driver.
+                                The volume's lifecycle is tied to the pod that defines it - it will be created before the pod starts,
+                                and deleted when the pod is removed.
+
+                                Use this if:
+                                a) the volume is only needed while the pod runs,
+                                b) features of normal volumes like restoring from snapshot or capacity
+                                   tracking are needed,
+                                c) the storage driver is specified through a storage class, and
+                                d) the storage driver supports dynamic volume provisioning through
+                                   a PersistentVolumeClaim (see EphemeralVolumeSource for more
+                                   information on the connection between this volume type
+                                   and PersistentVolumeClaim).
+
+                                Use PersistentVolumeClaim or one of the vendor-specific
+                                APIs for volumes that persist for longer than the lifecycle
+                                of an individual pod.
+
+                                Use CSI for light-weight local ephemeral volumes if the CSI driver is meant to
+                                be used that way - see the documentation of the driver for
+                                more information.
+
+                                A pod can use both types of ephemeral volumes and
+                                persistent volumes at the same time.
+                              properties:
+                                volumeClaimTemplate:
+                                  description: |-
+                                    Will be used to create a stand-alone PVC to provision the volume.
+                                    The pod in which this EphemeralVolumeSource is embedded will be the
+                                    owner of the PVC, i.e. the PVC will be deleted together with the
+                                    pod.  The name of the PVC will be `<pod name>-<volume name>` where
+                                    `<volume name>` is the name from the `PodSpec.Volumes` array
+                                    entry. Pod validation will reject the pod if the concatenated name
+                                    is not valid for a PVC (for example, too long).
+
+                                    An existing PVC with that name that is not owned by the pod
+                                    will *not* be used for the pod to avoid using an unrelated
+                                    volume by mistake. Starting the pod is then blocked until
+                                    the unrelated PVC is removed. If such a pre-created PVC is
+                                    meant to be used by the pod, the PVC has to updated with an
+                                    owner reference to the pod once the pod exists. Normally
+                                    this should not be necessary, but it may be useful when
+                                    manually reconstructing a broken cluster.
+
+                                    This field is read-only and no changes will be made by Kubernetes
+                                    to the PVC after it has been created.
+
+                                    Required, must not be nil.
+                                  properties:
+                                    metadata:
+                                      description: |-
+                                        May contain labels and annotations that will be copied into the PVC
+                                        when creating it. No other fields are allowed and will be rejected during
+                                        validation.
+                                      type: object
+                                    spec:
+                                      description: |-
+                                        The specification for the PersistentVolumeClaim. The entire content is
+                                        copied unchanged into the PVC that gets created from this
+                                        template. The same fields as in a PersistentVolumeClaim
+                                        are also valid here.
+                                      properties:
+                                        accessModes:
+                                          description: |-
+                                            accessModes contains the desired access modes the volume should have.
+                                            More info: https://kubernetes.io/docs/concepts/storage/persistent-volumes#access-modes-1
+                                          items:
+                                            type: string
+                                          type: array
+                                          x-kubernetes-list-type: atomic
+                                        dataSource:
+                                          description: |-
+                                            dataSource field can be used to specify either:
+                                            * An existing VolumeSnapshot object (snapshot.storage.k8s.io/VolumeSnapshot)
+                                            * An existing PVC (PersistentVolumeClaim)
+                                            If the provisioner or an external controller can support the specified data source,
+                                            it will create a new volume based on the contents of the specified data source.
+                                            When the AnyVolumeDataSource feature gate is enabled, dataSource contents will be copied to dataSourceRef,
+                                            and dataSourceRef contents will be copied to dataSource when dataSourceRef.namespace is not specified.
+                                            If the namespace is specified, then dataSourceRef will not be copied to dataSource.
+                                          properties:
+                                            apiGroup:
+                                              description: |-
+                                                APIGroup is the group for the resource being referenced.
+                                                If APIGroup is not specified, the specified Kind must be in the core API group.
+                                                For any other third-party types, APIGroup is required.
+                                              type: string
+                                            kind:
+                                              description: Kind is the type of resource
+                                                being referenced
+                                              type: string
+                                            name:
+                                              description: Name is the name of resource
+                                                being referenced
+                                              type: string
+                                          required:
+                                          - kind
+                                          - name
+                                          type: object
+                                          x-kubernetes-map-type: atomic
+                                        dataSourceRef:
+                                          description: |-
+                                            dataSourceRef specifies the object from which to populate the volume with data, if a non-empty
+                                            volume is desired. This may be any object from a non-empty API group (non
+                                            core object) or a PersistentVolumeClaim object.
+                                            When this field is specified, volume binding will only succeed if the type of
+                                            the specified object matches some installed volume populator or dynamic
+                                            provisioner.
+                                            This field will replace the functionality of the dataSource field and as such
+                                            if both fields are non-empty, they must have the same value. For backwards
+                                            compatibility, when namespace isn't specified in dataSourceRef,
+                                            both fields (dataSource and dataSourceRef) will be set to the same
+                                            value automatically if one of them is empty and the other is non-empty.
+                                            When namespace is specified in dataSourceRef,
+                                            dataSource isn't set to the same value and must be empty.
+                                            There are three important differences between dataSource and dataSourceRef:
+                                            * While dataSource only allows two specific types of objects, dataSourceRef
+                                              allows any non-core object, as well as PersistentVolumeClaim objects.
+                                            * While dataSource ignores disallowed values (dropping them), dataSourceRef
+                                              preserves all values, and generates an error if a disallowed value is
+                                              specified.
+                                            * While dataSource only allows local objects, dataSourceRef allows objects
+                                              in any namespaces.
+                                            (Beta) Using this field requires the AnyVolumeDataSource feature gate to be enabled.
+                                            (Alpha) Using the namespace field of dataSourceRef requires the CrossNamespaceVolumeDataSource feature gate to be enabled.
+                                          properties:
+                                            apiGroup:
+                                              description: |-
+                                                APIGroup is the group for the resource being referenced.
+                                                If APIGroup is not specified, the specified Kind must be in the core API group.
+                                                For any other third-party types, APIGroup is required.
+                                              type: string
+                                            kind:
+                                              description: Kind is the type of resource
+                                                being referenced
+                                              type: string
+                                            name:
+                                              description: Name is the name of resource
+                                                being referenced
+                                              type: string
+                                            namespace:
+                                              description: |-
+                                                Namespace is the namespace of resource being referenced
+                                                Note that when a namespace is specified, a gateway.networking.k8s.io/ReferenceGrant object is required in the referent namespace to allow that namespace's owner to accept the reference. See the ReferenceGrant documentation for details.
+                                                (Alpha) This field requires the CrossNamespaceVolumeDataSource feature gate to be enabled.
+                                              type: string
+                                          required:
+                                          - kind
+                                          - name
+                                          type: object
+                                        resources:
+                                          description: |-
+                                            resources represents the minimum resources the volume should have.
+                                            If RecoverVolumeExpansionFailure feature is enabled users are allowed to specify resource requirements
+                                            that are lower than previous value but must still be higher than capacity recorded in the
+                                            status field of the claim.
+                                            More info: https://kubernetes.io/docs/concepts/storage/persistent-volumes#resources
+                                          properties:
+                                            limits:
+                                              additionalProperties:
+                                                anyOf:
+                                                - type: integer
+                                                - type: string
+                                                pattern: ^(\+|-)?(([0-9]+(\.[0-9]*)?)|(\.[0-9]+))(([KMGTPE]i)|[numkMGTPE]|([eE](\+|-)?(([0-9]+(\.[0-9]*)?)|(\.[0-9]+))))?$
+                                                x-kubernetes-int-or-string: true
+                                              description: |-
+                                                Limits describes the maximum amount of compute resources allowed.
+                                                More info: https://kubernetes.io/docs/concepts/configuration/manage-resources-containers/
+                                              type: object
+                                            requests:
+                                              additionalProperties:
+                                                anyOf:
+                                                - type: integer
+                                                - type: string
+                                                pattern: ^(\+|-)?(([0-9]+(\.[0-9]*)?)|(\.[0-9]+))(([KMGTPE]i)|[numkMGTPE]|([eE](\+|-)?(([0-9]+(\.[0-9]*)?)|(\.[0-9]+))))?$
+                                                x-kubernetes-int-or-string: true
+                                              description: |-
+                                                Requests describes the minimum amount of compute resources required.
+                                                If Requests is omitted for a container, it defaults to Limits if that is explicitly specified,
+                                                otherwise to an implementation-defined value. Requests cannot exceed Limits.
+                                                More info: https://kubernetes.io/docs/concepts/configuration/manage-resources-containers/
+                                              type: object
+                                          type: object
+                                        selector:
+                                          description: selector is a label query over
+                                            volumes to consider for binding.
+                                          properties:
+                                            matchExpressions:
+                                              description: matchExpressions is a list
+                                                of label selector requirements. The
+                                                requirements are ANDed.
+                                              items:
+                                                description: |-
+                                                  A label selector requirement is a selector that contains values, a key, and an operator that
+                                                  relates the key and values.
+                                                properties:
+                                                  key:
+                                                    description: key is the label
+                                                      key that the selector applies
+                                                      to.
+                                                    type: string
+                                                  operator:
+                                                    description: |-
+                                                      operator represents a key's relationship to a set of values.
+                                                      Valid operators are In, NotIn, Exists and DoesNotExist.
+                                                    type: string
+                                                  values:
+                                                    description: |-
+                                                      values is an array of string values. If the operator is In or NotIn,
+                                                      the values array must be non-empty. If the operator is Exists or DoesNotExist,
+                                                      the values array must be empty. This array is replaced during a strategic
+                                                      merge patch.
+                                                    items:
+                                                      type: string
+                                                    type: array
+                                                    x-kubernetes-list-type: atomic
+                                                required:
+                                                - key
+                                                - operator
+                                                type: object
+                                              type: array
+                                              x-kubernetes-list-type: atomic
+                                            matchLabels:
+                                              additionalProperties:
+                                                type: string
+                                              description: |-
+                                                matchLabels is a map of {key,value} pairs. A single {key,value} in the matchLabels
+                                                map is equivalent to an element of matchExpressions, whose key field is "key", the
+                                                operator is "In", and the values array contains only "value". The requirements are ANDed.
+                                              type: object
+                                          type: object
+                                          x-kubernetes-map-type: atomic
+                                        storageClassName:
+                                          description: |-
+                                            storageClassName is the name of the StorageClass required by the claim.
+                                            More info: https://kubernetes.io/docs/concepts/storage/persistent-volumes#class-1
+                                          type: string
+                                        volumeAttributesClassName:
+                                          description: |-
+                                            volumeAttributesClassName may be used to set the VolumeAttributesClass used by this claim.
+                                            If specified, the CSI driver will create or update the volume with the attributes defined
+                                            in the corresponding VolumeAttributesClass. This has a different purpose than storageClassName,
+                                            it can be changed after the claim is created. An empty string value means that no VolumeAttributesClass
+                                            will be applied to the claim but it's not allowed to reset this field to empty string once it is set.
+                                            If unspecified and the PersistentVolumeClaim is unbound, the default VolumeAttributesClass
+                                            will be set by the persistentvolume controller if it exists.
+                                            If the resource referred to by volumeAttributesClass does not exist, this PersistentVolumeClaim will be
+                                            set to a Pending state, as reflected by the modifyVolumeStatus field, until such as a resource
+                                            exists.
+                                            More info: https://kubernetes.io/docs/concepts/storage/volume-attributes-classes/
+                                            (Beta) Using this field requires the VolumeAttributesClass feature gate to be enabled (off by default).
+                                          type: string
+                                        volumeMode:
+                                          description: |-
+                                            volumeMode defines what type of volume is required by the claim.
+                                            Value of Filesystem is implied when not included in claim spec.
+                                          type: string
+                                        volumeName:
+                                          description: volumeName is the binding reference
+                                            to the PersistentVolume backing this claim.
+                                          type: string
+                                      type: object
+                                  required:
+                                  - spec
+                                  type: object
+                              type: object
+                            fc:
+                              description: fc represents a Fibre Channel resource
+                                that is attached to a kubelet's host machine and then
+                                exposed to the pod.
+                              properties:
+                                fsType:
+                                  description: |-
+                                    fsType is the filesystem type to mount.
+                                    Must be a filesystem type supported by the host operating system.
+                                    Ex. "ext4", "xfs", "ntfs". Implicitly inferred to be "ext4" if unspecified.
+                                  type: string
+                                lun:
+                                  description: 'lun is Optional: FC target lun number'
+                                  format: int32
+                                  type: integer
+                                readOnly:
+                                  description: |-
+                                    readOnly is Optional: Defaults to false (read/write). ReadOnly here will force
+                                    the ReadOnly setting in VolumeMounts.
+                                  type: boolean
+                                targetWWNs:
+                                  description: 'targetWWNs is Optional: FC target
+                                    worldwide names (WWNs)'
+                                  items:
+                                    type: string
+                                  type: array
+                                  x-kubernetes-list-type: atomic
+                                wwids:
+                                  description: |-
+                                    wwids Optional: FC volume world wide identifiers (wwids)
+                                    Either wwids or combination of targetWWNs and lun must be set, but not both simultaneously.
+                                  items:
+                                    type: string
+                                  type: array
+                                  x-kubernetes-list-type: atomic
+                              type: object
+                            flexVolume:
+                              description: |-
+                                flexVolume represents a generic volume resource that is
+                                provisioned/attached using an exec based plugin.
+                                Deprecated: FlexVolume is deprecated. Consider using a CSIDriver instead.
+                              properties:
+                                driver:
+                                  description: driver is the name of the driver to
+                                    use for this volume.
+                                  type: string
+                                fsType:
+                                  description: |-
+                                    fsType is the filesystem type to mount.
+                                    Must be a filesystem type supported by the host operating system.
+                                    Ex. "ext4", "xfs", "ntfs". The default filesystem depends on FlexVolume script.
+                                  type: string
+                                options:
+                                  additionalProperties:
+                                    type: string
+                                  description: 'options is Optional: this field holds
+                                    extra command options if any.'
+                                  type: object
+                                readOnly:
+                                  description: |-
+                                    readOnly is Optional: defaults to false (read/write). ReadOnly here will force
+                                    the ReadOnly setting in VolumeMounts.
+                                  type: boolean
+                                secretRef:
+                                  description: |-
+                                    secretRef is Optional: secretRef is reference to the secret object containing
+                                    sensitive information to pass to the plugin scripts. This may be
+                                    empty if no secret object is specified. If the secret object
+                                    contains more than one secret, all secrets are passed to the plugin
+                                    scripts.
+                                  properties:
+                                    name:
+                                      default: ""
+                                      description: |-
+                                        Name of the referent.
+                                        This field is effectively required, but due to backwards compatibility is
+                                        allowed to be empty. Instances of this type with an empty value here are
+                                        almost certainly wrong.
+                                        More info: https://kubernetes.io/docs/concepts/overview/working-with-objects/names/#names
+                                      type: string
+                                  type: object
+                                  x-kubernetes-map-type: atomic
                               required:
-                              - resource
-                              type: object
-                              x-kubernetes-map-type: atomic
-                            secretKeyRef:
-                              description: Selects a key of a secret in the pod's
-                                namespace
-                              properties:
-                                key:
-                                  description: The key of the secret to select from.  Must
-                                    be a valid secret key.
-                                  type: string
-                                name:
-                                  default: ""
-                                  description: |-
-                                    Name of the referent.
-                                    This field is effectively required, but due to backwards compatibility is
-                                    allowed to be empty. Instances of this type with an empty value here are
-                                    almost certainly wrong.
-                                    More info: https://kubernetes.io/docs/concepts/overview/working-with-objects/names/#names
-                                  type: string
-                                optional:
-                                  description: Specify whether the Secret or its key
-                                    must be defined
+                              - driver
+                              type: object
+                            flocker:
+                              description: |-
+                                flocker represents a Flocker volume attached to a kubelet's host machine. This depends on the Flocker control service being running.
+                                Deprecated: Flocker is deprecated and the in-tree flocker type is no longer supported.
+                              properties:
+                                datasetName:
+                                  description: |-
+                                    datasetName is Name of the dataset stored as metadata -> name on the dataset for Flocker
+                                    should be considered as deprecated
+                                  type: string
+                                datasetUUID:
+                                  description: datasetUUID is the UUID of the dataset.
+                                    This is unique identifier of a Flocker dataset
+                                  type: string
+                              type: object
+                            gcePersistentDisk:
+                              description: |-
+                                gcePersistentDisk represents a GCE Disk resource that is attached to a
+                                kubelet's host machine and then exposed to the pod.
+                                Deprecated: GCEPersistentDisk is deprecated. All operations for the in-tree
+                                gcePersistentDisk type are redirected to the pd.csi.storage.gke.io CSI driver.
+                                More info: https://kubernetes.io/docs/concepts/storage/volumes#gcepersistentdisk
+                              properties:
+                                fsType:
+                                  description: |-
+                                    fsType is filesystem type of the volume that you want to mount.
+                                    Tip: Ensure that the filesystem type is supported by the host operating system.
+                                    Examples: "ext4", "xfs", "ntfs". Implicitly inferred to be "ext4" if unspecified.
+                                    More info: https://kubernetes.io/docs/concepts/storage/volumes#gcepersistentdisk
+                                  type: string
+                                partition:
+                                  description: |-
+                                    partition is the partition in the volume that you want to mount.
+                                    If omitted, the default is to mount by volume name.
+                                    Examples: For volume /dev/sda1, you specify the partition as "1".
+                                    Similarly, the volume partition for /dev/sda is "0" (or you can leave the property empty).
+                                    More info: https://kubernetes.io/docs/concepts/storage/volumes#gcepersistentdisk
+                                  format: int32
+                                  type: integer
+                                pdName:
+                                  description: |-
+                                    pdName is unique name of the PD resource in GCE. Used to identify the disk in GCE.
+                                    More info: https://kubernetes.io/docs/concepts/storage/volumes#gcepersistentdisk
+                                  type: string
+                                readOnly:
+                                  description: |-
+                                    readOnly here will force the ReadOnly setting in VolumeMounts.
+                                    Defaults to false.
+                                    More info: https://kubernetes.io/docs/concepts/storage/volumes#gcepersistentdisk
                                   type: boolean
                               required:
-                              - key
-                              type: object
-                              x-kubernetes-map-type: atomic
-                          type: object
-                      required:
-                      - name
-                      type: object
-                    type: array
-                  image:
-                    type: string
-                  imagePullPolicy:
-                    description: PullPolicy describes a policy for if/when to pull
-                      a container image
-                    type: string
-                  imagePullSecrets:
-                    items:
-                      description: |-
-                        LocalObjectReference contains enough information to let you locate the
-                        referenced object inside the same namespace.
-                      properties:
-                        name:
-                          default: ""
-                          description: |-
-                            Name of the referent.
-                            This field is effectively required, but due to backwards compatibility is
-                            allowed to be empty. Instances of this type with an empty value here are
-                            almost certainly wrong.
-                            More info: https://kubernetes.io/docs/concepts/overview/working-with-objects/names/#names
-                          type: string
-                      type: object
-                      x-kubernetes-map-type: atomic
-                    type: array
-                  labels:
-                    additionalProperties:
-                      type: string
-                    type: object
-                  port:
-                    format: int32
-                    type: integer
-                  replicas:
-                    description: If not specified, the default value is 1.
-                    format: int32
-                    minimum: 1
-                    type: integer
-                  volumeMounts:
-                    items:
-                      description: VolumeMount describes a mounting of a Volume within
-                        a container.
-                      properties:
-                        mountPath:
-                          description: |-
-                            Path within the container at which the volume should be mounted.  Must
-                            not contain ':'.
-                          type: string
-                        mountPropagation:
-                          description: |-
-                            mountPropagation determines how mounts are propagated from the host
-                            to container and the other way around.
-                            When not set, MountPropagationNone is used.
-                            This field is beta in 1.10.
-                            When RecursiveReadOnly is set to IfPossible or to Enabled, MountPropagation must be None or unspecified
-                            (which defaults to None).
-                          type: string
-                        name:
-                          description: This must match the Name of a Volume.
-                          type: string
-                        readOnly:
-                          description: |-
-                            Mounted read-only if true, read-write otherwise (false or unspecified).
-                            Defaults to false.
-                          type: boolean
-                        recursiveReadOnly:
-                          description: |-
-                            RecursiveReadOnly specifies whether read-only mounts should be handled
-                            recursively.
+                              - pdName
+                              type: object
+                            gitRepo:
+                              description: |-
+                                gitRepo represents a git repository at a particular revision.
+                                Deprecated: GitRepo is deprecated. To provision a container with a git repo, mount an
+                                EmptyDir into an InitContainer that clones the repo using git, then mount the EmptyDir
+                                into the Pod's container.
+                              properties:
+                                directory:
+                                  description: |-
+                                    directory is the target directory name.
+                                    Must not contain or start with '..'.  If '.' is supplied, the volume directory will be the
+                                    git repository.  Otherwise, if specified, the volume will contain the git repository in
+                                    the subdirectory with the given name.
+                                  type: string
+                                repository:
+                                  description: repository is the URL
+                                  type: string
+                                revision:
+                                  description: revision is the commit hash for the
+                                    specified revision.
+                                  type: string
+                              required:
+                              - repository
+                              type: object
+                            glusterfs:
+                              description: |-
+                                glusterfs represents a Glusterfs mount on the host that shares a pod's lifetime.
+                                Deprecated: Glusterfs is deprecated and the in-tree glusterfs type is no longer supported.
+                                More info: https://examples.k8s.io/volumes/glusterfs/README.md
+                              properties:
+                                endpoints:
+                                  description: |-
+                                    endpoints is the endpoint name that details Glusterfs topology.
+                                    More info: https://examples.k8s.io/volumes/glusterfs/README.md#create-a-pod
+                                  type: string
+                                path:
+                                  description: |-
+                                    path is the Glusterfs volume path.
+                                    More info: https://examples.k8s.io/volumes/glusterfs/README.md#create-a-pod
+                                  type: string
+                                readOnly:
+                                  description: |-
+                                    readOnly here will force the Glusterfs volume to be mounted with read-only permissions.
+                                    Defaults to false.
+                                    More info: https://examples.k8s.io/volumes/glusterfs/README.md#create-a-pod
+                                  type: boolean
+                              required:
+                              - endpoints
+                              - path
+                              type: object
+                            hostPath:
+                              description: |-
+                                hostPath represents a pre-existing file or directory on the host
+                                machine that is directly exposed to the container. This is generally
+                                used for system agents or other privileged things that are allowed
+                                to see the host machine. Most containers will NOT need this.
+                                More info: https://kubernetes.io/docs/concepts/storage/volumes#hostpath
+                              properties:
+                                path:
+                                  description: |-
+                                    path of the directory on the host.
+                                    If the path is a symlink, it will follow the link to the real path.
+                                    More info: https://kubernetes.io/docs/concepts/storage/volumes#hostpath
+                                  type: string
+                                type:
+                                  description: |-
+                                    type for HostPath Volume
+                                    Defaults to ""
+                                    More info: https://kubernetes.io/docs/concepts/storage/volumes#hostpath
+                                  type: string
+                              required:
+                              - path
+                              type: object
+                            image:
+                              description: |-
+                                image represents an OCI object (a container image or artifact) pulled and mounted on the kubelet's host machine.
+                                The volume is resolved at pod startup depending on which PullPolicy value is provided:
 
-                            If ReadOnly is false, this field has no meaning and must be unspecified.
+                                - Always: the kubelet always attempts to pull the reference. Container creation will fail If the pull fails.
+                                - Never: the kubelet never pulls the reference and only uses a local image or artifact. Container creation will fail if the reference isn't present.
+                                - IfNotPresent: the kubelet pulls if the reference isn't already present on disk. Container creation will fail if the reference isn't present and the pull fails.
 
-                            If ReadOnly is true, and this field is set to Disabled, the mount is not made
-                            recursively read-only.  If this field is set to IfPossible, the mount is made
-                            recursively read-only, if it is supported by the container runtime.  If this
-                            field is set to Enabled, the mount is made recursively read-only if it is
-                            supported by the container runtime, otherwise the pod will not be started and
-                            an error will be generated to indicate the reason.
+                                The volume gets re-resolved if the pod gets deleted and recreated, which means that new remote content will become available on pod recreation.
+                                A failure to resolve or pull the image during pod startup will block containers from starting and may add significant latency. Failures will be retried using normal volume backoff and will be reported on the pod reason and message.
+                                The types of objects that may be mounted by this volume are defined by the container runtime implementation on a host machine and at minimum must include all valid types supported by the container image field.
+                                The OCI object gets mounted in a single directory (spec.containers[*].volumeMounts.mountPath) by merging the manifest layers in the same way as for container images.
+                                The volume will be mounted read-only (ro) and non-executable files (noexec).
+                                Sub path mounts for containers are not supported (spec.containers[*].volumeMounts.subpath) before 1.33.
+                                The field spec.securityContext.fsGroupChangePolicy has no effect on this volume type.
+                              properties:
+                                pullPolicy:
+                                  description: |-
+                                    Policy for pulling OCI objects. Possible values are:
+                                    Always: the kubelet always attempts to pull the reference. Container creation will fail If the pull fails.
+                                    Never: the kubelet never pulls the reference and only uses a local image or artifact. Container creation will fail if the reference isn't present.
+                                    IfNotPresent: the kubelet pulls if the reference isn't already present on disk. Container creation will fail if the reference isn't present and the pull fails.
+                                    Defaults to Always if :latest tag is specified, or IfNotPresent otherwise.
+                                  type: string
+                                reference:
+                                  description: |-
+                                    Required: Image or artifact reference to be used.
+                                    Behaves in the same way as pod.spec.containers[*].image.
+                                    Pull secrets will be assembled in the same way as for the container image by looking up node credentials, SA image pull secrets, and pod spec image pull secrets.
+                                    More info: https://kubernetes.io/docs/concepts/containers/images
+                                    This field is optional to allow higher level config management to default or override
+                                    container images in workload controllers like Deployments and StatefulSets.
+                                  type: string
+                              type: object
+                            iscsi:
+                              description: |-
+                                iscsi represents an ISCSI Disk resource that is attached to a
+                                kubelet's host machine and then exposed to the pod.
+                                More info: https://examples.k8s.io/volumes/iscsi/README.md
+                              properties:
+                                chapAuthDiscovery:
+                                  description: chapAuthDiscovery defines whether support
+                                    iSCSI Discovery CHAP authentication
+                                  type: boolean
+                                chapAuthSession:
+                                  description: chapAuthSession defines whether support
+                                    iSCSI Session CHAP authentication
+                                  type: boolean
+                                fsType:
+                                  description: |-
+                                    fsType is the filesystem type of the volume that you want to mount.
+                                    Tip: Ensure that the filesystem type is supported by the host operating system.
+                                    Examples: "ext4", "xfs", "ntfs". Implicitly inferred to be "ext4" if unspecified.
+                                    More info: https://kubernetes.io/docs/concepts/storage/volumes#iscsi
+                                  type: string
+                                initiatorName:
+                                  description: |-
+                                    initiatorName is the custom iSCSI Initiator Name.
+                                    If initiatorName is specified with iscsiInterface simultaneously, new iSCSI interface
+                                    <target portal>:<volume name> will be created for the connection.
+                                  type: string
+                                iqn:
+                                  description: iqn is the target iSCSI Qualified Name.
+                                  type: string
+                                iscsiInterface:
+                                  default: default
+                                  description: |-
+                                    iscsiInterface is the interface Name that uses an iSCSI transport.
+                                    Defaults to 'default' (tcp).
+                                  type: string
+                                lun:
+                                  description: lun represents iSCSI Target Lun number.
+                                  format: int32
+                                  type: integer
+                                portals:
+                                  description: |-
+                                    portals is the iSCSI Target Portal List. The portal is either an IP or ip_addr:port if the port
+                                    is other than default (typically TCP ports 860 and 3260).
+                                  items:
+                                    type: string
+                                  type: array
+                                  x-kubernetes-list-type: atomic
+                                readOnly:
+                                  description: |-
+                                    readOnly here will force the ReadOnly setting in VolumeMounts.
+                                    Defaults to false.
+                                  type: boolean
+                                secretRef:
+                                  description: secretRef is the CHAP Secret for iSCSI
+                                    target and initiator authentication
+                                  properties:
+                                    name:
+                                      default: ""
+                                      description: |-
+                                        Name of the referent.
+                                        This field is effectively required, but due to backwards compatibility is
+                                        allowed to be empty. Instances of this type with an empty value here are
+                                        almost certainly wrong.
+                                        More info: https://kubernetes.io/docs/concepts/overview/working-with-objects/names/#names
+                                      type: string
+                                  type: object
+                                  x-kubernetes-map-type: atomic
+                                targetPortal:
+                                  description: |-
+                                    targetPortal is iSCSI Target Portal. The Portal is either an IP or ip_addr:port if the port
+                                    is other than default (typically TCP ports 860 and 3260).
+                                  type: string
+                              required:
+                              - iqn
+                              - lun
+                              - targetPortal
+                              type: object
+                            name:
+                              description: |-
+                                name of the volume.
+                                Must be a DNS_LABEL and unique within the pod.
+                                More info: https://kubernetes.io/docs/concepts/overview/working-with-objects/names/#names
+                              type: string
+                            nfs:
+                              description: |-
+                                nfs represents an NFS mount on the host that shares a pod's lifetime
+                                More info: https://kubernetes.io/docs/concepts/storage/volumes#nfs
+                              properties:
+                                path:
+                                  description: |-
+                                    path that is exported by the NFS server.
+                                    More info: https://kubernetes.io/docs/concepts/storage/volumes#nfs
+                                  type: string
+                                readOnly:
+                                  description: |-
+                                    readOnly here will force the NFS export to be mounted with read-only permissions.
+                                    Defaults to false.
+                                    More info: https://kubernetes.io/docs/concepts/storage/volumes#nfs
+                                  type: boolean
+                                server:
+                                  description: |-
+                                    server is the hostname or IP address of the NFS server.
+                                    More info: https://kubernetes.io/docs/concepts/storage/volumes#nfs
+                                  type: string
+                              required:
+                              - path
+                              - server
+                              type: object
+                            persistentVolumeClaim:
+                              description: |-
+                                persistentVolumeClaimVolumeSource represents a reference to a
+                                PersistentVolumeClaim in the same namespace.
+                                More info: https://kubernetes.io/docs/concepts/storage/persistent-volumes#persistentvolumeclaims
+                              properties:
+                                claimName:
+                                  description: |-
+                                    claimName is the name of a PersistentVolumeClaim in the same namespace as the pod using this volume.
+                                    More info: https://kubernetes.io/docs/concepts/storage/persistent-volumes#persistentvolumeclaims
+                                  type: string
+                                readOnly:
+                                  description: |-
+                                    readOnly Will force the ReadOnly setting in VolumeMounts.
+                                    Default false.
+                                  type: boolean
+                              required:
+                              - claimName
+                              type: object
+                            photonPersistentDisk:
+                              description: |-
+                                photonPersistentDisk represents a PhotonController persistent disk attached and mounted on kubelets host machine.
+                                Deprecated: PhotonPersistentDisk is deprecated and the in-tree photonPersistentDisk type is no longer supported.
+                              properties:
+                                fsType:
+                                  description: |-
+                                    fsType is the filesystem type to mount.
+                                    Must be a filesystem type supported by the host operating system.
+                                    Ex. "ext4", "xfs", "ntfs". Implicitly inferred to be "ext4" if unspecified.
+                                  type: string
+                                pdID:
+                                  description: pdID is the ID that identifies Photon
+                                    Controller persistent disk
+                                  type: string
+                              required:
+                              - pdID
+                              type: object
+                            portworxVolume:
+                              description: |-
+                                portworxVolume represents a portworx volume attached and mounted on kubelets host machine.
+                                Deprecated: PortworxVolume is deprecated. All operations for the in-tree portworxVolume type
+                                are redirected to the pxd.portworx.com CSI driver when the CSIMigrationPortworx feature-gate
+                                is on.
+                              properties:
+                                fsType:
+                                  description: |-
+                                    fSType represents the filesystem type to mount
+                                    Must be a filesystem type supported by the host operating system.
+                                    Ex. "ext4", "xfs". Implicitly inferred to be "ext4" if unspecified.
+                                  type: string
+                                readOnly:
+                                  description: |-
+                                    readOnly defaults to false (read/write). ReadOnly here will force
+                                    the ReadOnly setting in VolumeMounts.
+                                  type: boolean
+                                volumeID:
+                                  description: volumeID uniquely identifies a Portworx
+                                    volume
+                                  type: string
+                              required:
+                              - volumeID
+                              type: object
+                            projected:
+                              description: projected items for all in one resources
+                                secrets, configmaps, and downward API
+                              properties:
+                                defaultMode:
+                                  description: |-
+                                    defaultMode are the mode bits used to set permissions on created files by default.
+                                    Must be an octal value between 0000 and 0777 or a decimal value between 0 and 511.
+                                    YAML accepts both octal and decimal values, JSON requires decimal values for mode bits.
+                                    Directories within the path are not affected by this setting.
+                                    This might be in conflict with other options that affect the file
+                                    mode, like fsGroup, and the result can be other mode bits set.
+                                  format: int32
+                                  type: integer
+                                sources:
+                                  description: |-
+                                    sources is the list of volume projections. Each entry in this list
+                                    handles one source.
+                                  items:
+                                    description: |-
+                                      Projection that may be projected along with other supported volume types.
+                                      Exactly one of these fields must be set.
+                                    properties:
+                                      clusterTrustBundle:
+                                        description: |-
+                                          ClusterTrustBundle allows a pod to access the `.spec.trustBundle` field
+                                          of ClusterTrustBundle objects in an auto-updating file.
 
-                            If this field is set to IfPossible or Enabled, MountPropagation must be set to
-                            None (or be unspecified, which defaults to None).
+                                          Alpha, gated by the ClusterTrustBundleProjection feature gate.
 
-                            If this field is not specified, it is treated as an equivalent of Disabled.
-                          type: string
-                        subPath:
-                          description: |-
-                            Path within the volume from which the container's volume should be mounted.
-                            Defaults to "" (volume's root).
-                          type: string
-                        subPathExpr:
-                          description: |-
-                            Expanded path within the volume from which the container's volume should be mounted.
-                            Behaves similarly to SubPath but environment variable references $(VAR_NAME) are expanded using the container's environment.
-                            Defaults to "" (volume's root).
-                            SubPathExpr and SubPath are mutually exclusive.
-                          type: string
-                      required:
-                      - mountPath
-                      - name
-                      type: object
-                    type: array
-                  volumes:
-                    items:
-                      description: Volume represents a named volume in a pod that
-                        may be accessed by any container in the pod.
-                      properties:
-                        awsElasticBlockStore:
-                          description: |-
-                            awsElasticBlockStore represents an AWS Disk resource that is attached to a
-                            kubelet's host machine and then exposed to the pod.
-                            Deprecated: AWSElasticBlockStore is deprecated. All operations for the in-tree
-                            awsElasticBlockStore type are redirected to the ebs.csi.aws.com CSI driver.
-                            More info: https://kubernetes.io/docs/concepts/storage/volumes#awselasticblockstore
-                          properties:
-                            fsType:
-                              description: |-
-                                fsType is the filesystem type of the volume that you want to mount.
-                                Tip: Ensure that the filesystem type is supported by the host operating system.
-                                Examples: "ext4", "xfs", "ntfs". Implicitly inferred to be "ext4" if unspecified.
-                                More info: https://kubernetes.io/docs/concepts/storage/volumes#awselasticblockstore
-                              type: string
-                            partition:
-                              description: |-
-                                partition is the partition in the volume that you want to mount.
-                                If omitted, the default is to mount by volume name.
-                                Examples: For volume /dev/sda1, you specify the partition as "1".
-                                Similarly, the volume partition for /dev/sda is "0" (or you can leave the property empty).
-                              format: int32
-                              type: integer
-                            readOnly:
-                              description: |-
-                                readOnly value true will force the readOnly setting in VolumeMounts.
-                                More info: https://kubernetes.io/docs/concepts/storage/volumes#awselasticblockstore
-                              type: boolean
-                            volumeID:
-                              description: |-
-                                volumeID is unique ID of the persistent disk resource in AWS (Amazon EBS volume).
-                                More info: https://kubernetes.io/docs/concepts/storage/volumes#awselasticblockstore
-                              type: string
-                          required:
-                          - volumeID
-                          type: object
-                        azureDisk:
-                          description: |-
-                            azureDisk represents an Azure Data Disk mount on the host and bind mount to the pod.
-                            Deprecated: AzureDisk is deprecated. All operations for the in-tree azureDisk type
-                            are redirected to the disk.csi.azure.com CSI driver.
-                          properties:
-                            cachingMode:
-                              description: 'cachingMode is the Host Caching mode:
-                                None, Read Only, Read Write.'
-                              type: string
-                            diskName:
-                              description: diskName is the Name of the data disk in
-                                the blob storage
-                              type: string
-                            diskURI:
-                              description: diskURI is the URI of data disk in the
-                                blob storage
-                              type: string
-                            fsType:
-                              default: ext4
-                              description: |-
-                                fsType is Filesystem type to mount.
-                                Must be a filesystem type supported by the host operating system.
-                                Ex. "ext4", "xfs", "ntfs". Implicitly inferred to be "ext4" if unspecified.
-                              type: string
-                            kind:
-                              description: 'kind expected values are Shared: multiple
-                                blob disks per storage account  Dedicated: single
-                                blob disk per storage account  Managed: azure managed
-                                data disk (only in managed availability set). defaults
-                                to shared'
-                              type: string
-                            readOnly:
-                              default: false
-                              description: |-
-                                readOnly Defaults to false (read/write). ReadOnly here will force
-                                the ReadOnly setting in VolumeMounts.
-                              type: boolean
-                          required:
-                          - diskName
-                          - diskURI
-                          type: object
-                        azureFile:
-                          description: |-
-                            azureFile represents an Azure File Service mount on the host and bind mount to the pod.
-                            Deprecated: AzureFile is deprecated. All operations for the in-tree azureFile type
-                            are redirected to the file.csi.azure.com CSI driver.
-                          properties:
-                            readOnly:
-                              description: |-
-                                readOnly defaults to false (read/write). ReadOnly here will force
-                                the ReadOnly setting in VolumeMounts.
-                              type: boolean
-                            secretName:
-                              description: secretName is the  name of secret that
-                                contains Azure Storage Account Name and Key
-                              type: string
-                            shareName:
-                              description: shareName is the azure share Name
-                              type: string
-                          required:
-                          - secretName
-                          - shareName
-                          type: object
-                        cephfs:
-                          description: |-
-                            cephFS represents a Ceph FS mount on the host that shares a pod's lifetime.
-                            Deprecated: CephFS is deprecated and the in-tree cephfs type is no longer supported.
-                          properties:
-                            monitors:
-                              description: |-
-                                monitors is Required: Monitors is a collection of Ceph monitors
-                                More info: https://examples.k8s.io/volumes/cephfs/README.md#how-to-use-it
-                              items:
-                                type: string
-                              type: array
-                              x-kubernetes-list-type: atomic
-                            path:
-                              description: 'path is Optional: Used as the mounted
-                                root, rather than the full Ceph tree, default is /'
-                              type: string
-                            readOnly:
-                              description: |-
-                                readOnly is Optional: Defaults to false (read/write). ReadOnly here will force
-                                the ReadOnly setting in VolumeMounts.
-                                More info: https://examples.k8s.io/volumes/cephfs/README.md#how-to-use-it
-                              type: boolean
-                            secretFile:
-                              description: |-
-                                secretFile is Optional: SecretFile is the path to key ring for User, default is /etc/ceph/user.secret
-                                More info: https://examples.k8s.io/volumes/cephfs/README.md#how-to-use-it
-                              type: string
-                            secretRef:
-                              description: |-
-                                secretRef is Optional: SecretRef is reference to the authentication secret for User, default is empty.
-                                More info: https://examples.k8s.io/volumes/cephfs/README.md#how-to-use-it
-                              properties:
-                                name:
-                                  default: ""
-                                  description: |-
-                                    Name of the referent.
-                                    This field is effectively required, but due to backwards compatibility is
-                                    allowed to be empty. Instances of this type with an empty value here are
-                                    almost certainly wrong.
-                                    More info: https://kubernetes.io/docs/concepts/overview/working-with-objects/names/#names
-                                  type: string
-                              type: object
-                              x-kubernetes-map-type: atomic
-                            user:
-                              description: |-
-                                user is optional: User is the rados user name, default is admin
-                                More info: https://examples.k8s.io/volumes/cephfs/README.md#how-to-use-it
-                              type: string
-                          required:
-                          - monitors
-                          type: object
-                        cinder:
-                          description: |-
-                            cinder represents a cinder volume attached and mounted on kubelets host machine.
-                            Deprecated: Cinder is deprecated. All operations for the in-tree cinder type
-                            are redirected to the cinder.csi.openstack.org CSI driver.
-                            More info: https://examples.k8s.io/mysql-cinder-pd/README.md
-                          properties:
-                            fsType:
-                              description: |-
-                                fsType is the filesystem type to mount.
-                                Must be a filesystem type supported by the host operating system.
-                                Examples: "ext4", "xfs", "ntfs". Implicitly inferred to be "ext4" if unspecified.
-                                More info: https://examples.k8s.io/mysql-cinder-pd/README.md
-                              type: string
-                            readOnly:
-                              description: |-
-                                readOnly defaults to false (read/write). ReadOnly here will force
-                                the ReadOnly setting in VolumeMounts.
-                                More info: https://examples.k8s.io/mysql-cinder-pd/README.md
-                              type: boolean
-                            secretRef:
-                              description: |-
-                                secretRef is optional: points to a secret object containing parameters used to connect
-                                to OpenStack.
-                              properties:
-                                name:
-                                  default: ""
-                                  description: |-
-                                    Name of the referent.
-                                    This field is effectively required, but due to backwards compatibility is
-                                    allowed to be empty. Instances of this type with an empty value here are
-                                    almost certainly wrong.
-                                    More info: https://kubernetes.io/docs/concepts/overview/working-with-objects/names/#names
-                                  type: string
-                              type: object
-                              x-kubernetes-map-type: atomic
-                            volumeID:
-                              description: |-
-                                volumeID used to identify the volume in cinder.
-                                More info: https://examples.k8s.io/mysql-cinder-pd/README.md
-                              type: string
-                          required:
-                          - volumeID
-                          type: object
-                        configMap:
-                          description: configMap represents a configMap that should
-                            populate this volume
-                          properties:
-                            defaultMode:
-                              description: |-
-                                defaultMode is optional: mode bits used to set permissions on created files by default.
-                                Must be an octal value between 0000 and 0777 or a decimal value between 0 and 511.
-                                YAML accepts both octal and decimal values, JSON requires decimal values for mode bits.
-                                Defaults to 0644.
-                                Directories within the path are not affected by this setting.
-                                This might be in conflict with other options that affect the file
-                                mode, like fsGroup, and the result can be other mode bits set.
-                              format: int32
-                              type: integer
-                            items:
-                              description: |-
-                                items if unspecified, each key-value pair in the Data field of the referenced
-                                ConfigMap will be projected into the volume as a file whose name is the
-                                key and content is the value. If specified, the listed keys will be
-                                projected into the specified paths, and unlisted keys will not be
-                                present. If a key is specified which is not present in the ConfigMap,
-                                the volume setup will error unless it is marked optional. Paths must be
-                                relative and may not contain the '..' path or start with '..'.
-                              items:
-                                description: Maps a string key to a path within a
-                                  volume.
-                                properties:
-                                  key:
-                                    description: key is the key to project.
-                                    type: string
-                                  mode:
-                                    description: |-
-                                      mode is Optional: mode bits used to set permissions on this file.
-                                      Must be an octal value between 0000 and 0777 or a decimal value between 0 and 511.
-                                      YAML accepts both octal and decimal values, JSON requires decimal values for mode bits.
-                                      If not specified, the volume defaultMode will be used.
-                                      This might be in conflict with other options that affect the file
-                                      mode, like fsGroup, and the result can be other mode bits set.
-                                    format: int32
-                                    type: integer
-                                  path:
-                                    description: |-
-                                      path is the relative path of the file to map the key to.
-                                      May not be an absolute path.
-                                      May not contain the path element '..'.
-                                      May not start with the string '..'.
-                                    type: string
-                                required:
-                                - key
-                                - path
-                                type: object
-                              type: array
-                              x-kubernetes-list-type: atomic
-                            name:
-                              default: ""
-                              description: |-
-                                Name of the referent.
-                                This field is effectively required, but due to backwards compatibility is
-                                allowed to be empty. Instances of this type with an empty value here are
-                                almost certainly wrong.
-                                More info: https://kubernetes.io/docs/concepts/overview/working-with-objects/names/#names
-                              type: string
-                            optional:
-                              description: optional specify whether the ConfigMap
-                                or its keys must be defined
-                              type: boolean
-                          type: object
-                          x-kubernetes-map-type: atomic
-                        csi:
-                          description: csi (Container Storage Interface) represents
-                            ephemeral storage that is handled by certain external
-                            CSI drivers.
-                          properties:
-                            driver:
-                              description: |-
-                                driver is the name of the CSI driver that handles this volume.
-                                Consult with your admin for the correct name as registered in the cluster.
-                              type: string
-                            fsType:
-                              description: |-
-                                fsType to mount. Ex. "ext4", "xfs", "ntfs".
-                                If not provided, the empty value is passed to the associated CSI driver
-                                which will determine the default filesystem to apply.
-                              type: string
-                            nodePublishSecretRef:
-                              description: |-
-                                nodePublishSecretRef is a reference to the secret object containing
-                                sensitive information to pass to the CSI driver to complete the CSI
-                                NodePublishVolume and NodeUnpublishVolume calls.
-                                This field is optional, and  may be empty if no secret is required. If the
-                                secret object contains more than one secret, all secret references are passed.
-                              properties:
-                                name:
-                                  default: ""
-                                  description: |-
-                                    Name of the referent.
-                                    This field is effectively required, but due to backwards compatibility is
-                                    allowed to be empty. Instances of this type with an empty value here are
-                                    almost certainly wrong.
-                                    More info: https://kubernetes.io/docs/concepts/overview/working-with-objects/names/#names
-                                  type: string
-                              type: object
-                              x-kubernetes-map-type: atomic
-                            readOnly:
-                              description: |-
-                                readOnly specifies a read-only configuration for the volume.
-                                Defaults to false (read/write).
-                              type: boolean
-                            volumeAttributes:
-                              additionalProperties:
-                                type: string
-                              description: |-
-                                volumeAttributes stores driver-specific properties that are passed to the CSI
-                                driver. Consult your driver's documentation for supported values.
-                              type: object
-                          required:
-                          - driver
-                          type: object
-                        downwardAPI:
-                          description: downwardAPI represents downward API about the
-                            pod that should populate this volume
-                          properties:
-                            defaultMode:
-                              description: |-
-                                Optional: mode bits to use on created files by default. Must be a
-                                Optional: mode bits used to set permissions on created files by default.
-                                Must be an octal value between 0000 and 0777 or a decimal value between 0 and 511.
-                                YAML accepts both octal and decimal values, JSON requires decimal values for mode bits.
-                                Defaults to 0644.
-                                Directories within the path are not affected by this setting.
-                                This might be in conflict with other options that affect the file
-                                mode, like fsGroup, and the result can be other mode bits set.
-                              format: int32
-                              type: integer
-                            items:
-                              description: Items is a list of downward API volume
-                                file
-                              items:
-                                description: DownwardAPIVolumeFile represents information
-                                  to create the file containing the pod field
-                                properties:
-                                  fieldRef:
-                                    description: 'Required: Selects a field of the
-                                      pod: only annotations, labels, name, namespace
-                                      and uid are supported.'
-                                    properties:
-                                      apiVersion:
-                                        description: Version of the schema the FieldPath
-                                          is written in terms of, defaults to "v1".
-                                        type: string
-                                      fieldPath:
-                                        description: Path of the field to select in
-                                          the specified API version.
-                                        type: string
-                                    required:
-                                    - fieldPath
-                                    type: object
-                                    x-kubernetes-map-type: atomic
-                                  mode:
-                                    description: |-
-                                      Optional: mode bits used to set permissions on this file, must be an octal value
-                                      between 0000 and 0777 or a decimal value between 0 and 511.
-                                      YAML accepts both octal and decimal values, JSON requires decimal values for mode bits.
-                                      If not specified, the volume defaultMode will be used.
-                                      This might be in conflict with other options that affect the file
-                                      mode, like fsGroup, and the result can be other mode bits set.
-                                    format: int32
-                                    type: integer
-                                  path:
-                                    description: 'Required: Path is  the relative
-                                      path name of the file to be created. Must not
-                                      be absolute or contain the ''..'' path. Must
-                                      be utf-8 encoded. The first item of the relative
-                                      path must not start with ''..'''
-                                    type: string
-                                  resourceFieldRef:
-                                    description: |-
-                                      Selects a resource of the container: only resources limits and requests
-                                      (limits.cpu, limits.memory, requests.cpu and requests.memory) are currently supported.
-                                    properties:
-                                      containerName:
-                                        description: 'Container name: required for
-                                          volumes, optional for env vars'
-                                        type: string
-                                      divisor:
-                                        anyOf:
-                                        - type: integer
-                                        - type: string
-                                        description: Specifies the output format of
-                                          the exposed resources, defaults to "1"
-                                        pattern: ^(\+|-)?(([0-9]+(\.[0-9]*)?)|(\.[0-9]+))(([KMGTPE]i)|[numkMGTPE]|([eE](\+|-)?(([0-9]+(\.[0-9]*)?)|(\.[0-9]+))))?$
-                                        x-kubernetes-int-or-string: true
-                                      resource:
-                                        description: 'Required: resource to select'
-                                        type: string
-                                    required:
-                                    - resource
-                                    type: object
-                                    x-kubernetes-map-type: atomic
-                                required:
-                                - path
-                                type: object
-                              type: array
-                              x-kubernetes-list-type: atomic
-                          type: object
-                        emptyDir:
-                          description: |-
-                            emptyDir represents a temporary directory that shares a pod's lifetime.
-                            More info: https://kubernetes.io/docs/concepts/storage/volumes#emptydir
-                          properties:
-                            medium:
-                              description: |-
-                                medium represents what type of storage medium should back this directory.
-                                The default is "" which means to use the node's default medium.
-                                Must be an empty string (default) or Memory.
-                                More info: https://kubernetes.io/docs/concepts/storage/volumes#emptydir
-                              type: string
-                            sizeLimit:
-                              anyOf:
-                              - type: integer
-                              - type: string
-                              description: |-
-                                sizeLimit is the total amount of local storage required for this EmptyDir volume.
-                                The size limit is also applicable for memory medium.
-                                The maximum usage on memory medium EmptyDir would be the minimum value between
-                                the SizeLimit specified here and the sum of memory limits of all containers in a pod.
-                                The default is nil which means that the limit is undefined.
-                                More info: https://kubernetes.io/docs/concepts/storage/volumes#emptydir
-                              pattern: ^(\+|-)?(([0-9]+(\.[0-9]*)?)|(\.[0-9]+))(([KMGTPE]i)|[numkMGTPE]|([eE](\+|-)?(([0-9]+(\.[0-9]*)?)|(\.[0-9]+))))?$
-                              x-kubernetes-int-or-string: true
-                          type: object
-                        ephemeral:
-                          description: |-
-                            ephemeral represents a volume that is handled by a cluster storage driver.
-                            The volume's lifecycle is tied to the pod that defines it - it will be created before the pod starts,
-                            and deleted when the pod is removed.
+                                          ClusterTrustBundle objects can either be selected by name, or by the
+                                          combination of signer name and a label selector.
 
-                            Use this if:
-                            a) the volume is only needed while the pod runs,
-                            b) features of normal volumes like restoring from snapshot or capacity
-                               tracking are needed,
-                            c) the storage driver is specified through a storage class, and
-                            d) the storage driver supports dynamic volume provisioning through
-                               a PersistentVolumeClaim (see EphemeralVolumeSource for more
-                               information on the connection between this volume type
-                               and PersistentVolumeClaim).
-
-                            Use PersistentVolumeClaim or one of the vendor-specific
-                            APIs for volumes that persist for longer than the lifecycle
-                            of an individual pod.
-
-                            Use CSI for light-weight local ephemeral volumes if the CSI driver is meant to
-                            be used that way - see the documentation of the driver for
-                            more information.
-
-                            A pod can use both types of ephemeral volumes and
-                            persistent volumes at the same time.
-                          properties:
-                            volumeClaimTemplate:
-                              description: |-
-                                Will be used to create a stand-alone PVC to provision the volume.
-                                The pod in which this EphemeralVolumeSource is embedded will be the
-                                owner of the PVC, i.e. the PVC will be deleted together with the
-                                pod.  The name of the PVC will be `<pod name>-<volume name>` where
-                                `<volume name>` is the name from the `PodSpec.Volumes` array
-                                entry. Pod validation will reject the pod if the concatenated name
-                                is not valid for a PVC (for example, too long).
-
-                                An existing PVC with that name that is not owned by the pod
-                                will *not* be used for the pod to avoid using an unrelated
-                                volume by mistake. Starting the pod is then blocked until
-                                the unrelated PVC is removed. If such a pre-created PVC is
-                                meant to be used by the pod, the PVC has to updated with an
-                                owner reference to the pod once the pod exists. Normally
-                                this should not be necessary, but it may be useful when
-                                manually reconstructing a broken cluster.
-
-                                This field is read-only and no changes will be made by Kubernetes
-                                to the PVC after it has been created.
-
-                                Required, must not be nil.
-                              properties:
-                                metadata:
-                                  description: |-
-                                    May contain labels and annotations that will be copied into the PVC
-                                    when creating it. No other fields are allowed and will be rejected during
-                                    validation.
-                                  type: object
-                                spec:
-                                  description: |-
-                                    The specification for the PersistentVolumeClaim. The entire content is
-                                    copied unchanged into the PVC that gets created from this
-                                    template. The same fields as in a PersistentVolumeClaim
-                                    are also valid here.
-                                  properties:
-                                    accessModes:
-                                      description: |-
-                                        accessModes contains the desired access modes the volume should have.
-                                        More info: https://kubernetes.io/docs/concepts/storage/persistent-volumes#access-modes-1
-                                      items:
-                                        type: string
-                                      type: array
-                                      x-kubernetes-list-type: atomic
-                                    dataSource:
-                                      description: |-
-                                        dataSource field can be used to specify either:
-                                        * An existing VolumeSnapshot object (snapshot.storage.k8s.io/VolumeSnapshot)
-                                        * An existing PVC (PersistentVolumeClaim)
-                                        If the provisioner or an external controller can support the specified data source,
-                                        it will create a new volume based on the contents of the specified data source.
-                                        When the AnyVolumeDataSource feature gate is enabled, dataSource contents will be copied to dataSourceRef,
-                                        and dataSourceRef contents will be copied to dataSource when dataSourceRef.namespace is not specified.
-                                        If the namespace is specified, then dataSourceRef will not be copied to dataSource.
-                                      properties:
-                                        apiGroup:
-                                          description: |-
-                                            APIGroup is the group for the resource being referenced.
-                                            If APIGroup is not specified, the specified Kind must be in the core API group.
-                                            For any other third-party types, APIGroup is required.
-                                          type: string
-                                        kind:
-                                          description: Kind is the type of resource
-                                            being referenced
-                                          type: string
-                                        name:
-                                          description: Name is the name of resource
-                                            being referenced
-                                          type: string
-                                      required:
-                                      - kind
-                                      - name
-                                      type: object
-                                      x-kubernetes-map-type: atomic
-                                    dataSourceRef:
-                                      description: |-
-                                        dataSourceRef specifies the object from which to populate the volume with data, if a non-empty
-                                        volume is desired. This may be any object from a non-empty API group (non
-                                        core object) or a PersistentVolumeClaim object.
-                                        When this field is specified, volume binding will only succeed if the type of
-                                        the specified object matches some installed volume populator or dynamic
-                                        provisioner.
-                                        This field will replace the functionality of the dataSource field and as such
-                                        if both fields are non-empty, they must have the same value. For backwards
-                                        compatibility, when namespace isn't specified in dataSourceRef,
-                                        both fields (dataSource and dataSourceRef) will be set to the same
-                                        value automatically if one of them is empty and the other is non-empty.
-                                        When namespace is specified in dataSourceRef,
-                                        dataSource isn't set to the same value and must be empty.
-                                        There are three important differences between dataSource and dataSourceRef:
-                                        * While dataSource only allows two specific types of objects, dataSourceRef
-                                          allows any non-core object, as well as PersistentVolumeClaim objects.
-                                        * While dataSource ignores disallowed values (dropping them), dataSourceRef
-                                          preserves all values, and generates an error if a disallowed value is
-                                          specified.
-                                        * While dataSource only allows local objects, dataSourceRef allows objects
-                                          in any namespaces.
-                                        (Beta) Using this field requires the AnyVolumeDataSource feature gate to be enabled.
-                                        (Alpha) Using the namespace field of dataSourceRef requires the CrossNamespaceVolumeDataSource feature gate to be enabled.
-                                      properties:
-                                        apiGroup:
-                                          description: |-
-                                            APIGroup is the group for the resource being referenced.
-                                            If APIGroup is not specified, the specified Kind must be in the core API group.
-                                            For any other third-party types, APIGroup is required.
-                                          type: string
-                                        kind:
-                                          description: Kind is the type of resource
-                                            being referenced
-                                          type: string
-                                        name:
-                                          description: Name is the name of resource
-                                            being referenced
-                                          type: string
-                                        namespace:
-                                          description: |-
-                                            Namespace is the namespace of resource being referenced
-                                            Note that when a namespace is specified, a gateway.networking.k8s.io/ReferenceGrant object is required in the referent namespace to allow that namespace's owner to accept the reference. See the ReferenceGrant documentation for details.
-                                            (Alpha) This field requires the CrossNamespaceVolumeDataSource feature gate to be enabled.
-                                          type: string
-                                      required:
-                                      - kind
-                                      - name
-                                      type: object
-                                    resources:
-                                      description: |-
-                                        resources represents the minimum resources the volume should have.
-                                        If RecoverVolumeExpansionFailure feature is enabled users are allowed to specify resource requirements
-                                        that are lower than previous value but must still be higher than capacity recorded in the
-                                        status field of the claim.
-                                        More info: https://kubernetes.io/docs/concepts/storage/persistent-volumes#resources
-                                      properties:
-                                        limits:
-                                          additionalProperties:
-                                            anyOf:
-                                            - type: integer
-                                            - type: string
-                                            pattern: ^(\+|-)?(([0-9]+(\.[0-9]*)?)|(\.[0-9]+))(([KMGTPE]i)|[numkMGTPE]|([eE](\+|-)?(([0-9]+(\.[0-9]*)?)|(\.[0-9]+))))?$
-                                            x-kubernetes-int-or-string: true
-                                          description: |-
-                                            Limits describes the maximum amount of compute resources allowed.
-                                            More info: https://kubernetes.io/docs/concepts/configuration/manage-resources-containers/
-                                          type: object
-                                        requests:
-                                          additionalProperties:
-                                            anyOf:
-                                            - type: integer
-                                            - type: string
-                                            pattern: ^(\+|-)?(([0-9]+(\.[0-9]*)?)|(\.[0-9]+))(([KMGTPE]i)|[numkMGTPE]|([eE](\+|-)?(([0-9]+(\.[0-9]*)?)|(\.[0-9]+))))?$
-                                            x-kubernetes-int-or-string: true
-                                          description: |-
-                                            Requests describes the minimum amount of compute resources required.
-                                            If Requests is omitted for a container, it defaults to Limits if that is explicitly specified,
-                                            otherwise to an implementation-defined value. Requests cannot exceed Limits.
-                                            More info: https://kubernetes.io/docs/concepts/configuration/manage-resources-containers/
-                                          type: object
-                                      type: object
-                                    selector:
-                                      description: selector is a label query over
-                                        volumes to consider for binding.
-                                      properties:
-                                        matchExpressions:
-                                          description: matchExpressions is a list
-                                            of label selector requirements. The requirements
-                                            are ANDed.
+                                          Kubelet performs aggressive normalization of the PEM contents written
+                                          into the pod filesystem.  Esoteric PEM features such as inter-block
+                                          comments and block headers are stripped.  Certificates are deduplicated.
+                                          The ordering of certificates within the file is arbitrary, and Kubelet
+                                          may change the order over time.
+                                        properties:
+                                          labelSelector:
+                                            description: |-
+                                              Select all ClusterTrustBundles that match this label selector.  Only has
+                                              effect if signerName is set.  Mutually-exclusive with name.  If unset,
+                                              interpreted as "match nothing".  If set but empty, interpreted as "match
+                                              everything".
+                                            properties:
+                                              matchExpressions:
+                                                description: matchExpressions is a
+                                                  list of label selector requirements.
+                                                  The requirements are ANDed.
+                                                items:
+                                                  description: |-
+                                                    A label selector requirement is a selector that contains values, a key, and an operator that
+                                                    relates the key and values.
+                                                  properties:
+                                                    key:
+                                                      description: key is the label
+                                                        key that the selector applies
+                                                        to.
+                                                      type: string
+                                                    operator:
+                                                      description: |-
+                                                        operator represents a key's relationship to a set of values.
+                                                        Valid operators are In, NotIn, Exists and DoesNotExist.
+                                                      type: string
+                                                    values:
+                                                      description: |-
+                                                        values is an array of string values. If the operator is In or NotIn,
+                                                        the values array must be non-empty. If the operator is Exists or DoesNotExist,
+                                                        the values array must be empty. This array is replaced during a strategic
+                                                        merge patch.
+                                                      items:
+                                                        type: string
+                                                      type: array
+                                                      x-kubernetes-list-type: atomic
+                                                  required:
+                                                  - key
+                                                  - operator
+                                                  type: object
+                                                type: array
+                                                x-kubernetes-list-type: atomic
+                                              matchLabels:
+                                                additionalProperties:
+                                                  type: string
+                                                description: |-
+                                                  matchLabels is a map of {key,value} pairs. A single {key,value} in the matchLabels
+                                                  map is equivalent to an element of matchExpressions, whose key field is "key", the
+                                                  operator is "In", and the values array contains only "value". The requirements are ANDed.
+                                                type: object
+                                            type: object
+                                            x-kubernetes-map-type: atomic
+                                          name:
+                                            description: |-
+                                              Select a single ClusterTrustBundle by object name.  Mutually-exclusive
+                                              with signerName and labelSelector.
+                                            type: string
+                                          optional:
+                                            description: |-
+                                              If true, don't block pod startup if the referenced ClusterTrustBundle(s)
+                                              aren't available.  If using name, then the named ClusterTrustBundle is
+                                              allowed not to exist.  If using signerName, then the combination of
+                                              signerName and labelSelector is allowed to match zero
+                                              ClusterTrustBundles.
+                                            type: boolean
+                                          path:
+                                            description: Relative path from the volume
+                                              root to write the bundle.
+                                            type: string
+                                          signerName:
+                                            description: |-
+                                              Select all ClusterTrustBundles that match this signer name.
+                                              Mutually-exclusive with name.  The contents of all selected
+                                              ClusterTrustBundles will be unified and deduplicated.
+                                            type: string
+                                        required:
+                                        - path
+                                        type: object
+                                      configMap:
+                                        description: configMap information about the
+                                          configMap data to project
+                                        properties:
                                           items:
                                             description: |-
-                                              A label selector requirement is a selector that contains values, a key, and an operator that
-                                              relates the key and values.
-                                            properties:
-                                              key:
-                                                description: key is the label key
-                                                  that the selector applies to.
-                                                type: string
-                                              operator:
-                                                description: |-
-                                                  operator represents a key's relationship to a set of values.
-                                                  Valid operators are In, NotIn, Exists and DoesNotExist.
-                                                type: string
-                                              values:
-                                                description: |-
-                                                  values is an array of string values. If the operator is In or NotIn,
-                                                  the values array must be non-empty. If the operator is Exists or DoesNotExist,
-                                                  the values array must be empty. This array is replaced during a strategic
-                                                  merge patch.
-                                                items:
-                                                  type: string
-                                                type: array
-                                                x-kubernetes-list-type: atomic
-                                            required:
-                                            - key
-                                            - operator
-                                            type: object
-                                          type: array
-                                          x-kubernetes-list-type: atomic
-                                        matchLabels:
-                                          additionalProperties:
-                                            type: string
-                                          description: |-
-                                            matchLabels is a map of {key,value} pairs. A single {key,value} in the matchLabels
-                                            map is equivalent to an element of matchExpressions, whose key field is "key", the
-                                            operator is "In", and the values array contains only "value". The requirements are ANDed.
-                                          type: object
-                                      type: object
-                                      x-kubernetes-map-type: atomic
-                                    storageClassName:
-                                      description: |-
-                                        storageClassName is the name of the StorageClass required by the claim.
-                                        More info: https://kubernetes.io/docs/concepts/storage/persistent-volumes#class-1
-                                      type: string
-                                    volumeAttributesClassName:
-                                      description: |-
-                                        volumeAttributesClassName may be used to set the VolumeAttributesClass used by this claim.
-                                        If specified, the CSI driver will create or update the volume with the attributes defined
-                                        in the corresponding VolumeAttributesClass. This has a different purpose than storageClassName,
-                                        it can be changed after the claim is created. An empty string value means that no VolumeAttributesClass
-                                        will be applied to the claim but it's not allowed to reset this field to empty string once it is set.
-                                        If unspecified and the PersistentVolumeClaim is unbound, the default VolumeAttributesClass
-                                        will be set by the persistentvolume controller if it exists.
-                                        If the resource referred to by volumeAttributesClass does not exist, this PersistentVolumeClaim will be
-                                        set to a Pending state, as reflected by the modifyVolumeStatus field, until such as a resource
-                                        exists.
-                                        More info: https://kubernetes.io/docs/concepts/storage/volume-attributes-classes/
-                                        (Beta) Using this field requires the VolumeAttributesClass feature gate to be enabled (off by default).
-                                      type: string
-                                    volumeMode:
-                                      description: |-
-                                        volumeMode defines what type of volume is required by the claim.
-                                        Value of Filesystem is implied when not included in claim spec.
-                                      type: string
-                                    volumeName:
-                                      description: volumeName is the binding reference
-                                        to the PersistentVolume backing this claim.
-                                      type: string
-                                  type: object
-                              required:
-                              - spec
-                              type: object
-                          type: object
-                        fc:
-                          description: fc represents a Fibre Channel resource that
-                            is attached to a kubelet's host machine and then exposed
-                            to the pod.
-                          properties:
-                            fsType:
-                              description: |-
-                                fsType is the filesystem type to mount.
-                                Must be a filesystem type supported by the host operating system.
-                                Ex. "ext4", "xfs", "ntfs". Implicitly inferred to be "ext4" if unspecified.
-                              type: string
-                            lun:
-                              description: 'lun is Optional: FC target lun number'
-                              format: int32
-                              type: integer
-                            readOnly:
-                              description: |-
-                                readOnly is Optional: Defaults to false (read/write). ReadOnly here will force
-                                the ReadOnly setting in VolumeMounts.
-                              type: boolean
-                            targetWWNs:
-                              description: 'targetWWNs is Optional: FC target worldwide
-                                names (WWNs)'
-                              items:
-                                type: string
-                              type: array
-                              x-kubernetes-list-type: atomic
-                            wwids:
-                              description: |-
-                                wwids Optional: FC volume world wide identifiers (wwids)
-                                Either wwids or combination of targetWWNs and lun must be set, but not both simultaneously.
-                              items:
-                                type: string
-                              type: array
-                              x-kubernetes-list-type: atomic
-                          type: object
-                        flexVolume:
-                          description: |-
-                            flexVolume represents a generic volume resource that is
-                            provisioned/attached using an exec based plugin.
-                            Deprecated: FlexVolume is deprecated. Consider using a CSIDriver instead.
-                          properties:
-                            driver:
-                              description: driver is the name of the driver to use
-                                for this volume.
-                              type: string
-                            fsType:
-                              description: |-
-                                fsType is the filesystem type to mount.
-                                Must be a filesystem type supported by the host operating system.
-                                Ex. "ext4", "xfs", "ntfs". The default filesystem depends on FlexVolume script.
-                              type: string
-                            options:
-                              additionalProperties:
-                                type: string
-                              description: 'options is Optional: this field holds
-                                extra command options if any.'
-                              type: object
-                            readOnly:
-                              description: |-
-                                readOnly is Optional: defaults to false (read/write). ReadOnly here will force
-                                the ReadOnly setting in VolumeMounts.
-                              type: boolean
-                            secretRef:
-                              description: |-
-                                secretRef is Optional: secretRef is reference to the secret object containing
-                                sensitive information to pass to the plugin scripts. This may be
-                                empty if no secret object is specified. If the secret object
-                                contains more than one secret, all secrets are passed to the plugin
-                                scripts.
-                              properties:
-                                name:
-                                  default: ""
-                                  description: |-
-                                    Name of the referent.
-                                    This field is effectively required, but due to backwards compatibility is
-                                    allowed to be empty. Instances of this type with an empty value here are
-                                    almost certainly wrong.
-                                    More info: https://kubernetes.io/docs/concepts/overview/working-with-objects/names/#names
-                                  type: string
-                              type: object
-                              x-kubernetes-map-type: atomic
-                          required:
-                          - driver
-                          type: object
-                        flocker:
-                          description: |-
-                            flocker represents a Flocker volume attached to a kubelet's host machine. This depends on the Flocker control service being running.
-                            Deprecated: Flocker is deprecated and the in-tree flocker type is no longer supported.
-                          properties:
-                            datasetName:
-                              description: |-
-                                datasetName is Name of the dataset stored as metadata -> name on the dataset for Flocker
-                                should be considered as deprecated
-                              type: string
-                            datasetUUID:
-                              description: datasetUUID is the UUID of the dataset.
-                                This is unique identifier of a Flocker dataset
-                              type: string
-                          type: object
-                        gcePersistentDisk:
-                          description: |-
-                            gcePersistentDisk represents a GCE Disk resource that is attached to a
-                            kubelet's host machine and then exposed to the pod.
-                            Deprecated: GCEPersistentDisk is deprecated. All operations for the in-tree
-                            gcePersistentDisk type are redirected to the pd.csi.storage.gke.io CSI driver.
-                            More info: https://kubernetes.io/docs/concepts/storage/volumes#gcepersistentdisk
-                          properties:
-                            fsType:
-                              description: |-
-                                fsType is filesystem type of the volume that you want to mount.
-                                Tip: Ensure that the filesystem type is supported by the host operating system.
-                                Examples: "ext4", "xfs", "ntfs". Implicitly inferred to be "ext4" if unspecified.
-                                More info: https://kubernetes.io/docs/concepts/storage/volumes#gcepersistentdisk
-                              type: string
-                            partition:
-                              description: |-
-                                partition is the partition in the volume that you want to mount.
-                                If omitted, the default is to mount by volume name.
-                                Examples: For volume /dev/sda1, you specify the partition as "1".
-                                Similarly, the volume partition for /dev/sda is "0" (or you can leave the property empty).
-                                More info: https://kubernetes.io/docs/concepts/storage/volumes#gcepersistentdisk
-                              format: int32
-                              type: integer
-                            pdName:
-                              description: |-
-                                pdName is unique name of the PD resource in GCE. Used to identify the disk in GCE.
-                                More info: https://kubernetes.io/docs/concepts/storage/volumes#gcepersistentdisk
-                              type: string
-                            readOnly:
-                              description: |-
-                                readOnly here will force the ReadOnly setting in VolumeMounts.
-                                Defaults to false.
-                                More info: https://kubernetes.io/docs/concepts/storage/volumes#gcepersistentdisk
-                              type: boolean
-                          required:
-                          - pdName
-                          type: object
-                        gitRepo:
-                          description: |-
-                            gitRepo represents a git repository at a particular revision.
-                            Deprecated: GitRepo is deprecated. To provision a container with a git repo, mount an
-                            EmptyDir into an InitContainer that clones the repo using git, then mount the EmptyDir
-                            into the Pod's container.
-                          properties:
-                            directory:
-                              description: |-
-                                directory is the target directory name.
-                                Must not contain or start with '..'.  If '.' is supplied, the volume directory will be the
-                                git repository.  Otherwise, if specified, the volume will contain the git repository in
-                                the subdirectory with the given name.
-                              type: string
-                            repository:
-                              description: repository is the URL
-                              type: string
-                            revision:
-                              description: revision is the commit hash for the specified
-                                revision.
-                              type: string
-                          required:
-                          - repository
-                          type: object
-                        glusterfs:
-                          description: |-
-                            glusterfs represents a Glusterfs mount on the host that shares a pod's lifetime.
-                            Deprecated: Glusterfs is deprecated and the in-tree glusterfs type is no longer supported.
-                            More info: https://examples.k8s.io/volumes/glusterfs/README.md
-                          properties:
-                            endpoints:
-                              description: |-
-                                endpoints is the endpoint name that details Glusterfs topology.
-                                More info: https://examples.k8s.io/volumes/glusterfs/README.md#create-a-pod
-                              type: string
-                            path:
-                              description: |-
-                                path is the Glusterfs volume path.
-                                More info: https://examples.k8s.io/volumes/glusterfs/README.md#create-a-pod
-                              type: string
-                            readOnly:
-                              description: |-
-                                readOnly here will force the Glusterfs volume to be mounted with read-only permissions.
-                                Defaults to false.
-                                More info: https://examples.k8s.io/volumes/glusterfs/README.md#create-a-pod
-                              type: boolean
-                          required:
-                          - endpoints
-                          - path
-                          type: object
-                        hostPath:
-                          description: |-
-                            hostPath represents a pre-existing file or directory on the host
-                            machine that is directly exposed to the container. This is generally
-                            used for system agents or other privileged things that are allowed
-                            to see the host machine. Most containers will NOT need this.
-                            More info: https://kubernetes.io/docs/concepts/storage/volumes#hostpath
-                          properties:
-                            path:
-                              description: |-
-                                path of the directory on the host.
-                                If the path is a symlink, it will follow the link to the real path.
-                                More info: https://kubernetes.io/docs/concepts/storage/volumes#hostpath
-                              type: string
-                            type:
-                              description: |-
-                                type for HostPath Volume
-                                Defaults to ""
-                                More info: https://kubernetes.io/docs/concepts/storage/volumes#hostpath
-                              type: string
-                          required:
-                          - path
-                          type: object
-                        image:
-                          description: |-
-                            image represents an OCI object (a container image or artifact) pulled and mounted on the kubelet's host machine.
-                            The volume is resolved at pod startup depending on which PullPolicy value is provided:
-
-                            - Always: the kubelet always attempts to pull the reference. Container creation will fail If the pull fails.
-                            - Never: the kubelet never pulls the reference and only uses a local image or artifact. Container creation will fail if the reference isn't present.
-                            - IfNotPresent: the kubelet pulls if the reference isn't already present on disk. Container creation will fail if the reference isn't present and the pull fails.
-
-                            The volume gets re-resolved if the pod gets deleted and recreated, which means that new remote content will become available on pod recreation.
-                            A failure to resolve or pull the image during pod startup will block containers from starting and may add significant latency. Failures will be retried using normal volume backoff and will be reported on the pod reason and message.
-                            The types of objects that may be mounted by this volume are defined by the container runtime implementation on a host machine and at minimum must include all valid types supported by the container image field.
-                            The OCI object gets mounted in a single directory (spec.containers[*].volumeMounts.mountPath) by merging the manifest layers in the same way as for container images.
-                            The volume will be mounted read-only (ro) and non-executable files (noexec).
-                            Sub path mounts for containers are not supported (spec.containers[*].volumeMounts.subpath) before 1.33.
-                            The field spec.securityContext.fsGroupChangePolicy has no effect on this volume type.
-                          properties:
-                            pullPolicy:
-                              description: |-
-                                Policy for pulling OCI objects. Possible values are:
-                                Always: the kubelet always attempts to pull the reference. Container creation will fail If the pull fails.
-                                Never: the kubelet never pulls the reference and only uses a local image or artifact. Container creation will fail if the reference isn't present.
-                                IfNotPresent: the kubelet pulls if the reference isn't already present on disk. Container creation will fail if the reference isn't present and the pull fails.
-                                Defaults to Always if :latest tag is specified, or IfNotPresent otherwise.
-                              type: string
-                            reference:
-                              description: |-
-                                Required: Image or artifact reference to be used.
-                                Behaves in the same way as pod.spec.containers[*].image.
-                                Pull secrets will be assembled in the same way as for the container image by looking up node credentials, SA image pull secrets, and pod spec image pull secrets.
-                                More info: https://kubernetes.io/docs/concepts/containers/images
-                                This field is optional to allow higher level config management to default or override
-                                container images in workload controllers like Deployments and StatefulSets.
-                              type: string
-                          type: object
-                        iscsi:
-                          description: |-
-                            iscsi represents an ISCSI Disk resource that is attached to a
-                            kubelet's host machine and then exposed to the pod.
-                            More info: https://examples.k8s.io/volumes/iscsi/README.md
-                          properties:
-                            chapAuthDiscovery:
-                              description: chapAuthDiscovery defines whether support
-                                iSCSI Discovery CHAP authentication
-                              type: boolean
-                            chapAuthSession:
-                              description: chapAuthSession defines whether support
-                                iSCSI Session CHAP authentication
-                              type: boolean
-                            fsType:
-                              description: |-
-                                fsType is the filesystem type of the volume that you want to mount.
-                                Tip: Ensure that the filesystem type is supported by the host operating system.
-                                Examples: "ext4", "xfs", "ntfs". Implicitly inferred to be "ext4" if unspecified.
-                                More info: https://kubernetes.io/docs/concepts/storage/volumes#iscsi
-                              type: string
-                            initiatorName:
-                              description: |-
-                                initiatorName is the custom iSCSI Initiator Name.
-                                If initiatorName is specified with iscsiInterface simultaneously, new iSCSI interface
-                                <target portal>:<volume name> will be created for the connection.
-                              type: string
-                            iqn:
-                              description: iqn is the target iSCSI Qualified Name.
-                              type: string
-                            iscsiInterface:
-                              default: default
-                              description: |-
-                                iscsiInterface is the interface Name that uses an iSCSI transport.
-                                Defaults to 'default' (tcp).
-                              type: string
-                            lun:
-                              description: lun represents iSCSI Target Lun number.
-                              format: int32
-                              type: integer
-                            portals:
-                              description: |-
-                                portals is the iSCSI Target Portal List. The portal is either an IP or ip_addr:port if the port
-                                is other than default (typically TCP ports 860 and 3260).
-                              items:
-                                type: string
-                              type: array
-                              x-kubernetes-list-type: atomic
-                            readOnly:
-                              description: |-
-                                readOnly here will force the ReadOnly setting in VolumeMounts.
-                                Defaults to false.
-                              type: boolean
-                            secretRef:
-                              description: secretRef is the CHAP Secret for iSCSI
-                                target and initiator authentication
-                              properties:
-                                name:
-                                  default: ""
-                                  description: |-
-                                    Name of the referent.
-                                    This field is effectively required, but due to backwards compatibility is
-                                    allowed to be empty. Instances of this type with an empty value here are
-                                    almost certainly wrong.
-                                    More info: https://kubernetes.io/docs/concepts/overview/working-with-objects/names/#names
-                                  type: string
-                              type: object
-                              x-kubernetes-map-type: atomic
-                            targetPortal:
-                              description: |-
-                                targetPortal is iSCSI Target Portal. The Portal is either an IP or ip_addr:port if the port
-                                is other than default (typically TCP ports 860 and 3260).
-                              type: string
-                          required:
-                          - iqn
-                          - lun
-                          - targetPortal
-                          type: object
-                        name:
-                          description: |-
-                            name of the volume.
-                            Must be a DNS_LABEL and unique within the pod.
-                            More info: https://kubernetes.io/docs/concepts/overview/working-with-objects/names/#names
-                          type: string
-                        nfs:
-                          description: |-
-                            nfs represents an NFS mount on the host that shares a pod's lifetime
-                            More info: https://kubernetes.io/docs/concepts/storage/volumes#nfs
-                          properties:
-                            path:
-                              description: |-
-                                path that is exported by the NFS server.
-                                More info: https://kubernetes.io/docs/concepts/storage/volumes#nfs
-                              type: string
-                            readOnly:
-                              description: |-
-                                readOnly here will force the NFS export to be mounted with read-only permissions.
-                                Defaults to false.
-                                More info: https://kubernetes.io/docs/concepts/storage/volumes#nfs
-                              type: boolean
-                            server:
-                              description: |-
-                                server is the hostname or IP address of the NFS server.
-                                More info: https://kubernetes.io/docs/concepts/storage/volumes#nfs
-                              type: string
-                          required:
-                          - path
-                          - server
-                          type: object
-                        persistentVolumeClaim:
-                          description: |-
-                            persistentVolumeClaimVolumeSource represents a reference to a
-                            PersistentVolumeClaim in the same namespace.
-                            More info: https://kubernetes.io/docs/concepts/storage/persistent-volumes#persistentvolumeclaims
-                          properties:
-                            claimName:
-                              description: |-
-                                claimName is the name of a PersistentVolumeClaim in the same namespace as the pod using this volume.
-                                More info: https://kubernetes.io/docs/concepts/storage/persistent-volumes#persistentvolumeclaims
-                              type: string
-                            readOnly:
-                              description: |-
-                                readOnly Will force the ReadOnly setting in VolumeMounts.
-                                Default false.
-                              type: boolean
-                          required:
-                          - claimName
-                          type: object
-                        photonPersistentDisk:
-                          description: |-
-                            photonPersistentDisk represents a PhotonController persistent disk attached and mounted on kubelets host machine.
-                            Deprecated: PhotonPersistentDisk is deprecated and the in-tree photonPersistentDisk type is no longer supported.
-                          properties:
-                            fsType:
-                              description: |-
-                                fsType is the filesystem type to mount.
-                                Must be a filesystem type supported by the host operating system.
-                                Ex. "ext4", "xfs", "ntfs". Implicitly inferred to be "ext4" if unspecified.
-                              type: string
-                            pdID:
-                              description: pdID is the ID that identifies Photon Controller
-                                persistent disk
-                              type: string
-                          required:
-                          - pdID
-                          type: object
-                        portworxVolume:
-                          description: |-
-                            portworxVolume represents a portworx volume attached and mounted on kubelets host machine.
-                            Deprecated: PortworxVolume is deprecated. All operations for the in-tree portworxVolume type
-                            are redirected to the pxd.portworx.com CSI driver when the CSIMigrationPortworx feature-gate
-                            is on.
-                          properties:
-                            fsType:
-                              description: |-
-                                fSType represents the filesystem type to mount
-                                Must be a filesystem type supported by the host operating system.
-                                Ex. "ext4", "xfs". Implicitly inferred to be "ext4" if unspecified.
-                              type: string
-                            readOnly:
-                              description: |-
-                                readOnly defaults to false (read/write). ReadOnly here will force
-                                the ReadOnly setting in VolumeMounts.
-                              type: boolean
-                            volumeID:
-                              description: volumeID uniquely identifies a Portworx
-                                volume
-                              type: string
-                          required:
-                          - volumeID
-                          type: object
-                        projected:
-                          description: projected items for all in one resources secrets,
-                            configmaps, and downward API
-                          properties:
-                            defaultMode:
-                              description: |-
-                                defaultMode are the mode bits used to set permissions on created files by default.
-                                Must be an octal value between 0000 and 0777 or a decimal value between 0 and 511.
-                                YAML accepts both octal and decimal values, JSON requires decimal values for mode bits.
-                                Directories within the path are not affected by this setting.
-                                This might be in conflict with other options that affect the file
-                                mode, like fsGroup, and the result can be other mode bits set.
-                              format: int32
-                              type: integer
-                            sources:
-                              description: |-
-                                sources is the list of volume projections. Each entry in this list
-                                handles one source.
-                              items:
-                                description: |-
-                                  Projection that may be projected along with other supported volume types.
-                                  Exactly one of these fields must be set.
-                                properties:
-                                  clusterTrustBundle:
-                                    description: |-
-                                      ClusterTrustBundle allows a pod to access the `.spec.trustBundle` field
-                                      of ClusterTrustBundle objects in an auto-updating file.
-
-                                      Alpha, gated by the ClusterTrustBundleProjection feature gate.
-
-                                      ClusterTrustBundle objects can either be selected by name, or by the
-                                      combination of signer name and a label selector.
-
-                                      Kubelet performs aggressive normalization of the PEM contents written
-                                      into the pod filesystem.  Esoteric PEM features such as inter-block
-                                      comments and block headers are stripped.  Certificates are deduplicated.
-                                      The ordering of certificates within the file is arbitrary, and Kubelet
-                                      may change the order over time.
-                                    properties:
-                                      labelSelector:
-                                        description: |-
-                                          Select all ClusterTrustBundles that match this label selector.  Only has
-                                          effect if signerName is set.  Mutually-exclusive with name.  If unset,
-                                          interpreted as "match nothing".  If set but empty, interpreted as "match
-                                          everything".
-                                        properties:
-                                          matchExpressions:
-                                            description: matchExpressions is a list
-                                              of label selector requirements. The
-                                              requirements are ANDed.
+                                              items if unspecified, each key-value pair in the Data field of the referenced
+                                              ConfigMap will be projected into the volume as a file whose name is the
+                                              key and content is the value. If specified, the listed keys will be
+                                              projected into the specified paths, and unlisted keys will not be
+                                              present. If a key is specified which is not present in the ConfigMap,
+                                              the volume setup will error unless it is marked optional. Paths must be
+                                              relative and may not contain the '..' path or start with '..'.
                                             items:
-                                              description: |-
-                                                A label selector requirement is a selector that contains values, a key, and an operator that
-                                                relates the key and values.
+                                              description: Maps a string key to a
+                                                path within a volume.
                                               properties:
                                                 key:
-                                                  description: key is the label key
-                                                    that the selector applies to.
+                                                  description: key is the key to project.
                                                   type: string
-                                                operator:
+                                                mode:
                                                   description: |-
-                                                    operator represents a key's relationship to a set of values.
-                                                    Valid operators are In, NotIn, Exists and DoesNotExist.
+                                                    mode is Optional: mode bits used to set permissions on this file.
+                                                    Must be an octal value between 0000 and 0777 or a decimal value between 0 and 511.
+                                                    YAML accepts both octal and decimal values, JSON requires decimal values for mode bits.
+                                                    If not specified, the volume defaultMode will be used.
+                                                    This might be in conflict with other options that affect the file
+                                                    mode, like fsGroup, and the result can be other mode bits set.
+                                                  format: int32
+                                                  type: integer
+                                                path:
+                                                  description: |-
+                                                    path is the relative path of the file to map the key to.
+                                                    May not be an absolute path.
+                                                    May not contain the path element '..'.
+                                                    May not start with the string '..'.
                                                   type: string
-                                                values:
-                                                  description: |-
-                                                    values is an array of string values. If the operator is In or NotIn,
-                                                    the values array must be non-empty. If the operator is Exists or DoesNotExist,
-                                                    the values array must be empty. This array is replaced during a strategic
-                                                    merge patch.
-                                                  items:
-                                                    type: string
-                                                  type: array
-                                                  x-kubernetes-list-type: atomic
                                               required:
                                               - key
-                                              - operator
+                                              - path
                                               type: object
                                             type: array
                                             x-kubernetes-list-type: atomic
-                                          matchLabels:
-                                            additionalProperties:
-                                              type: string
+                                          name:
+                                            default: ""
                                             description: |-
-                                              matchLabels is a map of {key,value} pairs. A single {key,value} in the matchLabels
-                                              map is equivalent to an element of matchExpressions, whose key field is "key", the
-                                              operator is "In", and the values array contains only "value". The requirements are ANDed.
-                                            type: object
+                                              Name of the referent.
+                                              This field is effectively required, but due to backwards compatibility is
+                                              allowed to be empty. Instances of this type with an empty value here are
+                                              almost certainly wrong.
+                                              More info: https://kubernetes.io/docs/concepts/overview/working-with-objects/names/#names
+                                            type: string
+                                          optional:
+                                            description: optional specify whether
+                                              the ConfigMap or its keys must be defined
+                                            type: boolean
                                         type: object
                                         x-kubernetes-map-type: atomic
-                                      name:
-                                        description: |-
-                                          Select a single ClusterTrustBundle by object name.  Mutually-exclusive
-                                          with signerName and labelSelector.
-                                        type: string
-                                      optional:
-                                        description: |-
-                                          If true, don't block pod startup if the referenced ClusterTrustBundle(s)
-                                          aren't available.  If using name, then the named ClusterTrustBundle is
-                                          allowed not to exist.  If using signerName, then the combination of
-                                          signerName and labelSelector is allowed to match zero
-                                          ClusterTrustBundles.
-                                        type: boolean
-                                      path:
-                                        description: Relative path from the volume
-                                          root to write the bundle.
-                                        type: string
-                                      signerName:
-                                        description: |-
-                                          Select all ClusterTrustBundles that match this signer name.
-                                          Mutually-exclusive with name.  The contents of all selected
-                                          ClusterTrustBundles will be unified and deduplicated.
-                                        type: string
-                                    required:
-                                    - path
-                                    type: object
-                                  configMap:
-                                    description: configMap information about the configMap
-                                      data to project
-                                    properties:
-                                      items:
-                                        description: |-
-                                          items if unspecified, each key-value pair in the Data field of the referenced
-                                          ConfigMap will be projected into the volume as a file whose name is the
-                                          key and content is the value. If specified, the listed keys will be
-                                          projected into the specified paths, and unlisted keys will not be
-                                          present. If a key is specified which is not present in the ConfigMap,
-                                          the volume setup will error unless it is marked optional. Paths must be
-                                          relative and may not contain the '..' path or start with '..'.
-                                        items:
-                                          description: Maps a string key to a path
-                                            within a volume.
-                                          properties:
-                                            key:
-                                              description: key is the key to project.
-                                              type: string
-                                            mode:
-                                              description: |-
-                                                mode is Optional: mode bits used to set permissions on this file.
-                                                Must be an octal value between 0000 and 0777 or a decimal value between 0 and 511.
-                                                YAML accepts both octal and decimal values, JSON requires decimal values for mode bits.
-                                                If not specified, the volume defaultMode will be used.
-                                                This might be in conflict with other options that affect the file
-                                                mode, like fsGroup, and the result can be other mode bits set.
-                                              format: int32
-                                              type: integer
-                                            path:
-                                              description: |-
-                                                path is the relative path of the file to map the key to.
-                                                May not be an absolute path.
-                                                May not contain the path element '..'.
-                                                May not start with the string '..'.
-                                              type: string
-                                          required:
-                                          - key
-                                          - path
-                                          type: object
-                                        type: array
-                                        x-kubernetes-list-type: atomic
-                                      name:
-                                        default: ""
-                                        description: |-
-                                          Name of the referent.
-                                          This field is effectively required, but due to backwards compatibility is
-                                          allowed to be empty. Instances of this type with an empty value here are
-                                          almost certainly wrong.
-                                          More info: https://kubernetes.io/docs/concepts/overview/working-with-objects/names/#names
-                                        type: string
-                                      optional:
-                                        description: optional specify whether the
-                                          ConfigMap or its keys must be defined
-                                        type: boolean
-                                    type: object
-                                    x-kubernetes-map-type: atomic
-                                  downwardAPI:
-                                    description: downwardAPI information about the
-                                      downwardAPI data to project
-                                    properties:
-                                      items:
-                                        description: Items is a list of DownwardAPIVolume
-                                          file
-                                        items:
-                                          description: DownwardAPIVolumeFile represents
-                                            information to create the file containing
-                                            the pod field
-                                          properties:
-                                            fieldRef:
-                                              description: 'Required: Selects a field
-                                                of the pod: only annotations, labels,
-                                                name, namespace and uid are supported.'
+                                      downwardAPI:
+                                        description: downwardAPI information about
+                                          the downwardAPI data to project
+                                        properties:
+                                          items:
+                                            description: Items is a list of DownwardAPIVolume
+                                              file
+                                            items:
+                                              description: DownwardAPIVolumeFile represents
+                                                information to create the file containing
+                                                the pod field
                                               properties:
-                                                apiVersion:
-                                                  description: Version of the schema
-                                                    the FieldPath is written in terms
-                                                    of, defaults to "v1".
+                                                fieldRef:
+                                                  description: 'Required: Selects
+                                                    a field of the pod: only annotations,
+                                                    labels, name, namespace and uid
+                                                    are supported.'
+                                                  properties:
+                                                    apiVersion:
+                                                      description: Version of the
+                                                        schema the FieldPath is written
+                                                        in terms of, defaults to "v1".
+                                                      type: string
+                                                    fieldPath:
+                                                      description: Path of the field
+                                                        to select in the specified
+                                                        API version.
+                                                      type: string
+                                                  required:
+                                                  - fieldPath
+                                                  type: object
+                                                  x-kubernetes-map-type: atomic
+                                                mode:
+                                                  description: |-
+                                                    Optional: mode bits used to set permissions on this file, must be an octal value
+                                                    between 0000 and 0777 or a decimal value between 0 and 511.
+                                                    YAML accepts both octal and decimal values, JSON requires decimal values for mode bits.
+                                                    If not specified, the volume defaultMode will be used.
+                                                    This might be in conflict with other options that affect the file
+                                                    mode, like fsGroup, and the result can be other mode bits set.
+                                                  format: int32
+                                                  type: integer
+                                                path:
+                                                  description: 'Required: Path is  the
+                                                    relative path name of the file
+                                                    to be created. Must not be absolute
+                                                    or contain the ''..'' path. Must
+                                                    be utf-8 encoded. The first item
+                                                    of the relative path must not
+                                                    start with ''..'''
                                                   type: string
-                                                fieldPath:
-                                                  description: Path of the field to
-                                                    select in the specified API version.
+                                                resourceFieldRef:
+                                                  description: |-
+                                                    Selects a resource of the container: only resources limits and requests
+                                                    (limits.cpu, limits.memory, requests.cpu and requests.memory) are currently supported.
+                                                  properties:
+                                                    containerName:
+                                                      description: 'Container name:
+                                                        required for volumes, optional
+                                                        for env vars'
+                                                      type: string
+                                                    divisor:
+                                                      anyOf:
+                                                      - type: integer
+                                                      - type: string
+                                                      description: Specifies the output
+                                                        format of the exposed resources,
+                                                        defaults to "1"
+                                                      pattern: ^(\+|-)?(([0-9]+(\.[0-9]*)?)|(\.[0-9]+))(([KMGTPE]i)|[numkMGTPE]|([eE](\+|-)?(([0-9]+(\.[0-9]*)?)|(\.[0-9]+))))?$
+                                                      x-kubernetes-int-or-string: true
+                                                    resource:
+                                                      description: 'Required: resource
+                                                        to select'
+                                                      type: string
+                                                  required:
+                                                  - resource
+                                                  type: object
+                                                  x-kubernetes-map-type: atomic
+                                              required:
+                                              - path
+                                              type: object
+                                            type: array
+                                            x-kubernetes-list-type: atomic
+                                        type: object
+                                      secret:
+                                        description: secret information about the
+                                          secret data to project
+                                        properties:
+                                          items:
+                                            description: |-
+                                              items if unspecified, each key-value pair in the Data field of the referenced
+                                              Secret will be projected into the volume as a file whose name is the
+                                              key and content is the value. If specified, the listed keys will be
+                                              projected into the specified paths, and unlisted keys will not be
+                                              present. If a key is specified which is not present in the Secret,
+                                              the volume setup will error unless it is marked optional. Paths must be
+                                              relative and may not contain the '..' path or start with '..'.
+                                            items:
+                                              description: Maps a string key to a
+                                                path within a volume.
+                                              properties:
+                                                key:
+                                                  description: key is the key to project.
+                                                  type: string
+                                                mode:
+                                                  description: |-
+                                                    mode is Optional: mode bits used to set permissions on this file.
+                                                    Must be an octal value between 0000 and 0777 or a decimal value between 0 and 511.
+                                                    YAML accepts both octal and decimal values, JSON requires decimal values for mode bits.
+                                                    If not specified, the volume defaultMode will be used.
+                                                    This might be in conflict with other options that affect the file
+                                                    mode, like fsGroup, and the result can be other mode bits set.
+                                                  format: int32
+                                                  type: integer
+                                                path:
+                                                  description: |-
+                                                    path is the relative path of the file to map the key to.
+                                                    May not be an absolute path.
+                                                    May not contain the path element '..'.
+                                                    May not start with the string '..'.
                                                   type: string
                                               required:
-                                              - fieldPath
+                                              - key
+                                              - path
                                               type: object
-                                              x-kubernetes-map-type: atomic
-                                            mode:
-                                              description: |-
-                                                Optional: mode bits used to set permissions on this file, must be an octal value
-                                                between 0000 and 0777 or a decimal value between 0 and 511.
-                                                YAML accepts both octal and decimal values, JSON requires decimal values for mode bits.
-                                                If not specified, the volume defaultMode will be used.
-                                                This might be in conflict with other options that affect the file
-                                                mode, like fsGroup, and the result can be other mode bits set.
-                                              format: int32
-                                              type: integer
-                                            path:
-                                              description: 'Required: Path is  the
-                                                relative path name of the file to
-                                                be created. Must not be absolute or
-                                                contain the ''..'' path. Must be utf-8
-                                                encoded. The first item of the relative
-                                                path must not start with ''..'''
-                                              type: string
-                                            resourceFieldRef:
-                                              description: |-
-                                                Selects a resource of the container: only resources limits and requests
-                                                (limits.cpu, limits.memory, requests.cpu and requests.memory) are currently supported.
-                                              properties:
-                                                containerName:
-                                                  description: 'Container name: required
-                                                    for volumes, optional for env
-                                                    vars'
-                                                  type: string
-                                                divisor:
-                                                  anyOf:
-                                                  - type: integer
-                                                  - type: string
-                                                  description: Specifies the output
-                                                    format of the exposed resources,
-                                                    defaults to "1"
-                                                  pattern: ^(\+|-)?(([0-9]+(\.[0-9]*)?)|(\.[0-9]+))(([KMGTPE]i)|[numkMGTPE]|([eE](\+|-)?(([0-9]+(\.[0-9]*)?)|(\.[0-9]+))))?$
-                                                  x-kubernetes-int-or-string: true
-                                                resource:
-                                                  description: 'Required: resource
-                                                    to select'
-                                                  type: string
-                                              required:
-                                              - resource
-                                              type: object
-                                              x-kubernetes-map-type: atomic
-                                          required:
-                                          - path
-                                          type: object
-                                        type: array
-                                        x-kubernetes-list-type: atomic
+                                            type: array
+                                            x-kubernetes-list-type: atomic
+                                          name:
+                                            default: ""
+                                            description: |-
+                                              Name of the referent.
+                                              This field is effectively required, but due to backwards compatibility is
+                                              allowed to be empty. Instances of this type with an empty value here are
+                                              almost certainly wrong.
+                                              More info: https://kubernetes.io/docs/concepts/overview/working-with-objects/names/#names
+                                            type: string
+                                          optional:
+                                            description: optional field specify whether
+                                              the Secret or its key must be defined
+                                            type: boolean
+                                        type: object
+                                        x-kubernetes-map-type: atomic
+                                      serviceAccountToken:
+                                        description: serviceAccountToken is information
+                                          about the serviceAccountToken data to project
+                                        properties:
+                                          audience:
+                                            description: |-
+                                              audience is the intended audience of the token. A recipient of a token
+                                              must identify itself with an identifier specified in the audience of the
+                                              token, and otherwise should reject the token. The audience defaults to the
+                                              identifier of the apiserver.
+                                            type: string
+                                          expirationSeconds:
+                                            description: |-
+                                              expirationSeconds is the requested duration of validity of the service
+                                              account token. As the token approaches expiration, the kubelet volume
+                                              plugin will proactively rotate the service account token. The kubelet will
+                                              start trying to rotate the token if the token is older than 80 percent of
+                                              its time to live or if the token is older than 24 hours.Defaults to 1 hour
+                                              and must be at least 10 minutes.
+                                            format: int64
+                                            type: integer
+                                          path:
+                                            description: |-
+                                              path is the path relative to the mount point of the file to project the
+                                              token into.
+                                            type: string
+                                        required:
+                                        - path
+                                        type: object
                                     type: object
-                                  secret:
-                                    description: secret information about the secret
-                                      data to project
+                                  type: array
+                                  x-kubernetes-list-type: atomic
+                              type: object
+                            quobyte:
+                              description: |-
+                                quobyte represents a Quobyte mount on the host that shares a pod's lifetime.
+                                Deprecated: Quobyte is deprecated and the in-tree quobyte type is no longer supported.
+                              properties:
+                                group:
+                                  description: |-
+                                    group to map volume access to
+                                    Default is no group
+                                  type: string
+                                readOnly:
+                                  description: |-
+                                    readOnly here will force the Quobyte volume to be mounted with read-only permissions.
+                                    Defaults to false.
+                                  type: boolean
+                                registry:
+                                  description: |-
+                                    registry represents a single or multiple Quobyte Registry services
+                                    specified as a string as host:port pair (multiple entries are separated with commas)
+                                    which acts as the central registry for volumes
+                                  type: string
+                                tenant:
+                                  description: |-
+                                    tenant owning the given Quobyte volume in the Backend
+                                    Used with dynamically provisioned Quobyte volumes, value is set by the plugin
+                                  type: string
+                                user:
+                                  description: |-
+                                    user to map volume access to
+                                    Defaults to serivceaccount user
+                                  type: string
+                                volume:
+                                  description: volume is a string that references
+                                    an already created Quobyte volume by name.
+                                  type: string
+                              required:
+                              - registry
+                              - volume
+                              type: object
+                            rbd:
+                              description: |-
+                                rbd represents a Rados Block Device mount on the host that shares a pod's lifetime.
+                                Deprecated: RBD is deprecated and the in-tree rbd type is no longer supported.
+                                More info: https://examples.k8s.io/volumes/rbd/README.md
+                              properties:
+                                fsType:
+                                  description: |-
+                                    fsType is the filesystem type of the volume that you want to mount.
+                                    Tip: Ensure that the filesystem type is supported by the host operating system.
+                                    Examples: "ext4", "xfs", "ntfs". Implicitly inferred to be "ext4" if unspecified.
+                                    More info: https://kubernetes.io/docs/concepts/storage/volumes#rbd
+                                  type: string
+                                image:
+                                  description: |-
+                                    image is the rados image name.
+                                    More info: https://examples.k8s.io/volumes/rbd/README.md#how-to-use-it
+                                  type: string
+                                keyring:
+                                  default: /etc/ceph/keyring
+                                  description: |-
+                                    keyring is the path to key ring for RBDUser.
+                                    Default is /etc/ceph/keyring.
+                                    More info: https://examples.k8s.io/volumes/rbd/README.md#how-to-use-it
+                                  type: string
+                                monitors:
+                                  description: |-
+                                    monitors is a collection of Ceph monitors.
+                                    More info: https://examples.k8s.io/volumes/rbd/README.md#how-to-use-it
+                                  items:
+                                    type: string
+                                  type: array
+                                  x-kubernetes-list-type: atomic
+                                pool:
+                                  default: rbd
+                                  description: |-
+                                    pool is the rados pool name.
+                                    Default is rbd.
+                                    More info: https://examples.k8s.io/volumes/rbd/README.md#how-to-use-it
+                                  type: string
+                                readOnly:
+                                  description: |-
+                                    readOnly here will force the ReadOnly setting in VolumeMounts.
+                                    Defaults to false.
+                                    More info: https://examples.k8s.io/volumes/rbd/README.md#how-to-use-it
+                                  type: boolean
+                                secretRef:
+                                  description: |-
+                                    secretRef is name of the authentication secret for RBDUser. If provided
+                                    overrides keyring.
+                                    Default is nil.
+                                    More info: https://examples.k8s.io/volumes/rbd/README.md#how-to-use-it
+                                  properties:
+                                    name:
+                                      default: ""
+                                      description: |-
+                                        Name of the referent.
+                                        This field is effectively required, but due to backwards compatibility is
+                                        allowed to be empty. Instances of this type with an empty value here are
+                                        almost certainly wrong.
+                                        More info: https://kubernetes.io/docs/concepts/overview/working-with-objects/names/#names
+                                      type: string
+                                  type: object
+                                  x-kubernetes-map-type: atomic
+                                user:
+                                  default: admin
+                                  description: |-
+                                    user is the rados user name.
+                                    Default is admin.
+                                    More info: https://examples.k8s.io/volumes/rbd/README.md#how-to-use-it
+                                  type: string
+                              required:
+                              - image
+                              - monitors
+                              type: object
+                            scaleIO:
+                              description: |-
+                                scaleIO represents a ScaleIO persistent volume attached and mounted on Kubernetes nodes.
+                                Deprecated: ScaleIO is deprecated and the in-tree scaleIO type is no longer supported.
+                              properties:
+                                fsType:
+                                  default: xfs
+                                  description: |-
+                                    fsType is the filesystem type to mount.
+                                    Must be a filesystem type supported by the host operating system.
+                                    Ex. "ext4", "xfs", "ntfs".
+                                    Default is "xfs".
+                                  type: string
+                                gateway:
+                                  description: gateway is the host address of the
+                                    ScaleIO API Gateway.
+                                  type: string
+                                protectionDomain:
+                                  description: protectionDomain is the name of the
+                                    ScaleIO Protection Domain for the configured storage.
+                                  type: string
+                                readOnly:
+                                  description: |-
+                                    readOnly Defaults to false (read/write). ReadOnly here will force
+                                    the ReadOnly setting in VolumeMounts.
+                                  type: boolean
+                                secretRef:
+                                  description: |-
+                                    secretRef references to the secret for ScaleIO user and other
+                                    sensitive information. If this is not provided, Login operation will fail.
+                                  properties:
+                                    name:
+                                      default: ""
+                                      description: |-
+                                        Name of the referent.
+                                        This field is effectively required, but due to backwards compatibility is
+                                        allowed to be empty. Instances of this type with an empty value here are
+                                        almost certainly wrong.
+                                        More info: https://kubernetes.io/docs/concepts/overview/working-with-objects/names/#names
+                                      type: string
+                                  type: object
+                                  x-kubernetes-map-type: atomic
+                                sslEnabled:
+                                  description: sslEnabled Flag enable/disable SSL
+                                    communication with Gateway, default false
+                                  type: boolean
+                                storageMode:
+                                  default: ThinProvisioned
+                                  description: |-
+                                    storageMode indicates whether the storage for a volume should be ThickProvisioned or ThinProvisioned.
+                                    Default is ThinProvisioned.
+                                  type: string
+                                storagePool:
+                                  description: storagePool is the ScaleIO Storage
+                                    Pool associated with the protection domain.
+                                  type: string
+                                system:
+                                  description: system is the name of the storage system
+                                    as configured in ScaleIO.
+                                  type: string
+                                volumeName:
+                                  description: |-
+                                    volumeName is the name of a volume already created in the ScaleIO system
+                                    that is associated with this volume source.
+                                  type: string
+                              required:
+                              - gateway
+                              - secretRef
+                              - system
+                              type: object
+                            secret:
+                              description: |-
+                                secret represents a secret that should populate this volume.
+                                More info: https://kubernetes.io/docs/concepts/storage/volumes#secret
+                              properties:
+                                defaultMode:
+                                  description: |-
+                                    defaultMode is Optional: mode bits used to set permissions on created files by default.
+                                    Must be an octal value between 0000 and 0777 or a decimal value between 0 and 511.
+                                    YAML accepts both octal and decimal values, JSON requires decimal values
+                                    for mode bits. Defaults to 0644.
+                                    Directories within the path are not affected by this setting.
+                                    This might be in conflict with other options that affect the file
+                                    mode, like fsGroup, and the result can be other mode bits set.
+                                  format: int32
+                                  type: integer
+                                items:
+                                  description: |-
+                                    items If unspecified, each key-value pair in the Data field of the referenced
+                                    Secret will be projected into the volume as a file whose name is the
+                                    key and content is the value. If specified, the listed keys will be
+                                    projected into the specified paths, and unlisted keys will not be
+                                    present. If a key is specified which is not present in the Secret,
+                                    the volume setup will error unless it is marked optional. Paths must be
+                                    relative and may not contain the '..' path or start with '..'.
+                                  items:
+                                    description: Maps a string key to a path within
+                                      a volume.
                                     properties:
-                                      items:
+                                      key:
+                                        description: key is the key to project.
+                                        type: string
+                                      mode:
                                         description: |-
-                                          items if unspecified, each key-value pair in the Data field of the referenced
-                                          Secret will be projected into the volume as a file whose name is the
-                                          key and content is the value. If specified, the listed keys will be
-                                          projected into the specified paths, and unlisted keys will not be
-                                          present. If a key is specified which is not present in the Secret,
-                                          the volume setup will error unless it is marked optional. Paths must be
-                                          relative and may not contain the '..' path or start with '..'.
-                                        items:
-                                          description: Maps a string key to a path
-                                            within a volume.
-                                          properties:
-                                            key:
-                                              description: key is the key to project.
-                                              type: string
-                                            mode:
-                                              description: |-
-                                                mode is Optional: mode bits used to set permissions on this file.
-                                                Must be an octal value between 0000 and 0777 or a decimal value between 0 and 511.
-                                                YAML accepts both octal and decimal values, JSON requires decimal values for mode bits.
-                                                If not specified, the volume defaultMode will be used.
-                                                This might be in conflict with other options that affect the file
-                                                mode, like fsGroup, and the result can be other mode bits set.
-                                              format: int32
-                                              type: integer
-                                            path:
-                                              description: |-
-                                                path is the relative path of the file to map the key to.
-                                                May not be an absolute path.
-                                                May not contain the path element '..'.
-                                                May not start with the string '..'.
-                                              type: string
-                                          required:
-                                          - key
-                                          - path
-                                          type: object
-                                        type: array
-                                        x-kubernetes-list-type: atomic
-                                      name:
-                                        default: ""
-                                        description: |-
-                                          Name of the referent.
-                                          This field is effectively required, but due to backwards compatibility is
-                                          allowed to be empty. Instances of this type with an empty value here are
-                                          almost certainly wrong.
-                                          More info: https://kubernetes.io/docs/concepts/overview/working-with-objects/names/#names
-                                        type: string
-                                      optional:
-                                        description: optional field specify whether
-                                          the Secret or its key must be defined
-                                        type: boolean
-                                    type: object
-                                    x-kubernetes-map-type: atomic
-                                  serviceAccountToken:
-                                    description: serviceAccountToken is information
-                                      about the serviceAccountToken data to project
-                                    properties:
-                                      audience:
-                                        description: |-
-                                          audience is the intended audience of the token. A recipient of a token
-                                          must identify itself with an identifier specified in the audience of the
-                                          token, and otherwise should reject the token. The audience defaults to the
-                                          identifier of the apiserver.
-                                        type: string
-                                      expirationSeconds:
-                                        description: |-
-                                          expirationSeconds is the requested duration of validity of the service
-                                          account token. As the token approaches expiration, the kubelet volume
-                                          plugin will proactively rotate the service account token. The kubelet will
-                                          start trying to rotate the token if the token is older than 80 percent of
-                                          its time to live or if the token is older than 24 hours.Defaults to 1 hour
-                                          and must be at least 10 minutes.
-                                        format: int64
+                                          mode is Optional: mode bits used to set permissions on this file.
+                                          Must be an octal value between 0000 and 0777 or a decimal value between 0 and 511.
+                                          YAML accepts both octal and decimal values, JSON requires decimal values for mode bits.
+                                          If not specified, the volume defaultMode will be used.
+                                          This might be in conflict with other options that affect the file
+                                          mode, like fsGroup, and the result can be other mode bits set.
+                                        format: int32
                                         type: integer
                                       path:
                                         description: |-
-                                          path is the path relative to the mount point of the file to project the
-                                          token into.
+                                          path is the relative path of the file to map the key to.
+                                          May not be an absolute path.
+                                          May not contain the path element '..'.
+                                          May not start with the string '..'.
                                         type: string
                                     required:
+                                    - key
                                     - path
                                     type: object
-                                type: object
-                              type: array
-                              x-kubernetes-list-type: atomic
+                                  type: array
+                                  x-kubernetes-list-type: atomic
+                                optional:
+                                  description: optional field specify whether the
+                                    Secret or its keys must be defined
+                                  type: boolean
+                                secretName:
+                                  description: |-
+                                    secretName is the name of the secret in the pod's namespace to use.
+                                    More info: https://kubernetes.io/docs/concepts/storage/volumes#secret
+                                  type: string
+                              type: object
+                            storageos:
+                              description: |-
+                                storageOS represents a StorageOS volume attached and mounted on Kubernetes nodes.
+                                Deprecated: StorageOS is deprecated and the in-tree storageos type is no longer supported.
+                              properties:
+                                fsType:
+                                  description: |-
+                                    fsType is the filesystem type to mount.
+                                    Must be a filesystem type supported by the host operating system.
+                                    Ex. "ext4", "xfs", "ntfs". Implicitly inferred to be "ext4" if unspecified.
+                                  type: string
+                                readOnly:
+                                  description: |-
+                                    readOnly defaults to false (read/write). ReadOnly here will force
+                                    the ReadOnly setting in VolumeMounts.
+                                  type: boolean
+                                secretRef:
+                                  description: |-
+                                    secretRef specifies the secret to use for obtaining the StorageOS API
+                                    credentials.  If not specified, default values will be attempted.
+                                  properties:
+                                    name:
+                                      default: ""
+                                      description: |-
+                                        Name of the referent.
+                                        This field is effectively required, but due to backwards compatibility is
+                                        allowed to be empty. Instances of this type with an empty value here are
+                                        almost certainly wrong.
+                                        More info: https://kubernetes.io/docs/concepts/overview/working-with-objects/names/#names
+                                      type: string
+                                  type: object
+                                  x-kubernetes-map-type: atomic
+                                volumeName:
+                                  description: |-
+                                    volumeName is the human-readable name of the StorageOS volume.  Volume
+                                    names are only unique within a namespace.
+                                  type: string
+                                volumeNamespace:
+                                  description: |-
+                                    volumeNamespace specifies the scope of the volume within StorageOS.  If no
+                                    namespace is specified then the Pod's namespace will be used.  This allows the
+                                    Kubernetes name scoping to be mirrored within StorageOS for tighter integration.
+                                    Set VolumeName to any name to override the default behaviour.
+                                    Set to "default" if you are not using namespaces within StorageOS.
+                                    Namespaces that do not pre-exist within StorageOS will be created.
+                                  type: string
+                              type: object
+                            vsphereVolume:
+                              description: |-
+                                vsphereVolume represents a vSphere volume attached and mounted on kubelets host machine.
+                                Deprecated: VsphereVolume is deprecated. All operations for the in-tree vsphereVolume type
+                                are redirected to the csi.vsphere.vmware.com CSI driver.
+                              properties:
+                                fsType:
+                                  description: |-
+                                    fsType is filesystem type to mount.
+                                    Must be a filesystem type supported by the host operating system.
+                                    Ex. "ext4", "xfs", "ntfs". Implicitly inferred to be "ext4" if unspecified.
+                                  type: string
+                                storagePolicyID:
+                                  description: storagePolicyID is the storage Policy
+                                    Based Management (SPBM) profile ID associated
+                                    with the StoragePolicyName.
+                                  type: string
+                                storagePolicyName:
+                                  description: storagePolicyName is the storage Policy
+                                    Based Management (SPBM) profile name.
+                                  type: string
+                                volumePath:
+                                  description: volumePath is the path that identifies
+                                    vSphere volume vmdk
+                                  type: string
+                              required:
+                              - volumePath
+                              type: object
+                          required:
+                          - name
                           type: object
-                        quobyte:
-                          description: |-
-                            quobyte represents a Quobyte mount on the host that shares a pod's lifetime.
-                            Deprecated: Quobyte is deprecated and the in-tree quobyte type is no longer supported.
-                          properties:
-                            group:
-                              description: |-
-                                group to map volume access to
-                                Default is no group
-                              type: string
-                            readOnly:
-                              description: |-
-                                readOnly here will force the Quobyte volume to be mounted with read-only permissions.
-                                Defaults to false.
-                              type: boolean
-                            registry:
-                              description: |-
-                                registry represents a single or multiple Quobyte Registry services
-                                specified as a string as host:port pair (multiple entries are separated with commas)
-                                which acts as the central registry for volumes
-                              type: string
-                            tenant:
-                              description: |-
-                                tenant owning the given Quobyte volume in the Backend
-                                Used with dynamically provisioned Quobyte volumes, value is set by the plugin
-                              type: string
-                            user:
-                              description: |-
-                                user to map volume access to
-                                Defaults to serivceaccount user
-                              type: string
-                            volume:
-                              description: volume is a string that references an already
-                                created Quobyte volume by name.
-                              type: string
-                          required:
-                          - registry
-                          - volume
-                          type: object
-                        rbd:
-                          description: |-
-                            rbd represents a Rados Block Device mount on the host that shares a pod's lifetime.
-                            Deprecated: RBD is deprecated and the in-tree rbd type is no longer supported.
-                            More info: https://examples.k8s.io/volumes/rbd/README.md
-                          properties:
-                            fsType:
-                              description: |-
-                                fsType is the filesystem type of the volume that you want to mount.
-                                Tip: Ensure that the filesystem type is supported by the host operating system.
-                                Examples: "ext4", "xfs", "ntfs". Implicitly inferred to be "ext4" if unspecified.
-                                More info: https://kubernetes.io/docs/concepts/storage/volumes#rbd
-                              type: string
-                            image:
-                              description: |-
-                                image is the rados image name.
-                                More info: https://examples.k8s.io/volumes/rbd/README.md#how-to-use-it
-                              type: string
-                            keyring:
-                              default: /etc/ceph/keyring
-                              description: |-
-                                keyring is the path to key ring for RBDUser.
-                                Default is /etc/ceph/keyring.
-                                More info: https://examples.k8s.io/volumes/rbd/README.md#how-to-use-it
-                              type: string
-                            monitors:
-                              description: |-
-                                monitors is a collection of Ceph monitors.
-                                More info: https://examples.k8s.io/volumes/rbd/README.md#how-to-use-it
-                              items:
-                                type: string
-                              type: array
-                              x-kubernetes-list-type: atomic
-                            pool:
-                              default: rbd
-                              description: |-
-                                pool is the rados pool name.
-                                Default is rbd.
-                                More info: https://examples.k8s.io/volumes/rbd/README.md#how-to-use-it
-                              type: string
-                            readOnly:
-                              description: |-
-                                readOnly here will force the ReadOnly setting in VolumeMounts.
-                                Defaults to false.
-                                More info: https://examples.k8s.io/volumes/rbd/README.md#how-to-use-it
-                              type: boolean
-                            secretRef:
-                              description: |-
-                                secretRef is name of the authentication secret for RBDUser. If provided
-                                overrides keyring.
-                                Default is nil.
-                                More info: https://examples.k8s.io/volumes/rbd/README.md#how-to-use-it
-                              properties:
-                                name:
-                                  default: ""
-                                  description: |-
-                                    Name of the referent.
-                                    This field is effectively required, but due to backwards compatibility is
-                                    allowed to be empty. Instances of this type with an empty value here are
-                                    almost certainly wrong.
-                                    More info: https://kubernetes.io/docs/concepts/overview/working-with-objects/names/#names
-                                  type: string
-                              type: object
-                              x-kubernetes-map-type: atomic
-                            user:
-                              default: admin
-                              description: |-
-                                user is the rados user name.
-                                Default is admin.
-                                More info: https://examples.k8s.io/volumes/rbd/README.md#how-to-use-it
-                              type: string
-                          required:
-                          - image
-                          - monitors
-                          type: object
-                        scaleIO:
-                          description: |-
-                            scaleIO represents a ScaleIO persistent volume attached and mounted on Kubernetes nodes.
-                            Deprecated: ScaleIO is deprecated and the in-tree scaleIO type is no longer supported.
-                          properties:
-                            fsType:
-                              default: xfs
-                              description: |-
-                                fsType is the filesystem type to mount.
-                                Must be a filesystem type supported by the host operating system.
-                                Ex. "ext4", "xfs", "ntfs".
-                                Default is "xfs".
-                              type: string
-                            gateway:
-                              description: gateway is the host address of the ScaleIO
-                                API Gateway.
-                              type: string
-                            protectionDomain:
-                              description: protectionDomain is the name of the ScaleIO
-                                Protection Domain for the configured storage.
-                              type: string
-                            readOnly:
-                              description: |-
-                                readOnly Defaults to false (read/write). ReadOnly here will force
-                                the ReadOnly setting in VolumeMounts.
-                              type: boolean
-                            secretRef:
-                              description: |-
-                                secretRef references to the secret for ScaleIO user and other
-                                sensitive information. If this is not provided, Login operation will fail.
-                              properties:
-                                name:
-                                  default: ""
-                                  description: |-
-                                    Name of the referent.
-                                    This field is effectively required, but due to backwards compatibility is
-                                    allowed to be empty. Instances of this type with an empty value here are
-                                    almost certainly wrong.
-                                    More info: https://kubernetes.io/docs/concepts/overview/working-with-objects/names/#names
-                                  type: string
-                              type: object
-                              x-kubernetes-map-type: atomic
-                            sslEnabled:
-                              description: sslEnabled Flag enable/disable SSL communication
-                                with Gateway, default false
-                              type: boolean
-                            storageMode:
-                              default: ThinProvisioned
-                              description: |-
-                                storageMode indicates whether the storage for a volume should be ThickProvisioned or ThinProvisioned.
-                                Default is ThinProvisioned.
-                              type: string
-                            storagePool:
-                              description: storagePool is the ScaleIO Storage Pool
-                                associated with the protection domain.
-                              type: string
-                            system:
-                              description: system is the name of the storage system
-                                as configured in ScaleIO.
-                              type: string
-                            volumeName:
-                              description: |-
-                                volumeName is the name of a volume already created in the ScaleIO system
-                                that is associated with this volume source.
-                              type: string
-                          required:
-                          - gateway
-                          - secretRef
-                          - system
-                          type: object
-                        secret:
-                          description: |-
-                            secret represents a secret that should populate this volume.
-                            More info: https://kubernetes.io/docs/concepts/storage/volumes#secret
-                          properties:
-                            defaultMode:
-                              description: |-
-                                defaultMode is Optional: mode bits used to set permissions on created files by default.
-                                Must be an octal value between 0000 and 0777 or a decimal value between 0 and 511.
-                                YAML accepts both octal and decimal values, JSON requires decimal values
-                                for mode bits. Defaults to 0644.
-                                Directories within the path are not affected by this setting.
-                                This might be in conflict with other options that affect the file
-                                mode, like fsGroup, and the result can be other mode bits set.
-                              format: int32
-                              type: integer
-                            items:
-                              description: |-
-                                items If unspecified, each key-value pair in the Data field of the referenced
-                                Secret will be projected into the volume as a file whose name is the
-                                key and content is the value. If specified, the listed keys will be
-                                projected into the specified paths, and unlisted keys will not be
-                                present. If a key is specified which is not present in the Secret,
-                                the volume setup will error unless it is marked optional. Paths must be
-                                relative and may not contain the '..' path or start with '..'.
-                              items:
-                                description: Maps a string key to a path within a
-                                  volume.
-                                properties:
-                                  key:
-                                    description: key is the key to project.
-                                    type: string
-                                  mode:
-                                    description: |-
-                                      mode is Optional: mode bits used to set permissions on this file.
-                                      Must be an octal value between 0000 and 0777 or a decimal value between 0 and 511.
-                                      YAML accepts both octal and decimal values, JSON requires decimal values for mode bits.
-                                      If not specified, the volume defaultMode will be used.
-                                      This might be in conflict with other options that affect the file
-                                      mode, like fsGroup, and the result can be other mode bits set.
-                                    format: int32
-                                    type: integer
-                                  path:
-                                    description: |-
-                                      path is the relative path of the file to map the key to.
-                                      May not be an absolute path.
-                                      May not contain the path element '..'.
-                                      May not start with the string '..'.
-                                    type: string
-                                required:
-                                - key
-                                - path
-                                type: object
-                              type: array
-                              x-kubernetes-list-type: atomic
-                            optional:
-                              description: optional field specify whether the Secret
-                                or its keys must be defined
-                              type: boolean
-                            secretName:
-                              description: |-
-                                secretName is the name of the secret in the pod's namespace to use.
-                                More info: https://kubernetes.io/docs/concepts/storage/volumes#secret
-                              type: string
-                          type: object
-                        storageos:
-                          description: |-
-                            storageOS represents a StorageOS volume attached and mounted on Kubernetes nodes.
-                            Deprecated: StorageOS is deprecated and the in-tree storageos type is no longer supported.
-                          properties:
-                            fsType:
-                              description: |-
-                                fsType is the filesystem type to mount.
-                                Must be a filesystem type supported by the host operating system.
-                                Ex. "ext4", "xfs", "ntfs". Implicitly inferred to be "ext4" if unspecified.
-                              type: string
-                            readOnly:
-                              description: |-
-                                readOnly defaults to false (read/write). ReadOnly here will force
-                                the ReadOnly setting in VolumeMounts.
-                              type: boolean
-                            secretRef:
-                              description: |-
-                                secretRef specifies the secret to use for obtaining the StorageOS API
-                                credentials.  If not specified, default values will be attempted.
-                              properties:
-                                name:
-                                  default: ""
-                                  description: |-
-                                    Name of the referent.
-                                    This field is effectively required, but due to backwards compatibility is
-                                    allowed to be empty. Instances of this type with an empty value here are
-                                    almost certainly wrong.
-                                    More info: https://kubernetes.io/docs/concepts/overview/working-with-objects/names/#names
-                                  type: string
-                              type: object
-                              x-kubernetes-map-type: atomic
-                            volumeName:
-                              description: |-
-                                volumeName is the human-readable name of the StorageOS volume.  Volume
-                                names are only unique within a namespace.
-                              type: string
-                            volumeNamespace:
-                              description: |-
-                                volumeNamespace specifies the scope of the volume within StorageOS.  If no
-                                namespace is specified then the Pod's namespace will be used.  This allows the
-                                Kubernetes name scoping to be mirrored within StorageOS for tighter integration.
-                                Set VolumeName to any name to override the default behaviour.
-                                Set to "default" if you are not using namespaces within StorageOS.
-                                Namespaces that do not pre-exist within StorageOS will be created.
-                              type: string
-                          type: object
-                        vsphereVolume:
-                          description: |-
-                            vsphereVolume represents a vSphere volume attached and mounted on kubelets host machine.
-                            Deprecated: VsphereVolume is deprecated. All operations for the in-tree vsphereVolume type
-                            are redirected to the csi.vsphere.vmware.com CSI driver.
-                          properties:
-                            fsType:
-                              description: |-
-                                fsType is filesystem type to mount.
-                                Must be a filesystem type supported by the host operating system.
-                                Ex. "ext4", "xfs", "ntfs". Implicitly inferred to be "ext4" if unspecified.
-                              type: string
-                            storagePolicyID:
-                              description: storagePolicyID is the storage Policy Based
-                                Management (SPBM) profile ID associated with the StoragePolicyName.
-                              type: string
-                            storagePolicyName:
-                              description: storagePolicyName is the storage Policy
-                                Based Management (SPBM) profile name.
-                              type: string
-                            volumePath:
-                              description: volumePath is the path that identifies
-                                vSphere volume vmdk
-                              type: string
-                          required:
-                          - volumePath
-                          type: object
-                      required:
-                      - name
-                      type: object
-                    type: array
+                        type: array
+                    type: object
                 type: object
               description:
                 type: string
-<<<<<<< HEAD
               inline:
                 properties:
                   a2aConfig:
@@ -4333,11 +4344,2034 @@
                         minItems: 1
                         type: array
                     type: object
+                  deployment:
+                    properties:
+                      annotations:
+                        additionalProperties:
+                          type: string
+                        type: object
+                      env:
+                        items:
+                          description: EnvVar represents an environment variable present
+                            in a Container.
+                          properties:
+                            name:
+                              description: Name of the environment variable. Must
+                                be a C_IDENTIFIER.
+                              type: string
+                            value:
+                              description: |-
+                                Variable references $(VAR_NAME) are expanded
+                                using the previously defined environment variables in the container and
+                                any service environment variables. If a variable cannot be resolved,
+                                the reference in the input string will be unchanged. Double $$ are reduced
+                                to a single $, which allows for escaping the $(VAR_NAME) syntax: i.e.
+                                "$$(VAR_NAME)" will produce the string literal "$(VAR_NAME)".
+                                Escaped references will never be expanded, regardless of whether the variable
+                                exists or not.
+                                Defaults to "".
+                              type: string
+                            valueFrom:
+                              description: Source for the environment variable's value.
+                                Cannot be used if value is not empty.
+                              properties:
+                                configMapKeyRef:
+                                  description: Selects a key of a ConfigMap.
+                                  properties:
+                                    key:
+                                      description: The key to select.
+                                      type: string
+                                    name:
+                                      default: ""
+                                      description: |-
+                                        Name of the referent.
+                                        This field is effectively required, but due to backwards compatibility is
+                                        allowed to be empty. Instances of this type with an empty value here are
+                                        almost certainly wrong.
+                                        More info: https://kubernetes.io/docs/concepts/overview/working-with-objects/names/#names
+                                      type: string
+                                    optional:
+                                      description: Specify whether the ConfigMap or
+                                        its key must be defined
+                                      type: boolean
+                                  required:
+                                  - key
+                                  type: object
+                                  x-kubernetes-map-type: atomic
+                                fieldRef:
+                                  description: |-
+                                    Selects a field of the pod: supports metadata.name, metadata.namespace, `metadata.labels['<KEY>']`, `metadata.annotations['<KEY>']`,
+                                    spec.nodeName, spec.serviceAccountName, status.hostIP, status.podIP, status.podIPs.
+                                  properties:
+                                    apiVersion:
+                                      description: Version of the schema the FieldPath
+                                        is written in terms of, defaults to "v1".
+                                      type: string
+                                    fieldPath:
+                                      description: Path of the field to select in
+                                        the specified API version.
+                                      type: string
+                                  required:
+                                  - fieldPath
+                                  type: object
+                                  x-kubernetes-map-type: atomic
+                                resourceFieldRef:
+                                  description: |-
+                                    Selects a resource of the container: only resources limits and requests
+                                    (limits.cpu, limits.memory, limits.ephemeral-storage, requests.cpu, requests.memory and requests.ephemeral-storage) are currently supported.
+                                  properties:
+                                    containerName:
+                                      description: 'Container name: required for volumes,
+                                        optional for env vars'
+                                      type: string
+                                    divisor:
+                                      anyOf:
+                                      - type: integer
+                                      - type: string
+                                      description: Specifies the output format of
+                                        the exposed resources, defaults to "1"
+                                      pattern: ^(\+|-)?(([0-9]+(\.[0-9]*)?)|(\.[0-9]+))(([KMGTPE]i)|[numkMGTPE]|([eE](\+|-)?(([0-9]+(\.[0-9]*)?)|(\.[0-9]+))))?$
+                                      x-kubernetes-int-or-string: true
+                                    resource:
+                                      description: 'Required: resource to select'
+                                      type: string
+                                  required:
+                                  - resource
+                                  type: object
+                                  x-kubernetes-map-type: atomic
+                                secretKeyRef:
+                                  description: Selects a key of a secret in the pod's
+                                    namespace
+                                  properties:
+                                    key:
+                                      description: The key of the secret to select
+                                        from.  Must be a valid secret key.
+                                      type: string
+                                    name:
+                                      default: ""
+                                      description: |-
+                                        Name of the referent.
+                                        This field is effectively required, but due to backwards compatibility is
+                                        allowed to be empty. Instances of this type with an empty value here are
+                                        almost certainly wrong.
+                                        More info: https://kubernetes.io/docs/concepts/overview/working-with-objects/names/#names
+                                      type: string
+                                    optional:
+                                      description: Specify whether the Secret or its
+                                        key must be defined
+                                      type: boolean
+                                  required:
+                                  - key
+                                  type: object
+                                  x-kubernetes-map-type: atomic
+                              type: object
+                          required:
+                          - name
+                          type: object
+                        type: array
+                      imagePullPolicy:
+                        description: PullPolicy describes a policy for if/when to
+                          pull a container image
+                        type: string
+                      imagePullSecrets:
+                        items:
+                          description: |-
+                            LocalObjectReference contains enough information to let you locate the
+                            referenced object inside the same namespace.
+                          properties:
+                            name:
+                              default: ""
+                              description: |-
+                                Name of the referent.
+                                This field is effectively required, but due to backwards compatibility is
+                                allowed to be empty. Instances of this type with an empty value here are
+                                almost certainly wrong.
+                                More info: https://kubernetes.io/docs/concepts/overview/working-with-objects/names/#names
+                              type: string
+                          type: object
+                          x-kubernetes-map-type: atomic
+                        type: array
+                      imageRegistry:
+                        type: string
+                      labels:
+                        additionalProperties:
+                          type: string
+                        type: object
+                      replicas:
+                        default: 1
+                        description: If not specified, the default value is 1.
+                        format: int32
+                        minimum: 1
+                        type: integer
+                      volumeMounts:
+                        items:
+                          description: VolumeMount describes a mounting of a Volume
+                            within a container.
+                          properties:
+                            mountPath:
+                              description: |-
+                                Path within the container at which the volume should be mounted.  Must
+                                not contain ':'.
+                              type: string
+                            mountPropagation:
+                              description: |-
+                                mountPropagation determines how mounts are propagated from the host
+                                to container and the other way around.
+                                When not set, MountPropagationNone is used.
+                                This field is beta in 1.10.
+                                When RecursiveReadOnly is set to IfPossible or to Enabled, MountPropagation must be None or unspecified
+                                (which defaults to None).
+                              type: string
+                            name:
+                              description: This must match the Name of a Volume.
+                              type: string
+                            readOnly:
+                              description: |-
+                                Mounted read-only if true, read-write otherwise (false or unspecified).
+                                Defaults to false.
+                              type: boolean
+                            recursiveReadOnly:
+                              description: |-
+                                RecursiveReadOnly specifies whether read-only mounts should be handled
+                                recursively.
+
+                                If ReadOnly is false, this field has no meaning and must be unspecified.
+
+                                If ReadOnly is true, and this field is set to Disabled, the mount is not made
+                                recursively read-only.  If this field is set to IfPossible, the mount is made
+                                recursively read-only, if it is supported by the container runtime.  If this
+                                field is set to Enabled, the mount is made recursively read-only if it is
+                                supported by the container runtime, otherwise the pod will not be started and
+                                an error will be generated to indicate the reason.
+
+                                If this field is set to IfPossible or Enabled, MountPropagation must be set to
+                                None (or be unspecified, which defaults to None).
+
+                                If this field is not specified, it is treated as an equivalent of Disabled.
+                              type: string
+                            subPath:
+                              description: |-
+                                Path within the volume from which the container's volume should be mounted.
+                                Defaults to "" (volume's root).
+                              type: string
+                            subPathExpr:
+                              description: |-
+                                Expanded path within the volume from which the container's volume should be mounted.
+                                Behaves similarly to SubPath but environment variable references $(VAR_NAME) are expanded using the container's environment.
+                                Defaults to "" (volume's root).
+                                SubPathExpr and SubPath are mutually exclusive.
+                              type: string
+                          required:
+                          - mountPath
+                          - name
+                          type: object
+                        type: array
+                      volumes:
+                        items:
+                          description: Volume represents a named volume in a pod that
+                            may be accessed by any container in the pod.
+                          properties:
+                            awsElasticBlockStore:
+                              description: |-
+                                awsElasticBlockStore represents an AWS Disk resource that is attached to a
+                                kubelet's host machine and then exposed to the pod.
+                                Deprecated: AWSElasticBlockStore is deprecated. All operations for the in-tree
+                                awsElasticBlockStore type are redirected to the ebs.csi.aws.com CSI driver.
+                                More info: https://kubernetes.io/docs/concepts/storage/volumes#awselasticblockstore
+                              properties:
+                                fsType:
+                                  description: |-
+                                    fsType is the filesystem type of the volume that you want to mount.
+                                    Tip: Ensure that the filesystem type is supported by the host operating system.
+                                    Examples: "ext4", "xfs", "ntfs". Implicitly inferred to be "ext4" if unspecified.
+                                    More info: https://kubernetes.io/docs/concepts/storage/volumes#awselasticblockstore
+                                  type: string
+                                partition:
+                                  description: |-
+                                    partition is the partition in the volume that you want to mount.
+                                    If omitted, the default is to mount by volume name.
+                                    Examples: For volume /dev/sda1, you specify the partition as "1".
+                                    Similarly, the volume partition for /dev/sda is "0" (or you can leave the property empty).
+                                  format: int32
+                                  type: integer
+                                readOnly:
+                                  description: |-
+                                    readOnly value true will force the readOnly setting in VolumeMounts.
+                                    More info: https://kubernetes.io/docs/concepts/storage/volumes#awselasticblockstore
+                                  type: boolean
+                                volumeID:
+                                  description: |-
+                                    volumeID is unique ID of the persistent disk resource in AWS (Amazon EBS volume).
+                                    More info: https://kubernetes.io/docs/concepts/storage/volumes#awselasticblockstore
+                                  type: string
+                              required:
+                              - volumeID
+                              type: object
+                            azureDisk:
+                              description: |-
+                                azureDisk represents an Azure Data Disk mount on the host and bind mount to the pod.
+                                Deprecated: AzureDisk is deprecated. All operations for the in-tree azureDisk type
+                                are redirected to the disk.csi.azure.com CSI driver.
+                              properties:
+                                cachingMode:
+                                  description: 'cachingMode is the Host Caching mode:
+                                    None, Read Only, Read Write.'
+                                  type: string
+                                diskName:
+                                  description: diskName is the Name of the data disk
+                                    in the blob storage
+                                  type: string
+                                diskURI:
+                                  description: diskURI is the URI of data disk in
+                                    the blob storage
+                                  type: string
+                                fsType:
+                                  default: ext4
+                                  description: |-
+                                    fsType is Filesystem type to mount.
+                                    Must be a filesystem type supported by the host operating system.
+                                    Ex. "ext4", "xfs", "ntfs". Implicitly inferred to be "ext4" if unspecified.
+                                  type: string
+                                kind:
+                                  description: 'kind expected values are Shared: multiple
+                                    blob disks per storage account  Dedicated: single
+                                    blob disk per storage account  Managed: azure
+                                    managed data disk (only in managed availability
+                                    set). defaults to shared'
+                                  type: string
+                                readOnly:
+                                  default: false
+                                  description: |-
+                                    readOnly Defaults to false (read/write). ReadOnly here will force
+                                    the ReadOnly setting in VolumeMounts.
+                                  type: boolean
+                              required:
+                              - diskName
+                              - diskURI
+                              type: object
+                            azureFile:
+                              description: |-
+                                azureFile represents an Azure File Service mount on the host and bind mount to the pod.
+                                Deprecated: AzureFile is deprecated. All operations for the in-tree azureFile type
+                                are redirected to the file.csi.azure.com CSI driver.
+                              properties:
+                                readOnly:
+                                  description: |-
+                                    readOnly defaults to false (read/write). ReadOnly here will force
+                                    the ReadOnly setting in VolumeMounts.
+                                  type: boolean
+                                secretName:
+                                  description: secretName is the  name of secret that
+                                    contains Azure Storage Account Name and Key
+                                  type: string
+                                shareName:
+                                  description: shareName is the azure share Name
+                                  type: string
+                              required:
+                              - secretName
+                              - shareName
+                              type: object
+                            cephfs:
+                              description: |-
+                                cephFS represents a Ceph FS mount on the host that shares a pod's lifetime.
+                                Deprecated: CephFS is deprecated and the in-tree cephfs type is no longer supported.
+                              properties:
+                                monitors:
+                                  description: |-
+                                    monitors is Required: Monitors is a collection of Ceph monitors
+                                    More info: https://examples.k8s.io/volumes/cephfs/README.md#how-to-use-it
+                                  items:
+                                    type: string
+                                  type: array
+                                  x-kubernetes-list-type: atomic
+                                path:
+                                  description: 'path is Optional: Used as the mounted
+                                    root, rather than the full Ceph tree, default
+                                    is /'
+                                  type: string
+                                readOnly:
+                                  description: |-
+                                    readOnly is Optional: Defaults to false (read/write). ReadOnly here will force
+                                    the ReadOnly setting in VolumeMounts.
+                                    More info: https://examples.k8s.io/volumes/cephfs/README.md#how-to-use-it
+                                  type: boolean
+                                secretFile:
+                                  description: |-
+                                    secretFile is Optional: SecretFile is the path to key ring for User, default is /etc/ceph/user.secret
+                                    More info: https://examples.k8s.io/volumes/cephfs/README.md#how-to-use-it
+                                  type: string
+                                secretRef:
+                                  description: |-
+                                    secretRef is Optional: SecretRef is reference to the authentication secret for User, default is empty.
+                                    More info: https://examples.k8s.io/volumes/cephfs/README.md#how-to-use-it
+                                  properties:
+                                    name:
+                                      default: ""
+                                      description: |-
+                                        Name of the referent.
+                                        This field is effectively required, but due to backwards compatibility is
+                                        allowed to be empty. Instances of this type with an empty value here are
+                                        almost certainly wrong.
+                                        More info: https://kubernetes.io/docs/concepts/overview/working-with-objects/names/#names
+                                      type: string
+                                  type: object
+                                  x-kubernetes-map-type: atomic
+                                user:
+                                  description: |-
+                                    user is optional: User is the rados user name, default is admin
+                                    More info: https://examples.k8s.io/volumes/cephfs/README.md#how-to-use-it
+                                  type: string
+                              required:
+                              - monitors
+                              type: object
+                            cinder:
+                              description: |-
+                                cinder represents a cinder volume attached and mounted on kubelets host machine.
+                                Deprecated: Cinder is deprecated. All operations for the in-tree cinder type
+                                are redirected to the cinder.csi.openstack.org CSI driver.
+                                More info: https://examples.k8s.io/mysql-cinder-pd/README.md
+                              properties:
+                                fsType:
+                                  description: |-
+                                    fsType is the filesystem type to mount.
+                                    Must be a filesystem type supported by the host operating system.
+                                    Examples: "ext4", "xfs", "ntfs". Implicitly inferred to be "ext4" if unspecified.
+                                    More info: https://examples.k8s.io/mysql-cinder-pd/README.md
+                                  type: string
+                                readOnly:
+                                  description: |-
+                                    readOnly defaults to false (read/write). ReadOnly here will force
+                                    the ReadOnly setting in VolumeMounts.
+                                    More info: https://examples.k8s.io/mysql-cinder-pd/README.md
+                                  type: boolean
+                                secretRef:
+                                  description: |-
+                                    secretRef is optional: points to a secret object containing parameters used to connect
+                                    to OpenStack.
+                                  properties:
+                                    name:
+                                      default: ""
+                                      description: |-
+                                        Name of the referent.
+                                        This field is effectively required, but due to backwards compatibility is
+                                        allowed to be empty. Instances of this type with an empty value here are
+                                        almost certainly wrong.
+                                        More info: https://kubernetes.io/docs/concepts/overview/working-with-objects/names/#names
+                                      type: string
+                                  type: object
+                                  x-kubernetes-map-type: atomic
+                                volumeID:
+                                  description: |-
+                                    volumeID used to identify the volume in cinder.
+                                    More info: https://examples.k8s.io/mysql-cinder-pd/README.md
+                                  type: string
+                              required:
+                              - volumeID
+                              type: object
+                            configMap:
+                              description: configMap represents a configMap that should
+                                populate this volume
+                              properties:
+                                defaultMode:
+                                  description: |-
+                                    defaultMode is optional: mode bits used to set permissions on created files by default.
+                                    Must be an octal value between 0000 and 0777 or a decimal value between 0 and 511.
+                                    YAML accepts both octal and decimal values, JSON requires decimal values for mode bits.
+                                    Defaults to 0644.
+                                    Directories within the path are not affected by this setting.
+                                    This might be in conflict with other options that affect the file
+                                    mode, like fsGroup, and the result can be other mode bits set.
+                                  format: int32
+                                  type: integer
+                                items:
+                                  description: |-
+                                    items if unspecified, each key-value pair in the Data field of the referenced
+                                    ConfigMap will be projected into the volume as a file whose name is the
+                                    key and content is the value. If specified, the listed keys will be
+                                    projected into the specified paths, and unlisted keys will not be
+                                    present. If a key is specified which is not present in the ConfigMap,
+                                    the volume setup will error unless it is marked optional. Paths must be
+                                    relative and may not contain the '..' path or start with '..'.
+                                  items:
+                                    description: Maps a string key to a path within
+                                      a volume.
+                                    properties:
+                                      key:
+                                        description: key is the key to project.
+                                        type: string
+                                      mode:
+                                        description: |-
+                                          mode is Optional: mode bits used to set permissions on this file.
+                                          Must be an octal value between 0000 and 0777 or a decimal value between 0 and 511.
+                                          YAML accepts both octal and decimal values, JSON requires decimal values for mode bits.
+                                          If not specified, the volume defaultMode will be used.
+                                          This might be in conflict with other options that affect the file
+                                          mode, like fsGroup, and the result can be other mode bits set.
+                                        format: int32
+                                        type: integer
+                                      path:
+                                        description: |-
+                                          path is the relative path of the file to map the key to.
+                                          May not be an absolute path.
+                                          May not contain the path element '..'.
+                                          May not start with the string '..'.
+                                        type: string
+                                    required:
+                                    - key
+                                    - path
+                                    type: object
+                                  type: array
+                                  x-kubernetes-list-type: atomic
+                                name:
+                                  default: ""
+                                  description: |-
+                                    Name of the referent.
+                                    This field is effectively required, but due to backwards compatibility is
+                                    allowed to be empty. Instances of this type with an empty value here are
+                                    almost certainly wrong.
+                                    More info: https://kubernetes.io/docs/concepts/overview/working-with-objects/names/#names
+                                  type: string
+                                optional:
+                                  description: optional specify whether the ConfigMap
+                                    or its keys must be defined
+                                  type: boolean
+                              type: object
+                              x-kubernetes-map-type: atomic
+                            csi:
+                              description: csi (Container Storage Interface) represents
+                                ephemeral storage that is handled by certain external
+                                CSI drivers.
+                              properties:
+                                driver:
+                                  description: |-
+                                    driver is the name of the CSI driver that handles this volume.
+                                    Consult with your admin for the correct name as registered in the cluster.
+                                  type: string
+                                fsType:
+                                  description: |-
+                                    fsType to mount. Ex. "ext4", "xfs", "ntfs".
+                                    If not provided, the empty value is passed to the associated CSI driver
+                                    which will determine the default filesystem to apply.
+                                  type: string
+                                nodePublishSecretRef:
+                                  description: |-
+                                    nodePublishSecretRef is a reference to the secret object containing
+                                    sensitive information to pass to the CSI driver to complete the CSI
+                                    NodePublishVolume and NodeUnpublishVolume calls.
+                                    This field is optional, and  may be empty if no secret is required. If the
+                                    secret object contains more than one secret, all secret references are passed.
+                                  properties:
+                                    name:
+                                      default: ""
+                                      description: |-
+                                        Name of the referent.
+                                        This field is effectively required, but due to backwards compatibility is
+                                        allowed to be empty. Instances of this type with an empty value here are
+                                        almost certainly wrong.
+                                        More info: https://kubernetes.io/docs/concepts/overview/working-with-objects/names/#names
+                                      type: string
+                                  type: object
+                                  x-kubernetes-map-type: atomic
+                                readOnly:
+                                  description: |-
+                                    readOnly specifies a read-only configuration for the volume.
+                                    Defaults to false (read/write).
+                                  type: boolean
+                                volumeAttributes:
+                                  additionalProperties:
+                                    type: string
+                                  description: |-
+                                    volumeAttributes stores driver-specific properties that are passed to the CSI
+                                    driver. Consult your driver's documentation for supported values.
+                                  type: object
+                              required:
+                              - driver
+                              type: object
+                            downwardAPI:
+                              description: downwardAPI represents downward API about
+                                the pod that should populate this volume
+                              properties:
+                                defaultMode:
+                                  description: |-
+                                    Optional: mode bits to use on created files by default. Must be a
+                                    Optional: mode bits used to set permissions on created files by default.
+                                    Must be an octal value between 0000 and 0777 or a decimal value between 0 and 511.
+                                    YAML accepts both octal and decimal values, JSON requires decimal values for mode bits.
+                                    Defaults to 0644.
+                                    Directories within the path are not affected by this setting.
+                                    This might be in conflict with other options that affect the file
+                                    mode, like fsGroup, and the result can be other mode bits set.
+                                  format: int32
+                                  type: integer
+                                items:
+                                  description: Items is a list of downward API volume
+                                    file
+                                  items:
+                                    description: DownwardAPIVolumeFile represents
+                                      information to create the file containing the
+                                      pod field
+                                    properties:
+                                      fieldRef:
+                                        description: 'Required: Selects a field of
+                                          the pod: only annotations, labels, name,
+                                          namespace and uid are supported.'
+                                        properties:
+                                          apiVersion:
+                                            description: Version of the schema the
+                                              FieldPath is written in terms of, defaults
+                                              to "v1".
+                                            type: string
+                                          fieldPath:
+                                            description: Path of the field to select
+                                              in the specified API version.
+                                            type: string
+                                        required:
+                                        - fieldPath
+                                        type: object
+                                        x-kubernetes-map-type: atomic
+                                      mode:
+                                        description: |-
+                                          Optional: mode bits used to set permissions on this file, must be an octal value
+                                          between 0000 and 0777 or a decimal value between 0 and 511.
+                                          YAML accepts both octal and decimal values, JSON requires decimal values for mode bits.
+                                          If not specified, the volume defaultMode will be used.
+                                          This might be in conflict with other options that affect the file
+                                          mode, like fsGroup, and the result can be other mode bits set.
+                                        format: int32
+                                        type: integer
+                                      path:
+                                        description: 'Required: Path is  the relative
+                                          path name of the file to be created. Must
+                                          not be absolute or contain the ''..'' path.
+                                          Must be utf-8 encoded. The first item of
+                                          the relative path must not start with ''..'''
+                                        type: string
+                                      resourceFieldRef:
+                                        description: |-
+                                          Selects a resource of the container: only resources limits and requests
+                                          (limits.cpu, limits.memory, requests.cpu and requests.memory) are currently supported.
+                                        properties:
+                                          containerName:
+                                            description: 'Container name: required
+                                              for volumes, optional for env vars'
+                                            type: string
+                                          divisor:
+                                            anyOf:
+                                            - type: integer
+                                            - type: string
+                                            description: Specifies the output format
+                                              of the exposed resources, defaults to
+                                              "1"
+                                            pattern: ^(\+|-)?(([0-9]+(\.[0-9]*)?)|(\.[0-9]+))(([KMGTPE]i)|[numkMGTPE]|([eE](\+|-)?(([0-9]+(\.[0-9]*)?)|(\.[0-9]+))))?$
+                                            x-kubernetes-int-or-string: true
+                                          resource:
+                                            description: 'Required: resource to select'
+                                            type: string
+                                        required:
+                                        - resource
+                                        type: object
+                                        x-kubernetes-map-type: atomic
+                                    required:
+                                    - path
+                                    type: object
+                                  type: array
+                                  x-kubernetes-list-type: atomic
+                              type: object
+                            emptyDir:
+                              description: |-
+                                emptyDir represents a temporary directory that shares a pod's lifetime.
+                                More info: https://kubernetes.io/docs/concepts/storage/volumes#emptydir
+                              properties:
+                                medium:
+                                  description: |-
+                                    medium represents what type of storage medium should back this directory.
+                                    The default is "" which means to use the node's default medium.
+                                    Must be an empty string (default) or Memory.
+                                    More info: https://kubernetes.io/docs/concepts/storage/volumes#emptydir
+                                  type: string
+                                sizeLimit:
+                                  anyOf:
+                                  - type: integer
+                                  - type: string
+                                  description: |-
+                                    sizeLimit is the total amount of local storage required for this EmptyDir volume.
+                                    The size limit is also applicable for memory medium.
+                                    The maximum usage on memory medium EmptyDir would be the minimum value between
+                                    the SizeLimit specified here and the sum of memory limits of all containers in a pod.
+                                    The default is nil which means that the limit is undefined.
+                                    More info: https://kubernetes.io/docs/concepts/storage/volumes#emptydir
+                                  pattern: ^(\+|-)?(([0-9]+(\.[0-9]*)?)|(\.[0-9]+))(([KMGTPE]i)|[numkMGTPE]|([eE](\+|-)?(([0-9]+(\.[0-9]*)?)|(\.[0-9]+))))?$
+                                  x-kubernetes-int-or-string: true
+                              type: object
+                            ephemeral:
+                              description: |-
+                                ephemeral represents a volume that is handled by a cluster storage driver.
+                                The volume's lifecycle is tied to the pod that defines it - it will be created before the pod starts,
+                                and deleted when the pod is removed.
+
+                                Use this if:
+                                a) the volume is only needed while the pod runs,
+                                b) features of normal volumes like restoring from snapshot or capacity
+                                   tracking are needed,
+                                c) the storage driver is specified through a storage class, and
+                                d) the storage driver supports dynamic volume provisioning through
+                                   a PersistentVolumeClaim (see EphemeralVolumeSource for more
+                                   information on the connection between this volume type
+                                   and PersistentVolumeClaim).
+
+                                Use PersistentVolumeClaim or one of the vendor-specific
+                                APIs for volumes that persist for longer than the lifecycle
+                                of an individual pod.
+
+                                Use CSI for light-weight local ephemeral volumes if the CSI driver is meant to
+                                be used that way - see the documentation of the driver for
+                                more information.
+
+                                A pod can use both types of ephemeral volumes and
+                                persistent volumes at the same time.
+                              properties:
+                                volumeClaimTemplate:
+                                  description: |-
+                                    Will be used to create a stand-alone PVC to provision the volume.
+                                    The pod in which this EphemeralVolumeSource is embedded will be the
+                                    owner of the PVC, i.e. the PVC will be deleted together with the
+                                    pod.  The name of the PVC will be `<pod name>-<volume name>` where
+                                    `<volume name>` is the name from the `PodSpec.Volumes` array
+                                    entry. Pod validation will reject the pod if the concatenated name
+                                    is not valid for a PVC (for example, too long).
+
+                                    An existing PVC with that name that is not owned by the pod
+                                    will *not* be used for the pod to avoid using an unrelated
+                                    volume by mistake. Starting the pod is then blocked until
+                                    the unrelated PVC is removed. If such a pre-created PVC is
+                                    meant to be used by the pod, the PVC has to updated with an
+                                    owner reference to the pod once the pod exists. Normally
+                                    this should not be necessary, but it may be useful when
+                                    manually reconstructing a broken cluster.
+
+                                    This field is read-only and no changes will be made by Kubernetes
+                                    to the PVC after it has been created.
+
+                                    Required, must not be nil.
+                                  properties:
+                                    metadata:
+                                      description: |-
+                                        May contain labels and annotations that will be copied into the PVC
+                                        when creating it. No other fields are allowed and will be rejected during
+                                        validation.
+                                      type: object
+                                    spec:
+                                      description: |-
+                                        The specification for the PersistentVolumeClaim. The entire content is
+                                        copied unchanged into the PVC that gets created from this
+                                        template. The same fields as in a PersistentVolumeClaim
+                                        are also valid here.
+                                      properties:
+                                        accessModes:
+                                          description: |-
+                                            accessModes contains the desired access modes the volume should have.
+                                            More info: https://kubernetes.io/docs/concepts/storage/persistent-volumes#access-modes-1
+                                          items:
+                                            type: string
+                                          type: array
+                                          x-kubernetes-list-type: atomic
+                                        dataSource:
+                                          description: |-
+                                            dataSource field can be used to specify either:
+                                            * An existing VolumeSnapshot object (snapshot.storage.k8s.io/VolumeSnapshot)
+                                            * An existing PVC (PersistentVolumeClaim)
+                                            If the provisioner or an external controller can support the specified data source,
+                                            it will create a new volume based on the contents of the specified data source.
+                                            When the AnyVolumeDataSource feature gate is enabled, dataSource contents will be copied to dataSourceRef,
+                                            and dataSourceRef contents will be copied to dataSource when dataSourceRef.namespace is not specified.
+                                            If the namespace is specified, then dataSourceRef will not be copied to dataSource.
+                                          properties:
+                                            apiGroup:
+                                              description: |-
+                                                APIGroup is the group for the resource being referenced.
+                                                If APIGroup is not specified, the specified Kind must be in the core API group.
+                                                For any other third-party types, APIGroup is required.
+                                              type: string
+                                            kind:
+                                              description: Kind is the type of resource
+                                                being referenced
+                                              type: string
+                                            name:
+                                              description: Name is the name of resource
+                                                being referenced
+                                              type: string
+                                          required:
+                                          - kind
+                                          - name
+                                          type: object
+                                          x-kubernetes-map-type: atomic
+                                        dataSourceRef:
+                                          description: |-
+                                            dataSourceRef specifies the object from which to populate the volume with data, if a non-empty
+                                            volume is desired. This may be any object from a non-empty API group (non
+                                            core object) or a PersistentVolumeClaim object.
+                                            When this field is specified, volume binding will only succeed if the type of
+                                            the specified object matches some installed volume populator or dynamic
+                                            provisioner.
+                                            This field will replace the functionality of the dataSource field and as such
+                                            if both fields are non-empty, they must have the same value. For backwards
+                                            compatibility, when namespace isn't specified in dataSourceRef,
+                                            both fields (dataSource and dataSourceRef) will be set to the same
+                                            value automatically if one of them is empty and the other is non-empty.
+                                            When namespace is specified in dataSourceRef,
+                                            dataSource isn't set to the same value and must be empty.
+                                            There are three important differences between dataSource and dataSourceRef:
+                                            * While dataSource only allows two specific types of objects, dataSourceRef
+                                              allows any non-core object, as well as PersistentVolumeClaim objects.
+                                            * While dataSource ignores disallowed values (dropping them), dataSourceRef
+                                              preserves all values, and generates an error if a disallowed value is
+                                              specified.
+                                            * While dataSource only allows local objects, dataSourceRef allows objects
+                                              in any namespaces.
+                                            (Beta) Using this field requires the AnyVolumeDataSource feature gate to be enabled.
+                                            (Alpha) Using the namespace field of dataSourceRef requires the CrossNamespaceVolumeDataSource feature gate to be enabled.
+                                          properties:
+                                            apiGroup:
+                                              description: |-
+                                                APIGroup is the group for the resource being referenced.
+                                                If APIGroup is not specified, the specified Kind must be in the core API group.
+                                                For any other third-party types, APIGroup is required.
+                                              type: string
+                                            kind:
+                                              description: Kind is the type of resource
+                                                being referenced
+                                              type: string
+                                            name:
+                                              description: Name is the name of resource
+                                                being referenced
+                                              type: string
+                                            namespace:
+                                              description: |-
+                                                Namespace is the namespace of resource being referenced
+                                                Note that when a namespace is specified, a gateway.networking.k8s.io/ReferenceGrant object is required in the referent namespace to allow that namespace's owner to accept the reference. See the ReferenceGrant documentation for details.
+                                                (Alpha) This field requires the CrossNamespaceVolumeDataSource feature gate to be enabled.
+                                              type: string
+                                          required:
+                                          - kind
+                                          - name
+                                          type: object
+                                        resources:
+                                          description: |-
+                                            resources represents the minimum resources the volume should have.
+                                            If RecoverVolumeExpansionFailure feature is enabled users are allowed to specify resource requirements
+                                            that are lower than previous value but must still be higher than capacity recorded in the
+                                            status field of the claim.
+                                            More info: https://kubernetes.io/docs/concepts/storage/persistent-volumes#resources
+                                          properties:
+                                            limits:
+                                              additionalProperties:
+                                                anyOf:
+                                                - type: integer
+                                                - type: string
+                                                pattern: ^(\+|-)?(([0-9]+(\.[0-9]*)?)|(\.[0-9]+))(([KMGTPE]i)|[numkMGTPE]|([eE](\+|-)?(([0-9]+(\.[0-9]*)?)|(\.[0-9]+))))?$
+                                                x-kubernetes-int-or-string: true
+                                              description: |-
+                                                Limits describes the maximum amount of compute resources allowed.
+                                                More info: https://kubernetes.io/docs/concepts/configuration/manage-resources-containers/
+                                              type: object
+                                            requests:
+                                              additionalProperties:
+                                                anyOf:
+                                                - type: integer
+                                                - type: string
+                                                pattern: ^(\+|-)?(([0-9]+(\.[0-9]*)?)|(\.[0-9]+))(([KMGTPE]i)|[numkMGTPE]|([eE](\+|-)?(([0-9]+(\.[0-9]*)?)|(\.[0-9]+))))?$
+                                                x-kubernetes-int-or-string: true
+                                              description: |-
+                                                Requests describes the minimum amount of compute resources required.
+                                                If Requests is omitted for a container, it defaults to Limits if that is explicitly specified,
+                                                otherwise to an implementation-defined value. Requests cannot exceed Limits.
+                                                More info: https://kubernetes.io/docs/concepts/configuration/manage-resources-containers/
+                                              type: object
+                                          type: object
+                                        selector:
+                                          description: selector is a label query over
+                                            volumes to consider for binding.
+                                          properties:
+                                            matchExpressions:
+                                              description: matchExpressions is a list
+                                                of label selector requirements. The
+                                                requirements are ANDed.
+                                              items:
+                                                description: |-
+                                                  A label selector requirement is a selector that contains values, a key, and an operator that
+                                                  relates the key and values.
+                                                properties:
+                                                  key:
+                                                    description: key is the label
+                                                      key that the selector applies
+                                                      to.
+                                                    type: string
+                                                  operator:
+                                                    description: |-
+                                                      operator represents a key's relationship to a set of values.
+                                                      Valid operators are In, NotIn, Exists and DoesNotExist.
+                                                    type: string
+                                                  values:
+                                                    description: |-
+                                                      values is an array of string values. If the operator is In or NotIn,
+                                                      the values array must be non-empty. If the operator is Exists or DoesNotExist,
+                                                      the values array must be empty. This array is replaced during a strategic
+                                                      merge patch.
+                                                    items:
+                                                      type: string
+                                                    type: array
+                                                    x-kubernetes-list-type: atomic
+                                                required:
+                                                - key
+                                                - operator
+                                                type: object
+                                              type: array
+                                              x-kubernetes-list-type: atomic
+                                            matchLabels:
+                                              additionalProperties:
+                                                type: string
+                                              description: |-
+                                                matchLabels is a map of {key,value} pairs. A single {key,value} in the matchLabels
+                                                map is equivalent to an element of matchExpressions, whose key field is "key", the
+                                                operator is "In", and the values array contains only "value". The requirements are ANDed.
+                                              type: object
+                                          type: object
+                                          x-kubernetes-map-type: atomic
+                                        storageClassName:
+                                          description: |-
+                                            storageClassName is the name of the StorageClass required by the claim.
+                                            More info: https://kubernetes.io/docs/concepts/storage/persistent-volumes#class-1
+                                          type: string
+                                        volumeAttributesClassName:
+                                          description: |-
+                                            volumeAttributesClassName may be used to set the VolumeAttributesClass used by this claim.
+                                            If specified, the CSI driver will create or update the volume with the attributes defined
+                                            in the corresponding VolumeAttributesClass. This has a different purpose than storageClassName,
+                                            it can be changed after the claim is created. An empty string value means that no VolumeAttributesClass
+                                            will be applied to the claim but it's not allowed to reset this field to empty string once it is set.
+                                            If unspecified and the PersistentVolumeClaim is unbound, the default VolumeAttributesClass
+                                            will be set by the persistentvolume controller if it exists.
+                                            If the resource referred to by volumeAttributesClass does not exist, this PersistentVolumeClaim will be
+                                            set to a Pending state, as reflected by the modifyVolumeStatus field, until such as a resource
+                                            exists.
+                                            More info: https://kubernetes.io/docs/concepts/storage/volume-attributes-classes/
+                                            (Beta) Using this field requires the VolumeAttributesClass feature gate to be enabled (off by default).
+                                          type: string
+                                        volumeMode:
+                                          description: |-
+                                            volumeMode defines what type of volume is required by the claim.
+                                            Value of Filesystem is implied when not included in claim spec.
+                                          type: string
+                                        volumeName:
+                                          description: volumeName is the binding reference
+                                            to the PersistentVolume backing this claim.
+                                          type: string
+                                      type: object
+                                  required:
+                                  - spec
+                                  type: object
+                              type: object
+                            fc:
+                              description: fc represents a Fibre Channel resource
+                                that is attached to a kubelet's host machine and then
+                                exposed to the pod.
+                              properties:
+                                fsType:
+                                  description: |-
+                                    fsType is the filesystem type to mount.
+                                    Must be a filesystem type supported by the host operating system.
+                                    Ex. "ext4", "xfs", "ntfs". Implicitly inferred to be "ext4" if unspecified.
+                                  type: string
+                                lun:
+                                  description: 'lun is Optional: FC target lun number'
+                                  format: int32
+                                  type: integer
+                                readOnly:
+                                  description: |-
+                                    readOnly is Optional: Defaults to false (read/write). ReadOnly here will force
+                                    the ReadOnly setting in VolumeMounts.
+                                  type: boolean
+                                targetWWNs:
+                                  description: 'targetWWNs is Optional: FC target
+                                    worldwide names (WWNs)'
+                                  items:
+                                    type: string
+                                  type: array
+                                  x-kubernetes-list-type: atomic
+                                wwids:
+                                  description: |-
+                                    wwids Optional: FC volume world wide identifiers (wwids)
+                                    Either wwids or combination of targetWWNs and lun must be set, but not both simultaneously.
+                                  items:
+                                    type: string
+                                  type: array
+                                  x-kubernetes-list-type: atomic
+                              type: object
+                            flexVolume:
+                              description: |-
+                                flexVolume represents a generic volume resource that is
+                                provisioned/attached using an exec based plugin.
+                                Deprecated: FlexVolume is deprecated. Consider using a CSIDriver instead.
+                              properties:
+                                driver:
+                                  description: driver is the name of the driver to
+                                    use for this volume.
+                                  type: string
+                                fsType:
+                                  description: |-
+                                    fsType is the filesystem type to mount.
+                                    Must be a filesystem type supported by the host operating system.
+                                    Ex. "ext4", "xfs", "ntfs". The default filesystem depends on FlexVolume script.
+                                  type: string
+                                options:
+                                  additionalProperties:
+                                    type: string
+                                  description: 'options is Optional: this field holds
+                                    extra command options if any.'
+                                  type: object
+                                readOnly:
+                                  description: |-
+                                    readOnly is Optional: defaults to false (read/write). ReadOnly here will force
+                                    the ReadOnly setting in VolumeMounts.
+                                  type: boolean
+                                secretRef:
+                                  description: |-
+                                    secretRef is Optional: secretRef is reference to the secret object containing
+                                    sensitive information to pass to the plugin scripts. This may be
+                                    empty if no secret object is specified. If the secret object
+                                    contains more than one secret, all secrets are passed to the plugin
+                                    scripts.
+                                  properties:
+                                    name:
+                                      default: ""
+                                      description: |-
+                                        Name of the referent.
+                                        This field is effectively required, but due to backwards compatibility is
+                                        allowed to be empty. Instances of this type with an empty value here are
+                                        almost certainly wrong.
+                                        More info: https://kubernetes.io/docs/concepts/overview/working-with-objects/names/#names
+                                      type: string
+                                  type: object
+                                  x-kubernetes-map-type: atomic
+                              required:
+                              - driver
+                              type: object
+                            flocker:
+                              description: |-
+                                flocker represents a Flocker volume attached to a kubelet's host machine. This depends on the Flocker control service being running.
+                                Deprecated: Flocker is deprecated and the in-tree flocker type is no longer supported.
+                              properties:
+                                datasetName:
+                                  description: |-
+                                    datasetName is Name of the dataset stored as metadata -> name on the dataset for Flocker
+                                    should be considered as deprecated
+                                  type: string
+                                datasetUUID:
+                                  description: datasetUUID is the UUID of the dataset.
+                                    This is unique identifier of a Flocker dataset
+                                  type: string
+                              type: object
+                            gcePersistentDisk:
+                              description: |-
+                                gcePersistentDisk represents a GCE Disk resource that is attached to a
+                                kubelet's host machine and then exposed to the pod.
+                                Deprecated: GCEPersistentDisk is deprecated. All operations for the in-tree
+                                gcePersistentDisk type are redirected to the pd.csi.storage.gke.io CSI driver.
+                                More info: https://kubernetes.io/docs/concepts/storage/volumes#gcepersistentdisk
+                              properties:
+                                fsType:
+                                  description: |-
+                                    fsType is filesystem type of the volume that you want to mount.
+                                    Tip: Ensure that the filesystem type is supported by the host operating system.
+                                    Examples: "ext4", "xfs", "ntfs". Implicitly inferred to be "ext4" if unspecified.
+                                    More info: https://kubernetes.io/docs/concepts/storage/volumes#gcepersistentdisk
+                                  type: string
+                                partition:
+                                  description: |-
+                                    partition is the partition in the volume that you want to mount.
+                                    If omitted, the default is to mount by volume name.
+                                    Examples: For volume /dev/sda1, you specify the partition as "1".
+                                    Similarly, the volume partition for /dev/sda is "0" (or you can leave the property empty).
+                                    More info: https://kubernetes.io/docs/concepts/storage/volumes#gcepersistentdisk
+                                  format: int32
+                                  type: integer
+                                pdName:
+                                  description: |-
+                                    pdName is unique name of the PD resource in GCE. Used to identify the disk in GCE.
+                                    More info: https://kubernetes.io/docs/concepts/storage/volumes#gcepersistentdisk
+                                  type: string
+                                readOnly:
+                                  description: |-
+                                    readOnly here will force the ReadOnly setting in VolumeMounts.
+                                    Defaults to false.
+                                    More info: https://kubernetes.io/docs/concepts/storage/volumes#gcepersistentdisk
+                                  type: boolean
+                              required:
+                              - pdName
+                              type: object
+                            gitRepo:
+                              description: |-
+                                gitRepo represents a git repository at a particular revision.
+                                Deprecated: GitRepo is deprecated. To provision a container with a git repo, mount an
+                                EmptyDir into an InitContainer that clones the repo using git, then mount the EmptyDir
+                                into the Pod's container.
+                              properties:
+                                directory:
+                                  description: |-
+                                    directory is the target directory name.
+                                    Must not contain or start with '..'.  If '.' is supplied, the volume directory will be the
+                                    git repository.  Otherwise, if specified, the volume will contain the git repository in
+                                    the subdirectory with the given name.
+                                  type: string
+                                repository:
+                                  description: repository is the URL
+                                  type: string
+                                revision:
+                                  description: revision is the commit hash for the
+                                    specified revision.
+                                  type: string
+                              required:
+                              - repository
+                              type: object
+                            glusterfs:
+                              description: |-
+                                glusterfs represents a Glusterfs mount on the host that shares a pod's lifetime.
+                                Deprecated: Glusterfs is deprecated and the in-tree glusterfs type is no longer supported.
+                                More info: https://examples.k8s.io/volumes/glusterfs/README.md
+                              properties:
+                                endpoints:
+                                  description: |-
+                                    endpoints is the endpoint name that details Glusterfs topology.
+                                    More info: https://examples.k8s.io/volumes/glusterfs/README.md#create-a-pod
+                                  type: string
+                                path:
+                                  description: |-
+                                    path is the Glusterfs volume path.
+                                    More info: https://examples.k8s.io/volumes/glusterfs/README.md#create-a-pod
+                                  type: string
+                                readOnly:
+                                  description: |-
+                                    readOnly here will force the Glusterfs volume to be mounted with read-only permissions.
+                                    Defaults to false.
+                                    More info: https://examples.k8s.io/volumes/glusterfs/README.md#create-a-pod
+                                  type: boolean
+                              required:
+                              - endpoints
+                              - path
+                              type: object
+                            hostPath:
+                              description: |-
+                                hostPath represents a pre-existing file or directory on the host
+                                machine that is directly exposed to the container. This is generally
+                                used for system agents or other privileged things that are allowed
+                                to see the host machine. Most containers will NOT need this.
+                                More info: https://kubernetes.io/docs/concepts/storage/volumes#hostpath
+                              properties:
+                                path:
+                                  description: |-
+                                    path of the directory on the host.
+                                    If the path is a symlink, it will follow the link to the real path.
+                                    More info: https://kubernetes.io/docs/concepts/storage/volumes#hostpath
+                                  type: string
+                                type:
+                                  description: |-
+                                    type for HostPath Volume
+                                    Defaults to ""
+                                    More info: https://kubernetes.io/docs/concepts/storage/volumes#hostpath
+                                  type: string
+                              required:
+                              - path
+                              type: object
+                            image:
+                              description: |-
+                                image represents an OCI object (a container image or artifact) pulled and mounted on the kubelet's host machine.
+                                The volume is resolved at pod startup depending on which PullPolicy value is provided:
+
+                                - Always: the kubelet always attempts to pull the reference. Container creation will fail If the pull fails.
+                                - Never: the kubelet never pulls the reference and only uses a local image or artifact. Container creation will fail if the reference isn't present.
+                                - IfNotPresent: the kubelet pulls if the reference isn't already present on disk. Container creation will fail if the reference isn't present and the pull fails.
+
+                                The volume gets re-resolved if the pod gets deleted and recreated, which means that new remote content will become available on pod recreation.
+                                A failure to resolve or pull the image during pod startup will block containers from starting and may add significant latency. Failures will be retried using normal volume backoff and will be reported on the pod reason and message.
+                                The types of objects that may be mounted by this volume are defined by the container runtime implementation on a host machine and at minimum must include all valid types supported by the container image field.
+                                The OCI object gets mounted in a single directory (spec.containers[*].volumeMounts.mountPath) by merging the manifest layers in the same way as for container images.
+                                The volume will be mounted read-only (ro) and non-executable files (noexec).
+                                Sub path mounts for containers are not supported (spec.containers[*].volumeMounts.subpath) before 1.33.
+                                The field spec.securityContext.fsGroupChangePolicy has no effect on this volume type.
+                              properties:
+                                pullPolicy:
+                                  description: |-
+                                    Policy for pulling OCI objects. Possible values are:
+                                    Always: the kubelet always attempts to pull the reference. Container creation will fail If the pull fails.
+                                    Never: the kubelet never pulls the reference and only uses a local image or artifact. Container creation will fail if the reference isn't present.
+                                    IfNotPresent: the kubelet pulls if the reference isn't already present on disk. Container creation will fail if the reference isn't present and the pull fails.
+                                    Defaults to Always if :latest tag is specified, or IfNotPresent otherwise.
+                                  type: string
+                                reference:
+                                  description: |-
+                                    Required: Image or artifact reference to be used.
+                                    Behaves in the same way as pod.spec.containers[*].image.
+                                    Pull secrets will be assembled in the same way as for the container image by looking up node credentials, SA image pull secrets, and pod spec image pull secrets.
+                                    More info: https://kubernetes.io/docs/concepts/containers/images
+                                    This field is optional to allow higher level config management to default or override
+                                    container images in workload controllers like Deployments and StatefulSets.
+                                  type: string
+                              type: object
+                            iscsi:
+                              description: |-
+                                iscsi represents an ISCSI Disk resource that is attached to a
+                                kubelet's host machine and then exposed to the pod.
+                                More info: https://examples.k8s.io/volumes/iscsi/README.md
+                              properties:
+                                chapAuthDiscovery:
+                                  description: chapAuthDiscovery defines whether support
+                                    iSCSI Discovery CHAP authentication
+                                  type: boolean
+                                chapAuthSession:
+                                  description: chapAuthSession defines whether support
+                                    iSCSI Session CHAP authentication
+                                  type: boolean
+                                fsType:
+                                  description: |-
+                                    fsType is the filesystem type of the volume that you want to mount.
+                                    Tip: Ensure that the filesystem type is supported by the host operating system.
+                                    Examples: "ext4", "xfs", "ntfs". Implicitly inferred to be "ext4" if unspecified.
+                                    More info: https://kubernetes.io/docs/concepts/storage/volumes#iscsi
+                                  type: string
+                                initiatorName:
+                                  description: |-
+                                    initiatorName is the custom iSCSI Initiator Name.
+                                    If initiatorName is specified with iscsiInterface simultaneously, new iSCSI interface
+                                    <target portal>:<volume name> will be created for the connection.
+                                  type: string
+                                iqn:
+                                  description: iqn is the target iSCSI Qualified Name.
+                                  type: string
+                                iscsiInterface:
+                                  default: default
+                                  description: |-
+                                    iscsiInterface is the interface Name that uses an iSCSI transport.
+                                    Defaults to 'default' (tcp).
+                                  type: string
+                                lun:
+                                  description: lun represents iSCSI Target Lun number.
+                                  format: int32
+                                  type: integer
+                                portals:
+                                  description: |-
+                                    portals is the iSCSI Target Portal List. The portal is either an IP or ip_addr:port if the port
+                                    is other than default (typically TCP ports 860 and 3260).
+                                  items:
+                                    type: string
+                                  type: array
+                                  x-kubernetes-list-type: atomic
+                                readOnly:
+                                  description: |-
+                                    readOnly here will force the ReadOnly setting in VolumeMounts.
+                                    Defaults to false.
+                                  type: boolean
+                                secretRef:
+                                  description: secretRef is the CHAP Secret for iSCSI
+                                    target and initiator authentication
+                                  properties:
+                                    name:
+                                      default: ""
+                                      description: |-
+                                        Name of the referent.
+                                        This field is effectively required, but due to backwards compatibility is
+                                        allowed to be empty. Instances of this type with an empty value here are
+                                        almost certainly wrong.
+                                        More info: https://kubernetes.io/docs/concepts/overview/working-with-objects/names/#names
+                                      type: string
+                                  type: object
+                                  x-kubernetes-map-type: atomic
+                                targetPortal:
+                                  description: |-
+                                    targetPortal is iSCSI Target Portal. The Portal is either an IP or ip_addr:port if the port
+                                    is other than default (typically TCP ports 860 and 3260).
+                                  type: string
+                              required:
+                              - iqn
+                              - lun
+                              - targetPortal
+                              type: object
+                            name:
+                              description: |-
+                                name of the volume.
+                                Must be a DNS_LABEL and unique within the pod.
+                                More info: https://kubernetes.io/docs/concepts/overview/working-with-objects/names/#names
+                              type: string
+                            nfs:
+                              description: |-
+                                nfs represents an NFS mount on the host that shares a pod's lifetime
+                                More info: https://kubernetes.io/docs/concepts/storage/volumes#nfs
+                              properties:
+                                path:
+                                  description: |-
+                                    path that is exported by the NFS server.
+                                    More info: https://kubernetes.io/docs/concepts/storage/volumes#nfs
+                                  type: string
+                                readOnly:
+                                  description: |-
+                                    readOnly here will force the NFS export to be mounted with read-only permissions.
+                                    Defaults to false.
+                                    More info: https://kubernetes.io/docs/concepts/storage/volumes#nfs
+                                  type: boolean
+                                server:
+                                  description: |-
+                                    server is the hostname or IP address of the NFS server.
+                                    More info: https://kubernetes.io/docs/concepts/storage/volumes#nfs
+                                  type: string
+                              required:
+                              - path
+                              - server
+                              type: object
+                            persistentVolumeClaim:
+                              description: |-
+                                persistentVolumeClaimVolumeSource represents a reference to a
+                                PersistentVolumeClaim in the same namespace.
+                                More info: https://kubernetes.io/docs/concepts/storage/persistent-volumes#persistentvolumeclaims
+                              properties:
+                                claimName:
+                                  description: |-
+                                    claimName is the name of a PersistentVolumeClaim in the same namespace as the pod using this volume.
+                                    More info: https://kubernetes.io/docs/concepts/storage/persistent-volumes#persistentvolumeclaims
+                                  type: string
+                                readOnly:
+                                  description: |-
+                                    readOnly Will force the ReadOnly setting in VolumeMounts.
+                                    Default false.
+                                  type: boolean
+                              required:
+                              - claimName
+                              type: object
+                            photonPersistentDisk:
+                              description: |-
+                                photonPersistentDisk represents a PhotonController persistent disk attached and mounted on kubelets host machine.
+                                Deprecated: PhotonPersistentDisk is deprecated and the in-tree photonPersistentDisk type is no longer supported.
+                              properties:
+                                fsType:
+                                  description: |-
+                                    fsType is the filesystem type to mount.
+                                    Must be a filesystem type supported by the host operating system.
+                                    Ex. "ext4", "xfs", "ntfs". Implicitly inferred to be "ext4" if unspecified.
+                                  type: string
+                                pdID:
+                                  description: pdID is the ID that identifies Photon
+                                    Controller persistent disk
+                                  type: string
+                              required:
+                              - pdID
+                              type: object
+                            portworxVolume:
+                              description: |-
+                                portworxVolume represents a portworx volume attached and mounted on kubelets host machine.
+                                Deprecated: PortworxVolume is deprecated. All operations for the in-tree portworxVolume type
+                                are redirected to the pxd.portworx.com CSI driver when the CSIMigrationPortworx feature-gate
+                                is on.
+                              properties:
+                                fsType:
+                                  description: |-
+                                    fSType represents the filesystem type to mount
+                                    Must be a filesystem type supported by the host operating system.
+                                    Ex. "ext4", "xfs". Implicitly inferred to be "ext4" if unspecified.
+                                  type: string
+                                readOnly:
+                                  description: |-
+                                    readOnly defaults to false (read/write). ReadOnly here will force
+                                    the ReadOnly setting in VolumeMounts.
+                                  type: boolean
+                                volumeID:
+                                  description: volumeID uniquely identifies a Portworx
+                                    volume
+                                  type: string
+                              required:
+                              - volumeID
+                              type: object
+                            projected:
+                              description: projected items for all in one resources
+                                secrets, configmaps, and downward API
+                              properties:
+                                defaultMode:
+                                  description: |-
+                                    defaultMode are the mode bits used to set permissions on created files by default.
+                                    Must be an octal value between 0000 and 0777 or a decimal value between 0 and 511.
+                                    YAML accepts both octal and decimal values, JSON requires decimal values for mode bits.
+                                    Directories within the path are not affected by this setting.
+                                    This might be in conflict with other options that affect the file
+                                    mode, like fsGroup, and the result can be other mode bits set.
+                                  format: int32
+                                  type: integer
+                                sources:
+                                  description: |-
+                                    sources is the list of volume projections. Each entry in this list
+                                    handles one source.
+                                  items:
+                                    description: |-
+                                      Projection that may be projected along with other supported volume types.
+                                      Exactly one of these fields must be set.
+                                    properties:
+                                      clusterTrustBundle:
+                                        description: |-
+                                          ClusterTrustBundle allows a pod to access the `.spec.trustBundle` field
+                                          of ClusterTrustBundle objects in an auto-updating file.
+
+                                          Alpha, gated by the ClusterTrustBundleProjection feature gate.
+
+                                          ClusterTrustBundle objects can either be selected by name, or by the
+                                          combination of signer name and a label selector.
+
+                                          Kubelet performs aggressive normalization of the PEM contents written
+                                          into the pod filesystem.  Esoteric PEM features such as inter-block
+                                          comments and block headers are stripped.  Certificates are deduplicated.
+                                          The ordering of certificates within the file is arbitrary, and Kubelet
+                                          may change the order over time.
+                                        properties:
+                                          labelSelector:
+                                            description: |-
+                                              Select all ClusterTrustBundles that match this label selector.  Only has
+                                              effect if signerName is set.  Mutually-exclusive with name.  If unset,
+                                              interpreted as "match nothing".  If set but empty, interpreted as "match
+                                              everything".
+                                            properties:
+                                              matchExpressions:
+                                                description: matchExpressions is a
+                                                  list of label selector requirements.
+                                                  The requirements are ANDed.
+                                                items:
+                                                  description: |-
+                                                    A label selector requirement is a selector that contains values, a key, and an operator that
+                                                    relates the key and values.
+                                                  properties:
+                                                    key:
+                                                      description: key is the label
+                                                        key that the selector applies
+                                                        to.
+                                                      type: string
+                                                    operator:
+                                                      description: |-
+                                                        operator represents a key's relationship to a set of values.
+                                                        Valid operators are In, NotIn, Exists and DoesNotExist.
+                                                      type: string
+                                                    values:
+                                                      description: |-
+                                                        values is an array of string values. If the operator is In or NotIn,
+                                                        the values array must be non-empty. If the operator is Exists or DoesNotExist,
+                                                        the values array must be empty. This array is replaced during a strategic
+                                                        merge patch.
+                                                      items:
+                                                        type: string
+                                                      type: array
+                                                      x-kubernetes-list-type: atomic
+                                                  required:
+                                                  - key
+                                                  - operator
+                                                  type: object
+                                                type: array
+                                                x-kubernetes-list-type: atomic
+                                              matchLabels:
+                                                additionalProperties:
+                                                  type: string
+                                                description: |-
+                                                  matchLabels is a map of {key,value} pairs. A single {key,value} in the matchLabels
+                                                  map is equivalent to an element of matchExpressions, whose key field is "key", the
+                                                  operator is "In", and the values array contains only "value". The requirements are ANDed.
+                                                type: object
+                                            type: object
+                                            x-kubernetes-map-type: atomic
+                                          name:
+                                            description: |-
+                                              Select a single ClusterTrustBundle by object name.  Mutually-exclusive
+                                              with signerName and labelSelector.
+                                            type: string
+                                          optional:
+                                            description: |-
+                                              If true, don't block pod startup if the referenced ClusterTrustBundle(s)
+                                              aren't available.  If using name, then the named ClusterTrustBundle is
+                                              allowed not to exist.  If using signerName, then the combination of
+                                              signerName and labelSelector is allowed to match zero
+                                              ClusterTrustBundles.
+                                            type: boolean
+                                          path:
+                                            description: Relative path from the volume
+                                              root to write the bundle.
+                                            type: string
+                                          signerName:
+                                            description: |-
+                                              Select all ClusterTrustBundles that match this signer name.
+                                              Mutually-exclusive with name.  The contents of all selected
+                                              ClusterTrustBundles will be unified and deduplicated.
+                                            type: string
+                                        required:
+                                        - path
+                                        type: object
+                                      configMap:
+                                        description: configMap information about the
+                                          configMap data to project
+                                        properties:
+                                          items:
+                                            description: |-
+                                              items if unspecified, each key-value pair in the Data field of the referenced
+                                              ConfigMap will be projected into the volume as a file whose name is the
+                                              key and content is the value. If specified, the listed keys will be
+                                              projected into the specified paths, and unlisted keys will not be
+                                              present. If a key is specified which is not present in the ConfigMap,
+                                              the volume setup will error unless it is marked optional. Paths must be
+                                              relative and may not contain the '..' path or start with '..'.
+                                            items:
+                                              description: Maps a string key to a
+                                                path within a volume.
+                                              properties:
+                                                key:
+                                                  description: key is the key to project.
+                                                  type: string
+                                                mode:
+                                                  description: |-
+                                                    mode is Optional: mode bits used to set permissions on this file.
+                                                    Must be an octal value between 0000 and 0777 or a decimal value between 0 and 511.
+                                                    YAML accepts both octal and decimal values, JSON requires decimal values for mode bits.
+                                                    If not specified, the volume defaultMode will be used.
+                                                    This might be in conflict with other options that affect the file
+                                                    mode, like fsGroup, and the result can be other mode bits set.
+                                                  format: int32
+                                                  type: integer
+                                                path:
+                                                  description: |-
+                                                    path is the relative path of the file to map the key to.
+                                                    May not be an absolute path.
+                                                    May not contain the path element '..'.
+                                                    May not start with the string '..'.
+                                                  type: string
+                                              required:
+                                              - key
+                                              - path
+                                              type: object
+                                            type: array
+                                            x-kubernetes-list-type: atomic
+                                          name:
+                                            default: ""
+                                            description: |-
+                                              Name of the referent.
+                                              This field is effectively required, but due to backwards compatibility is
+                                              allowed to be empty. Instances of this type with an empty value here are
+                                              almost certainly wrong.
+                                              More info: https://kubernetes.io/docs/concepts/overview/working-with-objects/names/#names
+                                            type: string
+                                          optional:
+                                            description: optional specify whether
+                                              the ConfigMap or its keys must be defined
+                                            type: boolean
+                                        type: object
+                                        x-kubernetes-map-type: atomic
+                                      downwardAPI:
+                                        description: downwardAPI information about
+                                          the downwardAPI data to project
+                                        properties:
+                                          items:
+                                            description: Items is a list of DownwardAPIVolume
+                                              file
+                                            items:
+                                              description: DownwardAPIVolumeFile represents
+                                                information to create the file containing
+                                                the pod field
+                                              properties:
+                                                fieldRef:
+                                                  description: 'Required: Selects
+                                                    a field of the pod: only annotations,
+                                                    labels, name, namespace and uid
+                                                    are supported.'
+                                                  properties:
+                                                    apiVersion:
+                                                      description: Version of the
+                                                        schema the FieldPath is written
+                                                        in terms of, defaults to "v1".
+                                                      type: string
+                                                    fieldPath:
+                                                      description: Path of the field
+                                                        to select in the specified
+                                                        API version.
+                                                      type: string
+                                                  required:
+                                                  - fieldPath
+                                                  type: object
+                                                  x-kubernetes-map-type: atomic
+                                                mode:
+                                                  description: |-
+                                                    Optional: mode bits used to set permissions on this file, must be an octal value
+                                                    between 0000 and 0777 or a decimal value between 0 and 511.
+                                                    YAML accepts both octal and decimal values, JSON requires decimal values for mode bits.
+                                                    If not specified, the volume defaultMode will be used.
+                                                    This might be in conflict with other options that affect the file
+                                                    mode, like fsGroup, and the result can be other mode bits set.
+                                                  format: int32
+                                                  type: integer
+                                                path:
+                                                  description: 'Required: Path is  the
+                                                    relative path name of the file
+                                                    to be created. Must not be absolute
+                                                    or contain the ''..'' path. Must
+                                                    be utf-8 encoded. The first item
+                                                    of the relative path must not
+                                                    start with ''..'''
+                                                  type: string
+                                                resourceFieldRef:
+                                                  description: |-
+                                                    Selects a resource of the container: only resources limits and requests
+                                                    (limits.cpu, limits.memory, requests.cpu and requests.memory) are currently supported.
+                                                  properties:
+                                                    containerName:
+                                                      description: 'Container name:
+                                                        required for volumes, optional
+                                                        for env vars'
+                                                      type: string
+                                                    divisor:
+                                                      anyOf:
+                                                      - type: integer
+                                                      - type: string
+                                                      description: Specifies the output
+                                                        format of the exposed resources,
+                                                        defaults to "1"
+                                                      pattern: ^(\+|-)?(([0-9]+(\.[0-9]*)?)|(\.[0-9]+))(([KMGTPE]i)|[numkMGTPE]|([eE](\+|-)?(([0-9]+(\.[0-9]*)?)|(\.[0-9]+))))?$
+                                                      x-kubernetes-int-or-string: true
+                                                    resource:
+                                                      description: 'Required: resource
+                                                        to select'
+                                                      type: string
+                                                  required:
+                                                  - resource
+                                                  type: object
+                                                  x-kubernetes-map-type: atomic
+                                              required:
+                                              - path
+                                              type: object
+                                            type: array
+                                            x-kubernetes-list-type: atomic
+                                        type: object
+                                      secret:
+                                        description: secret information about the
+                                          secret data to project
+                                        properties:
+                                          items:
+                                            description: |-
+                                              items if unspecified, each key-value pair in the Data field of the referenced
+                                              Secret will be projected into the volume as a file whose name is the
+                                              key and content is the value. If specified, the listed keys will be
+                                              projected into the specified paths, and unlisted keys will not be
+                                              present. If a key is specified which is not present in the Secret,
+                                              the volume setup will error unless it is marked optional. Paths must be
+                                              relative and may not contain the '..' path or start with '..'.
+                                            items:
+                                              description: Maps a string key to a
+                                                path within a volume.
+                                              properties:
+                                                key:
+                                                  description: key is the key to project.
+                                                  type: string
+                                                mode:
+                                                  description: |-
+                                                    mode is Optional: mode bits used to set permissions on this file.
+                                                    Must be an octal value between 0000 and 0777 or a decimal value between 0 and 511.
+                                                    YAML accepts both octal and decimal values, JSON requires decimal values for mode bits.
+                                                    If not specified, the volume defaultMode will be used.
+                                                    This might be in conflict with other options that affect the file
+                                                    mode, like fsGroup, and the result can be other mode bits set.
+                                                  format: int32
+                                                  type: integer
+                                                path:
+                                                  description: |-
+                                                    path is the relative path of the file to map the key to.
+                                                    May not be an absolute path.
+                                                    May not contain the path element '..'.
+                                                    May not start with the string '..'.
+                                                  type: string
+                                              required:
+                                              - key
+                                              - path
+                                              type: object
+                                            type: array
+                                            x-kubernetes-list-type: atomic
+                                          name:
+                                            default: ""
+                                            description: |-
+                                              Name of the referent.
+                                              This field is effectively required, but due to backwards compatibility is
+                                              allowed to be empty. Instances of this type with an empty value here are
+                                              almost certainly wrong.
+                                              More info: https://kubernetes.io/docs/concepts/overview/working-with-objects/names/#names
+                                            type: string
+                                          optional:
+                                            description: optional field specify whether
+                                              the Secret or its key must be defined
+                                            type: boolean
+                                        type: object
+                                        x-kubernetes-map-type: atomic
+                                      serviceAccountToken:
+                                        description: serviceAccountToken is information
+                                          about the serviceAccountToken data to project
+                                        properties:
+                                          audience:
+                                            description: |-
+                                              audience is the intended audience of the token. A recipient of a token
+                                              must identify itself with an identifier specified in the audience of the
+                                              token, and otherwise should reject the token. The audience defaults to the
+                                              identifier of the apiserver.
+                                            type: string
+                                          expirationSeconds:
+                                            description: |-
+                                              expirationSeconds is the requested duration of validity of the service
+                                              account token. As the token approaches expiration, the kubelet volume
+                                              plugin will proactively rotate the service account token. The kubelet will
+                                              start trying to rotate the token if the token is older than 80 percent of
+                                              its time to live or if the token is older than 24 hours.Defaults to 1 hour
+                                              and must be at least 10 minutes.
+                                            format: int64
+                                            type: integer
+                                          path:
+                                            description: |-
+                                              path is the path relative to the mount point of the file to project the
+                                              token into.
+                                            type: string
+                                        required:
+                                        - path
+                                        type: object
+                                    type: object
+                                  type: array
+                                  x-kubernetes-list-type: atomic
+                              type: object
+                            quobyte:
+                              description: |-
+                                quobyte represents a Quobyte mount on the host that shares a pod's lifetime.
+                                Deprecated: Quobyte is deprecated and the in-tree quobyte type is no longer supported.
+                              properties:
+                                group:
+                                  description: |-
+                                    group to map volume access to
+                                    Default is no group
+                                  type: string
+                                readOnly:
+                                  description: |-
+                                    readOnly here will force the Quobyte volume to be mounted with read-only permissions.
+                                    Defaults to false.
+                                  type: boolean
+                                registry:
+                                  description: |-
+                                    registry represents a single or multiple Quobyte Registry services
+                                    specified as a string as host:port pair (multiple entries are separated with commas)
+                                    which acts as the central registry for volumes
+                                  type: string
+                                tenant:
+                                  description: |-
+                                    tenant owning the given Quobyte volume in the Backend
+                                    Used with dynamically provisioned Quobyte volumes, value is set by the plugin
+                                  type: string
+                                user:
+                                  description: |-
+                                    user to map volume access to
+                                    Defaults to serivceaccount user
+                                  type: string
+                                volume:
+                                  description: volume is a string that references
+                                    an already created Quobyte volume by name.
+                                  type: string
+                              required:
+                              - registry
+                              - volume
+                              type: object
+                            rbd:
+                              description: |-
+                                rbd represents a Rados Block Device mount on the host that shares a pod's lifetime.
+                                Deprecated: RBD is deprecated and the in-tree rbd type is no longer supported.
+                                More info: https://examples.k8s.io/volumes/rbd/README.md
+                              properties:
+                                fsType:
+                                  description: |-
+                                    fsType is the filesystem type of the volume that you want to mount.
+                                    Tip: Ensure that the filesystem type is supported by the host operating system.
+                                    Examples: "ext4", "xfs", "ntfs". Implicitly inferred to be "ext4" if unspecified.
+                                    More info: https://kubernetes.io/docs/concepts/storage/volumes#rbd
+                                  type: string
+                                image:
+                                  description: |-
+                                    image is the rados image name.
+                                    More info: https://examples.k8s.io/volumes/rbd/README.md#how-to-use-it
+                                  type: string
+                                keyring:
+                                  default: /etc/ceph/keyring
+                                  description: |-
+                                    keyring is the path to key ring for RBDUser.
+                                    Default is /etc/ceph/keyring.
+                                    More info: https://examples.k8s.io/volumes/rbd/README.md#how-to-use-it
+                                  type: string
+                                monitors:
+                                  description: |-
+                                    monitors is a collection of Ceph monitors.
+                                    More info: https://examples.k8s.io/volumes/rbd/README.md#how-to-use-it
+                                  items:
+                                    type: string
+                                  type: array
+                                  x-kubernetes-list-type: atomic
+                                pool:
+                                  default: rbd
+                                  description: |-
+                                    pool is the rados pool name.
+                                    Default is rbd.
+                                    More info: https://examples.k8s.io/volumes/rbd/README.md#how-to-use-it
+                                  type: string
+                                readOnly:
+                                  description: |-
+                                    readOnly here will force the ReadOnly setting in VolumeMounts.
+                                    Defaults to false.
+                                    More info: https://examples.k8s.io/volumes/rbd/README.md#how-to-use-it
+                                  type: boolean
+                                secretRef:
+                                  description: |-
+                                    secretRef is name of the authentication secret for RBDUser. If provided
+                                    overrides keyring.
+                                    Default is nil.
+                                    More info: https://examples.k8s.io/volumes/rbd/README.md#how-to-use-it
+                                  properties:
+                                    name:
+                                      default: ""
+                                      description: |-
+                                        Name of the referent.
+                                        This field is effectively required, but due to backwards compatibility is
+                                        allowed to be empty. Instances of this type with an empty value here are
+                                        almost certainly wrong.
+                                        More info: https://kubernetes.io/docs/concepts/overview/working-with-objects/names/#names
+                                      type: string
+                                  type: object
+                                  x-kubernetes-map-type: atomic
+                                user:
+                                  default: admin
+                                  description: |-
+                                    user is the rados user name.
+                                    Default is admin.
+                                    More info: https://examples.k8s.io/volumes/rbd/README.md#how-to-use-it
+                                  type: string
+                              required:
+                              - image
+                              - monitors
+                              type: object
+                            scaleIO:
+                              description: |-
+                                scaleIO represents a ScaleIO persistent volume attached and mounted on Kubernetes nodes.
+                                Deprecated: ScaleIO is deprecated and the in-tree scaleIO type is no longer supported.
+                              properties:
+                                fsType:
+                                  default: xfs
+                                  description: |-
+                                    fsType is the filesystem type to mount.
+                                    Must be a filesystem type supported by the host operating system.
+                                    Ex. "ext4", "xfs", "ntfs".
+                                    Default is "xfs".
+                                  type: string
+                                gateway:
+                                  description: gateway is the host address of the
+                                    ScaleIO API Gateway.
+                                  type: string
+                                protectionDomain:
+                                  description: protectionDomain is the name of the
+                                    ScaleIO Protection Domain for the configured storage.
+                                  type: string
+                                readOnly:
+                                  description: |-
+                                    readOnly Defaults to false (read/write). ReadOnly here will force
+                                    the ReadOnly setting in VolumeMounts.
+                                  type: boolean
+                                secretRef:
+                                  description: |-
+                                    secretRef references to the secret for ScaleIO user and other
+                                    sensitive information. If this is not provided, Login operation will fail.
+                                  properties:
+                                    name:
+                                      default: ""
+                                      description: |-
+                                        Name of the referent.
+                                        This field is effectively required, but due to backwards compatibility is
+                                        allowed to be empty. Instances of this type with an empty value here are
+                                        almost certainly wrong.
+                                        More info: https://kubernetes.io/docs/concepts/overview/working-with-objects/names/#names
+                                      type: string
+                                  type: object
+                                  x-kubernetes-map-type: atomic
+                                sslEnabled:
+                                  description: sslEnabled Flag enable/disable SSL
+                                    communication with Gateway, default false
+                                  type: boolean
+                                storageMode:
+                                  default: ThinProvisioned
+                                  description: |-
+                                    storageMode indicates whether the storage for a volume should be ThickProvisioned or ThinProvisioned.
+                                    Default is ThinProvisioned.
+                                  type: string
+                                storagePool:
+                                  description: storagePool is the ScaleIO Storage
+                                    Pool associated with the protection domain.
+                                  type: string
+                                system:
+                                  description: system is the name of the storage system
+                                    as configured in ScaleIO.
+                                  type: string
+                                volumeName:
+                                  description: |-
+                                    volumeName is the name of a volume already created in the ScaleIO system
+                                    that is associated with this volume source.
+                                  type: string
+                              required:
+                              - gateway
+                              - secretRef
+                              - system
+                              type: object
+                            secret:
+                              description: |-
+                                secret represents a secret that should populate this volume.
+                                More info: https://kubernetes.io/docs/concepts/storage/volumes#secret
+                              properties:
+                                defaultMode:
+                                  description: |-
+                                    defaultMode is Optional: mode bits used to set permissions on created files by default.
+                                    Must be an octal value between 0000 and 0777 or a decimal value between 0 and 511.
+                                    YAML accepts both octal and decimal values, JSON requires decimal values
+                                    for mode bits. Defaults to 0644.
+                                    Directories within the path are not affected by this setting.
+                                    This might be in conflict with other options that affect the file
+                                    mode, like fsGroup, and the result can be other mode bits set.
+                                  format: int32
+                                  type: integer
+                                items:
+                                  description: |-
+                                    items If unspecified, each key-value pair in the Data field of the referenced
+                                    Secret will be projected into the volume as a file whose name is the
+                                    key and content is the value. If specified, the listed keys will be
+                                    projected into the specified paths, and unlisted keys will not be
+                                    present. If a key is specified which is not present in the Secret,
+                                    the volume setup will error unless it is marked optional. Paths must be
+                                    relative and may not contain the '..' path or start with '..'.
+                                  items:
+                                    description: Maps a string key to a path within
+                                      a volume.
+                                    properties:
+                                      key:
+                                        description: key is the key to project.
+                                        type: string
+                                      mode:
+                                        description: |-
+                                          mode is Optional: mode bits used to set permissions on this file.
+                                          Must be an octal value between 0000 and 0777 or a decimal value between 0 and 511.
+                                          YAML accepts both octal and decimal values, JSON requires decimal values for mode bits.
+                                          If not specified, the volume defaultMode will be used.
+                                          This might be in conflict with other options that affect the file
+                                          mode, like fsGroup, and the result can be other mode bits set.
+                                        format: int32
+                                        type: integer
+                                      path:
+                                        description: |-
+                                          path is the relative path of the file to map the key to.
+                                          May not be an absolute path.
+                                          May not contain the path element '..'.
+                                          May not start with the string '..'.
+                                        type: string
+                                    required:
+                                    - key
+                                    - path
+                                    type: object
+                                  type: array
+                                  x-kubernetes-list-type: atomic
+                                optional:
+                                  description: optional field specify whether the
+                                    Secret or its keys must be defined
+                                  type: boolean
+                                secretName:
+                                  description: |-
+                                    secretName is the name of the secret in the pod's namespace to use.
+                                    More info: https://kubernetes.io/docs/concepts/storage/volumes#secret
+                                  type: string
+                              type: object
+                            storageos:
+                              description: |-
+                                storageOS represents a StorageOS volume attached and mounted on Kubernetes nodes.
+                                Deprecated: StorageOS is deprecated and the in-tree storageos type is no longer supported.
+                              properties:
+                                fsType:
+                                  description: |-
+                                    fsType is the filesystem type to mount.
+                                    Must be a filesystem type supported by the host operating system.
+                                    Ex. "ext4", "xfs", "ntfs". Implicitly inferred to be "ext4" if unspecified.
+                                  type: string
+                                readOnly:
+                                  description: |-
+                                    readOnly defaults to false (read/write). ReadOnly here will force
+                                    the ReadOnly setting in VolumeMounts.
+                                  type: boolean
+                                secretRef:
+                                  description: |-
+                                    secretRef specifies the secret to use for obtaining the StorageOS API
+                                    credentials.  If not specified, default values will be attempted.
+                                  properties:
+                                    name:
+                                      default: ""
+                                      description: |-
+                                        Name of the referent.
+                                        This field is effectively required, but due to backwards compatibility is
+                                        allowed to be empty. Instances of this type with an empty value here are
+                                        almost certainly wrong.
+                                        More info: https://kubernetes.io/docs/concepts/overview/working-with-objects/names/#names
+                                      type: string
+                                  type: object
+                                  x-kubernetes-map-type: atomic
+                                volumeName:
+                                  description: |-
+                                    volumeName is the human-readable name of the StorageOS volume.  Volume
+                                    names are only unique within a namespace.
+                                  type: string
+                                volumeNamespace:
+                                  description: |-
+                                    volumeNamespace specifies the scope of the volume within StorageOS.  If no
+                                    namespace is specified then the Pod's namespace will be used.  This allows the
+                                    Kubernetes name scoping to be mirrored within StorageOS for tighter integration.
+                                    Set VolumeName to any name to override the default behaviour.
+                                    Set to "default" if you are not using namespaces within StorageOS.
+                                    Namespaces that do not pre-exist within StorageOS will be created.
+                                  type: string
+                              type: object
+                            vsphereVolume:
+                              description: |-
+                                vsphereVolume represents a vSphere volume attached and mounted on kubelets host machine.
+                                Deprecated: VsphereVolume is deprecated. All operations for the in-tree vsphereVolume type
+                                are redirected to the csi.vsphere.vmware.com CSI driver.
+                              properties:
+                                fsType:
+                                  description: |-
+                                    fsType is filesystem type to mount.
+                                    Must be a filesystem type supported by the host operating system.
+                                    Ex. "ext4", "xfs", "ntfs". Implicitly inferred to be "ext4" if unspecified.
+                                  type: string
+                                storagePolicyID:
+                                  description: storagePolicyID is the storage Policy
+                                    Based Management (SPBM) profile ID associated
+                                    with the StoragePolicyName.
+                                  type: string
+                                storagePolicyName:
+                                  description: storagePolicyName is the storage Policy
+                                    Based Management (SPBM) profile name.
+                                  type: string
+                                volumePath:
+                                  description: volumePath is the path that identifies
+                                    vSphere volume vmdk
+                                  type: string
+                              required:
+                              - volumePath
+                              type: object
+                          required:
+                          - name
+                          type: object
+                        type: array
+                    type: object
                   modelConfig:
-                    description: Can either be a reference to the name of a ModelConfig
-                      in the same namespace as the referencing Agent, or a reference
-                      to the name of a ModelConfig in a different namespace in the
-                      form <namespace>/<name>
+                    description: |-
+                      The name of the model config to use.
+                      If not specified, the default value is "default-model-config".
+                      Must be in the same namespace as the Agent.
                     type: string
                   stream:
                     description: |-
@@ -4349,36 +6383,6 @@
                     type: string
                   tools:
                     items:
-=======
-              modelConfig:
-                description: Can either be a reference to the name of a ModelConfig
-                  in the same namespace as the referencing Agent, or a reference to
-                  the name of a ModelConfig in a different namespace in the form <namespace>/<name>
-                type: string
-              stream:
-                description: |-
-                  Whether to stream the response from the model.
-                  If not specified, the default value is true.
-                type: boolean
-              systemMessage:
-                minLength: 1
-                type: string
-              tools:
-                items:
-                  properties:
-                    agent:
-                      properties:
-                        apiGroup:
-                          type: string
-                        kind:
-                          type: string
-                        name:
-                          type: string
-                      required:
-                      - name
-                      type: object
-                    mcpServer:
->>>>>>> 81f624bc
                       properties:
                         agent:
                           properties:
@@ -4387,8 +6391,6 @@
                             kind:
                               type: string
                             name:
-                              type: string
-                            namespace:
                               type: string
                           required:
                           - name
