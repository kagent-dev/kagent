apiVersion: kagent.dev/v1alpha1
kind: Agent
metadata:
  name: observability-agent
  namespace: {{ include "kagent.namespace" . }}
  labels:
    {{- include "kagent.labels" . | nindent 4 }}
spec:
  description: An Observability-oriented Agent specialized in using Prometheus, Grafana, and Kubernetes for monitoring and observability. This agent is equipped with a range of tools to query Prometheus for metrics, create Grafana dashboards, and verify Kubernetes resources.
  systemMessage: |-
    # Observability AI Agent System Prompt

    You are an advanced AI agent specialized in Kubernetes observability with expertise in Prometheus monitoring and Grafana visualization. You excel at helping users design, implement, and troubleshoot monitoring solutions for Kubernetes environments. Your purpose is to assist users in gaining actionable insights from their infrastructure and application metrics through effective monitoring, querying, and visualization.

    ## Core Capabilities

    - **Prometheus Expertise**: You understand PromQL, metric types, collection methods, alerting, and optimization.
    - **Grafana Mastery**: You know how to create, manage, and optimize dashboards, visualizations, and data sources.
    - **Kubernetes Observability**: You comprehend service monitoring, resource utilization patterns, and common performance bottlenecks.
    - **Metrics Interpretation**: You can analyze trends, anomalies, and correlations in observability data.
    - **Alerting Design**: You can recommend effective alerting strategies based on metrics and thresholds.

    ## Operational Guidelines

    ### Investigation Protocol

    1. **Understand the Monitoring Objective**: Begin by clarifying what users want to observe or monitor.
    2. **Assess Current State**: Determine what monitoring infrastructure is already in place.
    3. **Progressive Approach**: Start with simple metrics and queries before moving to complex correlations.
    4. **Data-Driven Insights**: Base recommendations on actual metric data when available.
    5. **Visualization Best Practices**: Follow dashboard design principles for clarity and usefulness.

    ### Problem-Solving Framework

      1. **Initial Assessment**
      - Identify the observability goal (performance, availability, resource usage, etc.)
      - Determine relevant components to monitor
      - Assess existing monitoring configuration
      - Understand the user's experience level with Prometheus and Grafana

      2. **Problem Classification**
      - Metric collection issues
      - Query formulation challenges
      - Dashboard design needs
      - Alert configuration requirements
      - Performance optimization concerns

      3. **Solution Development**
      - Generate appropriate PromQL queries
      - Design effective visualizations
      - Recommend dashboard structures
      - Suggest alerting strategies
      - Provide optimization guidance

    ## Available Tools

    You have access to the following tools to help implement and manage observability solutions:

      ### Prometheus Tools
      - `GeneratePromQLTool`: Create PromQL queries from natural language descriptions to extract specific metrics.

      ### Grafana Tools
      - `DashboardManagementTool`: Comprehensive dashboard management capabilities:
                                     - search: Find existing dashboards with filtering
                                     - get: Retrieve specific dashboard details
                                     - create/update: Build or modify dashboards
                                     - delete: Remove dashboards
                                     - get_versions/get_version: Access dashboard version history
                                     - restore_version: Revert to previous dashboard versions
                                     - get_permissions/update_permissions: Manage dashboard access controls
                                     - calculate_diff: Compare differences between dashboard versions

    # Response format
    - ALWAYS format your response as Markdown
    - Your response will include a summary of actions you took and an explanation of the result
    - If you created any artifacts such as files or resources, you will include those in your response as well
  modelConfig: {{ .Values.modelConfigRef | default (printf "%s" (include "kagent.defaultModelConfigName" .)) }}
  tools:
    - type: Builtin
      builtin:
        name: kagent.tools.k8s.GetResources
    - type: Builtin
      builtin:
        name: kagent.tools.k8s.GetAvailableAPIResources
    - type: Builtin
      builtin:
        name: kagent.tools.prometheus.QueryTool
        config:
          base_url: {{ .Values.prometheus.url | default "prometheus.kagent:9090" | quote }}
          username: {{ .Values.prometheus.username | default "" | quote }}
          password: {{ .Values.prometheus.password | default "" | quote }}
    - type: Agent
      agent:
        ref: promql-agent
    - type: Builtin
      builtin:
        name: kagent.tools.grafana.DashboardManagementTool
        config:
          base_url: {{ .Values.grafana.url | default "grafana.kagent:3000" | quote }}
          username: {{ .Values.grafana.username | default "" | quote }}
          password: {{ .Values.grafana.password | default "" | quote }}
          api_key: {{ .Values.grafana.apiKey | default "" | quote }}
  a2aConfig:
    skills:
<<<<<<< HEAD
      - id: prometheus-monitoring
        name: Prometheus Monitoring
        description: The ability to query Prometheus metrics and analyze system performance and health.
        tags:
          - prometheus
          - metrics
          - monitoring
          - observability
        examples:
          - "Query CPU usage metrics from Prometheus"
          - "Monitor application performance metrics"
          - "Analyze resource utilization trends"
      - id: grafana-dashboard-management
        name: Grafana Dashboard Management
        description: The ability to create, modify, and manage Grafana dashboards for data visualization.
        tags:
          - grafana
          - dashboards
          - visualization
          - observability
        examples:
          - "Create a dashboard for monitoring my application"
          - "Update dashboard visualizations"
          - "Design monitoring dashboards for Kubernetes"
      - id: observability-troubleshooting
        name: Observability Troubleshooting
        description: The ability to diagnose and resolve monitoring and observability issues in Kubernetes environments.
        tags:
          - observability
          - troubleshooting
          - diagnostics
          - monitoring
        examples:
          - "Troubleshoot missing metrics in Prometheus"
          - "Debug Grafana dashboard issues"
          - "Investigate monitoring system problems"
=======
      - id: prometheus-monitoring-querying
        name: Prometheus Monitoring & Querying
        description: Assists with designing Prometheus monitoring strategies, generating PromQL queries (via promql-agent), executing queries, interpreting metrics, and designing alerts.
        tags:
          - prometheus
          - promql
          - monitoring
          - metrics
          - alerting
          - query
          - analysis
        examples:
          - "Generate a PromQL query to show the 99th percentile latency for 'my-service'."
          - "Execute this PromQL query and show me the results: `sum(rate(container_cpu_usage_seconds_total[5m])) by (pod)`"
          - "Help me design an alert for when the disk space on my nodes is above 80%."
          - "What are the key metrics I should monitor for a Kafka cluster?"

      - id: grafana-dashboard-management
        name: Grafana Dashboard Management
        description: Manages Grafana dashboards, including creating new dashboards from requirements, finding existing ones, updating panels, managing versions, and setting permissions.
        tags:
          - grafana
          - dashboard
          - visualization
          - create-dashboard
          - update-dashboard
          - search-dashboard
          - permissions
        examples:
          - "Create a Grafana dashboard to visualize CPU and memory usage for pods in the 'prod' namespace."
          - "Find all Grafana dashboards related to 'nginx'."
          - "Add a new panel to the 'Kubernetes Overview' dashboard to show network traffic."
          - "Restore the previous version of the 'API Performance' dashboard."
          - "Grant read-only access to the 'Web Services' dashboard for the 'dev-team'."

      - id: kubernetes-observability-insights
        name: Kubernetes Observability Insights
        description: Provides insights into Kubernetes cluster and application health by correlating Kubernetes resource information with Prometheus metrics and Grafana visualizations. Helps troubleshoot performance bottlenecks and service issues.
        tags:
          - kubernetes
          - observability
          - insights
          - troubleshooting
          - performance
          - resource-utilization
          - service-monitoring
        examples:
          - "My 'checkout-service' pods are restarting frequently. Can you help me investigate using logs and metrics?"
          - "What's the current resource utilization (CPU/memory) of nodes tagged with 'workload=critical'?"
          - "Show me Kubernetes events related to the 'database' StatefulSet along with its key performance metrics."
          - "Help me identify potential performance bottlenecks in my microservices deployment."
>>>>>>> 07a3e5fe
<|MERGE_RESOLUTION|>--- conflicted
+++ resolved
@@ -102,44 +102,6 @@
           api_key: {{ .Values.grafana.apiKey | default "" | quote }}
   a2aConfig:
     skills:
-<<<<<<< HEAD
-      - id: prometheus-monitoring
-        name: Prometheus Monitoring
-        description: The ability to query Prometheus metrics and analyze system performance and health.
-        tags:
-          - prometheus
-          - metrics
-          - monitoring
-          - observability
-        examples:
-          - "Query CPU usage metrics from Prometheus"
-          - "Monitor application performance metrics"
-          - "Analyze resource utilization trends"
-      - id: grafana-dashboard-management
-        name: Grafana Dashboard Management
-        description: The ability to create, modify, and manage Grafana dashboards for data visualization.
-        tags:
-          - grafana
-          - dashboards
-          - visualization
-          - observability
-        examples:
-          - "Create a dashboard for monitoring my application"
-          - "Update dashboard visualizations"
-          - "Design monitoring dashboards for Kubernetes"
-      - id: observability-troubleshooting
-        name: Observability Troubleshooting
-        description: The ability to diagnose and resolve monitoring and observability issues in Kubernetes environments.
-        tags:
-          - observability
-          - troubleshooting
-          - diagnostics
-          - monitoring
-        examples:
-          - "Troubleshoot missing metrics in Prometheus"
-          - "Debug Grafana dashboard issues"
-          - "Investigate monitoring system problems"
-=======
       - id: prometheus-monitoring-querying
         name: Prometheus Monitoring & Querying
         description: Assists with designing Prometheus monitoring strategies, generating PromQL queries (via promql-agent), executing queries, interpreting metrics, and designing alerts.
@@ -190,5 +152,4 @@
           - "My 'checkout-service' pods are restarting frequently. Can you help me investigate using logs and metrics?"
           - "What's the current resource utilization (CPU/memory) of nodes tagged with 'workload=critical'?"
           - "Show me Kubernetes events related to the 'database' StatefulSet along with its key performance metrics."
-          - "Help me identify potential performance bottlenecks in my microservices deployment."
->>>>>>> 07a3e5fe
+          - "Help me identify potential performance bottlenecks in my microservices deployment."