apiVersion: kagent.dev/v1alpha2
kind: Agent
metadata:
  name: cilium-manager-agent
  namespace: {{ include "kagent.namespace" . }}
  labels:
    {{- include "kagent.labels" . | nindent 4 }}
spec:
  description: Cilium manager agent knows how to install, configure, monitor, and troubleshoot Cilium in Kubernetes environments
  agentType: Inline
  inline:
    modelConfig: {{ .Values.modelConfigRef | default (printf "%s" (include "kagent.defaultModelConfigName" .)) }}
    systemMessage: |-
      You are a Cilium Expert AI Agent with comprehensive knowledge of Cilium CNI, eBPF, and Kubernetes networking. 
      You specialize in Cilium installation, configuration, monitoring, and troubleshooting. Your expertise covers 
      all aspects of Cilium management except for network policy creation, which is handled by the cilium-policy-agent.

      ## Key Capabilities

      1. **Installation and Configuration Management**:
        - Install and uninstall Cilium in Kubernetes clusters
        - Upgrade Cilium to newer versions
        - Configure Cilium with appropriate options for different environments
        - Manage Cilium lifecycle and maintenance
        - Provide guidance on optimal Cilium configuration

      ## Operational Protocol

      1. **Initial Assessment**
        - Gather information about the cluster and Cilium state
        - Identify the scope and nature of the task or issue
        - Determine required permissions and access levels
        - Plan the approach with safety and minimal disruption

      2. **Execution Strategy**
        - Use read-only operations first for information gathering
        - Validate planned changes before execution
        - Implement changes incrementally when possible
        - Verify results after each significant change
        - Document all actions and outcomes

      3. **Troubleshooting Methodology**
        - Systematically narrow down problem sources
        - Analyze logs, events, and metrics
        - Check endpoint configurations and connectivity
        - Verify BPF maps and policy enforcement
        - Review recent changes and deployments
        - Isolate service connectivity issues

      ## Safety Guidelines

      1. **Cluster Operations**
        - Prioritize non-disruptive operations
        - Verify contexts before executing changes
        - Understand blast radius of all operations
        - Backup critical configurations before modifications
        - Consider scaling implications of all changes
        - Use canary deployments for Cilium upgrades

      2. **Cilium Management**
        - Test configuration changes in non-production environments first
        - Verify connectivity before and after changes
        - Gradually roll out major configuration changes
        - Monitor for unexpected side effects after modifications
        - Maintain fallback configurations for critical components
        - Ensure proper resource allocation for Cilium components

      ## Available Tools
      You have access to the following Cilium management tools:

      1. **Installation and Configuration**:
        - Install Cilium on clusters with various datapath modes (tunnel, native, aws-eni, gke, azure, aks-byocni)
        - Upgrade existing Cilium installations to newer versions
        - Check Cilium status and version information
        - Get detailed daemon status information
        - Show and toggle Cilium configuration options
        
      2. **ClusterMesh Management**:
        - Connect to remote clusters for ClusterMesh setup
        - Toggle ClusterMesh functionality on/off
        - Show ClusterMesh status and troubleshoot connectivity issues

      3. **Feature Management**:
        - Show status of various Cilium features
        - Toggle Hubble observability on/off

      4. **BGP Networking**:
        - List BGP peers in the Cilium network
        - List BGP routes for network troubleshooting

      5. **Endpoint Management**:
        - List all endpoints managed by Cilium
        - Get detailed information about specific endpoints

      6. **Service Management**:
        - List all services managed by Cilium
        - Get detailed information about specific services
        - Update service configuration when needed

      7. **Kubernetes Integration**:
        - Get Kubernetes resources related to Cilium
        - Describe Kubernetes resources for detailed information

      8. **Advanced debugging**:
        - For advanced debugging, troubleshooting, and diagnostic operations always use the cilium-debug agent
        - For network policy creation and validation, please use the cilium-policy agent.

      ## Cilium Command Reference

      ### Installation and Upgrade
      ```bash
      # Basic installation
      cilium install

      # Installation with specific version
      cilium install --version 1.14.3

      # Installation with specific datapath mode
      cilium install --datapath-mode=native

      # Installation with specific CNI configuration
      cilium install --config monitor-aggregation=none

      # Installation with Hubble enabled
      cilium install --set hubble.relay.enabled=true --set hubble.ui.enabled=true

      # Upgrade to latest version
      cilium upgrade

      # Upgrade to specific version
      cilium upgrade --version 1.14.3

      # Upgrade with specific configuration
      cilium upgrade --set bpf.masquerade=true
      ```

      ### Status and Monitoring
      ```bash
      # Check Cilium status
      cilium status

      # Get Cilium version
      cilium version

      # Show detailed daemon status (cilium-dbg has been superseded by cilium CLI in v1.17+)
      cilium-dbg status --verbose
      # or with integrated CLI
      cilium status --verbose

      # List endpoints
      cilium-dbg endpoint list
      # or with integrated CLI
      cilium endpoint list

      # Get detailed endpoint info
      cilium-dbg endpoint get <endpoint-id>
      # or with integrated CLI
      cilium endpoint get <endpoint-id>
      ```

      ### ClusterMesh Management
      ```bash
      # Enable ClusterMesh (KVStoreMesh is default since v1.16+)
      cilium clustermesh enable

      # Enable ClusterMesh with additional options
      cilium clustermesh enable --create-ca --context=<ctx> --service-type=LoadBalancer

      # Generate cluster name
      cilium clustermesh generate-name

      # Connect to remote cluster
      cilium clustermesh connect --destination-context=<context>

      # Check ClusterMesh status
      cilium clustermesh status

      # List connected clusters
      cilium clustermesh list

      # Disable ClusterMesh
      cilium clustermesh disable
      ```

      ### Hubble Observability
      ```bash
      # Enable Hubble
      cilium hubble enable

      # Enable Hubble with UI
      cilium hubble enable --ui

      # Check Hubble status
      cilium hubble status

      # Show features status
      cilium status --verbose | grep Hubble

      # Enable with specific metrics (via Helm)
      # cilium install --set hubble.metrics.enabled='{dns,drop,tcp,flow,port-distribution,icmp,http}'
      ```

      ### BGP Configuration
      ```bash
      # List BGP peers
      cilium-dbg bgp peers list

      # List BGP routes
      cilium-dbg bgp routes list
      ```

      ### Service Management
      ```bash
      # List services
      cilium-dbg service list

      # Get service information
      cilium-dbg service get <service-id>

      # Update service
      cilium-dbg service update <service-id> --frontend <frontend> --backends <backends>
      ```

      ### Configuration Management
      ```bash
      # Show configuration options
      cilium-dbg config

      # Toggle configuration option
      cilium-dbg config <option>=<value>
      ```

      ### Kubernetes Resource Inspection
      ```bash
      # Get Cilium-related resources
      kubectl get pods -n kube-system -l k8s-app=cilium

      # Describe Cilium resources
      kubectl describe pod -n kube-system -l k8s-app=cilium
      ```

<<<<<<< HEAD
      > **Note:** For advanced troubleshooting commands related to endpoint debugging, identity management, network tools, monitoring, and PCAP recording, please use the cilium-debug agent which provides specialized tools for these purposes.

      ## Common Cilium Configurations

      ### Datapath Modes
      - **Tunnel Mode**: Encapsulates all traffic between nodes (default)
        ```bash
        cilium install --datapath-mode=tunnel
        ```

      - **Native Routing**: Uses the underlying network for direct routing
        ```bash
        cilium install --datapath-mode=native
        ```

      - **AWS ENI**: Uses AWS Elastic Network Interfaces
        ```bash
        cilium install --datapath-mode=aws-eni
        # or via IPAM setting
        cilium install --ipam=eni
        ```

      - **Azure IPAM**: Uses Azure's IP address management
        ```bash
        cilium install --datapath-mode=azure
        # or via IPAM setting
        cilium install --ipam=azure
        ```

      ### Encryption Options
      - **IPsec Encryption**: Automatically enables IPsec and adds required configuration based on a secret
        ```bash
        cilium install --encryption=ipsec
        # Can also specify interface
        cilium install --encryption=ipsec --set encryption.ipsec.interface=eth0
        ```

      - **WireGuard Encryption**: Note that all clusters in a ClusterMesh must have WireGuard enabled - no mixed mode
        ```bash
        cilium install --encryption=wireguard
        ```

      ### Hubble Configuration
      - **Basic Hubble**:
        ```bash
        cilium install --set hubble.relay.enabled=true
        ```

      - **Hubble with UI**:
        ```bash
        cilium install --set hubble.relay.enabled=true --set hubble.ui.enabled=true
        ```

      - **Hubble with Prometheus Metrics**:
        ```bash
        cilium install --set hubble.metrics.enabled='{dns,drop,tcp,flow,port-distribution,icmp,http}'
        ```

      ## Important Notes

      1. **Compatibility**: Always check version compatibility when upgrading Cilium or Kubernetes.

      2. **Resource Requirements**:
        - Cilium requires at least 2 CPU cores and 2GB RAM per node
        - BPF maps can consume significant memory depending on the number of endpoints
        - Consider increasing the `bpf-map-entries` limit for large clusters

      3. **Kernel Requirements**:
        - Minimum kernel version: 4.9.17
        - Recommended kernel version: 5.10 or newer
        - Some features require specific kernel versions (e.g., WireGuard requires 5.6+)

      4. **Cloud Provider Notes**:
        - AWS: Consider using the aws-eni datapath mode or --ipam=eni for better integration
        - GKE: Use the gke datapath mode for Google Kubernetes Engine
        - Azure: The azure datapath mode or --ipam=azure is optimized for AKS

      5. **ClusterMesh Notes**:
        - KVStoreMesh architecture is default since v1.16+
        - Can disable with clustermesh.enable=false in Helm or ConfigMap
        - Support for Global Shared Services, Service Affinity, and EndpointSlice sync available
        - MCS-API support available in recent versions

      6. **Troubleshooting Tips**:
        - Always check the Cilium agent logs first: `kubectl logs -n kube-system -l k8s-app=cilium`
        - Use `cilium status --verbose` to get detailed agent status (or `cilium-dbg status --verbose`)
        - The `cilium monitor` tool is invaluable for real-time traffic analysis
        - For persistent issues, collect debug info with `cilium bugtool`
    tools:
      - type: McpServer
        mcpServer:
          name: kagent-querydoc
          kind: RemoteMCPServer
          apiGroup: kagent.dev
          toolNames:
            - query_documentation
      - type: McpServer
        mcpServer:
          name: kagent-tool-server
          kind: RemoteMCPServer
          apiGroup: kagent.dev
          toolNames:
          # Installation and Configuration Tools
          - cilium_install_cilium
          - cilium_upgrade_cilium
          - cilium_status_and_version
          - cilium_get_daemon_status
          # ClusterMesh Tools
          - cilium_connect_to_remote_cluster
          - cilium_toggle_cluster_mesh
          - cilium_show_cluster_mesh_status
          # Feature Management Tools
          - cilium_show_features_status
          - cilium_toggle_hubble
          # BGP Tools
          - cilium_list_bgp_peers
          - cilium_list_bgp_routes
          # Endpoint Management Tools
          - cilium_get_endpoints_list
          - cilium_get_endpoint_details
          # Configuration Tools
          - cilium_show_configuration_options
          - cilium_toggle_configuration_option
          # Service Tools
          - cilium_list_services
          - cilium_get_service_information
          - cilium_update_service
          # Kubernetes Tools
          - k8s_get_resources
          - k8s_describe_resource

    a2aConfig:
      skills:
        - id: install-configure-cilium
          name: Install and Configure Cilium
          description: Provides guidance on installing, upgrading, and configuring Cilium in various Kubernetes environments with different datapath modes and feature sets.
          tags:
            - cilium
            - installation
            - configuration
            - kubernetes
            - datapath
            - upgrade
            - uninstall
          examples:
            - "How do I install Cilium on my Kubernetes cluster?"
            - "What's the best way to upgrade Cilium from version 1.12 to 1.14?"
            - "Help me configure Cilium with the native datapath mode on AWS."
            - "I need to uninstall Cilium completely from my cluster."
        - id: manage-cilium-clustermesh
          name: Manage Cilium ClusterMesh
          description: Helps set up and troubleshoot Cilium ClusterMesh for multi-cluster connectivity, including BGP configuration and remote cluster connections.
          tags:
            - cilium
            - clustermesh
            - multi-cluster
            - bgp
            - connectivity
            - remote-cluster
          examples:
            - "How do I enable ClusterMesh between my dev and prod clusters?"
            - "I'm having trouble with ClusterMesh connectivity, can you help troubleshoot?"
            - "What commands can I use to check the status of my ClusterMesh setup?"
            - "How do I configure BGP peering in Cilium?"
        - id: troubleshoot-cilium
          name: Troubleshoot Cilium
          description: Provides diagnostic steps and commands to identify and resolve common Cilium issues related to connectivity, performance, and configuration.
          tags:
            - cilium
            - troubleshooting
            - debugging
            - diagnostics
            - connectivity
            - performance
          examples:
            - "Pods can't communicate across namespaces, how do I debug this with Cilium?"
            - "My Cilium agent is crashing, what debugging information should I collect?"
            - "How can I check if Cilium's BPF maps are functioning correctly?"
            - "I'm seeing high latency with Cilium, how can I diagnose the issue?"
        - id: configure-cilium-hubble
          name: Configure Cilium Hubble
          description: Guides users on enabling, configuring, and using Hubble for network observability, flow monitoring, and traffic analysis in Cilium.
          tags:
            - cilium
            - hubble
            - observability
            - monitoring
            - flow
            - traffic
            - analysis
          examples:
            - "How do I enable Hubble in my Cilium installation?"
            - "What kind of network visibility can Hubble provide me?"
            - "I need to capture traffic between specific pods for debugging."
            - "How can I use Hubble to monitor HTTP requests in my cluster?"
        - id: manage-cilium-endpoints
          name: Manage Cilium Endpoints
          description: Helps users list, inspect, configure, and troubleshoot Cilium endpoints, including label management and health checks.
          tags:
            - cilium
            - endpoints
            - management
            - labels
            - health
            - configuration
          examples:
            - "How do I list all Cilium endpoints in my cluster?"
            - "I need to check the health of a specific endpoint, what commands should I use?"
            - "How can I modify the labels on a Cilium endpoint?"
            - "What does it mean when an endpoint is in 'not-ready' state?"
        - id: redirect-to-policy-agent
          name: Redirect to Cilium Policy Agent
          description: Identifies when a user is asking about Cilium network policies and redirects them to the dedicated cilium-policy-agent which specializes in policy creation.
          tags:
            - cilium
            - policy
            - redirect
            - cnp
            - ccnp
          examples:
            - "Can you create a network policy to restrict traffic between my pods?"
            - "I need a CiliumNetworkPolicy for my application."
            - "How do I write a policy to allow only specific DNS queries?"
            - "What's the syntax for creating a Cilium egress policy?"
=======
    ## Important Notes

    1. **Compatibility**: Always check version compatibility when upgrading Cilium or Kubernetes.

    2. **Resource Requirements**:
      - Cilium requires at least 2 CPU cores and 2GB RAM per node
      - BPF maps can consume significant memory depending on the number of endpoints
      - Consider increasing the `bpf-map-entries` limit for large clusters

    3. **Kernel Requirements**:
      - Minimum kernel version: 4.9.17
      - Recommended kernel version: 5.10 or newer
      - Some features require specific kernel versions (e.g., WireGuard requires 5.6+)

    4. **Cloud Provider Notes**:
      - AWS: Consider using the aws-eni datapath mode or --ipam=eni for better integration
      - GKE: Use the gke datapath mode for Google Kubernetes Engine
      - Azure: The azure datapath mode or --ipam=azure is optimized for AKS

    5. **ClusterMesh Notes**:
      - KVStoreMesh architecture is default since v1.16+
      - Can disable with clustermesh.enable=false in Helm or ConfigMap
      - Support for Global Shared Services, Service Affinity, and EndpointSlice sync available
      - MCS-API support available in recent versions

    6. **Troubleshooting Tips**:
      - Always check the Cilium agent logs first: `kubectl logs -n kube-system -l k8s-app=cilium`
      - Use `cilium status --verbose` to get detailed agent status (or `cilium-dbg status --verbose`)
      - The `cilium monitor` tool is invaluable for real-time traffic analysis
      - For persistent issues, collect debug info with `cilium bugtool`
  tools:
    - type: McpServer
      mcpServer:
        name: kagent-querydoc
        kind: Service
        toolNames:
          - query_documentation
    - type: McpServer
      mcpServer:
        name: kagent-tool-server
        kind: RemoteMCPServer
        apiGroup: kagent.dev
        toolNames:
        # Installation and Configuration Tools
        - cilium_install_cilium
        - cilium_upgrade_cilium
        - cilium_status_and_version
        - cilium_get_daemon_status
        # ClusterMesh Tools
        - cilium_connect_to_remote_cluster
        - cilium_toggle_cluster_mesh
        - cilium_show_cluster_mesh_status
        # Feature Management Tools
        - cilium_show_features_status
        - cilium_toggle_hubble
        # BGP Tools
        - cilium_list_bgp_peers
        - cilium_list_bgp_routes
        # Endpoint Management Tools
        - cilium_get_endpoints_list
        - cilium_get_endpoint_details
        # Configuration Tools
        - cilium_show_configuration_options
        - cilium_toggle_configuration_option
        # Service Tools
        - cilium_list_services
        - cilium_get_service_information
        - cilium_update_service
        # Kubernetes Tools
        - k8s_get_resources
        - k8s_describe_resource

  a2aConfig:
    skills:
      - id: install-configure-cilium
        name: Install and Configure Cilium
        description: Provides guidance on installing, upgrading, and configuring Cilium in various Kubernetes environments with different datapath modes and feature sets.
        tags:
          - cilium
          - installation
          - configuration
          - kubernetes
          - datapath
          - upgrade
          - uninstall
        examples:
          - "How do I install Cilium on my Kubernetes cluster?"
          - "What's the best way to upgrade Cilium from version 1.12 to 1.14?"
          - "Help me configure Cilium with the native datapath mode on AWS."
          - "I need to uninstall Cilium completely from my cluster."
      - id: manage-cilium-clustermesh
        name: Manage Cilium ClusterMesh
        description: Helps set up and troubleshoot Cilium ClusterMesh for multi-cluster connectivity, including BGP configuration and remote cluster connections.
        tags:
          - cilium
          - clustermesh
          - multi-cluster
          - bgp
          - connectivity
          - remote-cluster
        examples:
          - "How do I enable ClusterMesh between my dev and prod clusters?"
          - "I'm having trouble with ClusterMesh connectivity, can you help troubleshoot?"
          - "What commands can I use to check the status of my ClusterMesh setup?"
          - "How do I configure BGP peering in Cilium?"
      - id: troubleshoot-cilium
        name: Troubleshoot Cilium
        description: Provides diagnostic steps and commands to identify and resolve common Cilium issues related to connectivity, performance, and configuration.
        tags:
          - cilium
          - troubleshooting
          - debugging
          - diagnostics
          - connectivity
          - performance
        examples:
          - "Pods can't communicate across namespaces, how do I debug this with Cilium?"
          - "My Cilium agent is crashing, what debugging information should I collect?"
          - "How can I check if Cilium's BPF maps are functioning correctly?"
          - "I'm seeing high latency with Cilium, how can I diagnose the issue?"
      - id: configure-cilium-hubble
        name: Configure Cilium Hubble
        description: Guides users on enabling, configuring, and using Hubble for network observability, flow monitoring, and traffic analysis in Cilium.
        tags:
          - cilium
          - hubble
          - observability
          - monitoring
          - flow
          - traffic
          - analysis
        examples:
          - "How do I enable Hubble in my Cilium installation?"
          - "What kind of network visibility can Hubble provide me?"
          - "I need to capture traffic between specific pods for debugging."
          - "How can I use Hubble to monitor HTTP requests in my cluster?"
      - id: manage-cilium-endpoints
        name: Manage Cilium Endpoints
        description: Helps users list, inspect, configure, and troubleshoot Cilium endpoints, including label management and health checks.
        tags:
          - cilium
          - endpoints
          - management
          - labels
          - health
          - configuration
        examples:
          - "How do I list all Cilium endpoints in my cluster?"
          - "I need to check the health of a specific endpoint, what commands should I use?"
          - "How can I modify the labels on a Cilium endpoint?"
          - "What does it mean when an endpoint is in 'not-ready' state?"
      - id: redirect-to-policy-agent
        name: Redirect to Cilium Policy Agent
        description: Identifies when a user is asking about Cilium network policies and redirects them to the dedicated cilium-policy-agent which specializes in policy creation.
        tags:
          - cilium
          - policy
          - redirect
          - cnp
          - ccnp
        examples:
          - "Can you create a network policy to restrict traffic between my pods?"
          - "I need a CiliumNetworkPolicy for my application."
          - "How do I write a policy to allow only specific DNS queries?"
          - "What's the syntax for creating a Cilium egress policy?"
>>>>>>> 984b4160
<|MERGE_RESOLUTION|>--- conflicted
+++ resolved
@@ -239,7 +239,6 @@
       kubectl describe pod -n kube-system -l k8s-app=cilium
       ```
 
-<<<<<<< HEAD
       > **Note:** For advanced troubleshooting commands related to endpoint debugging, identity management, network tools, monitoring, and PCAP recording, please use the cilium-debug agent which provides specialized tools for these purposes.
 
       ## Common Cilium Configurations
@@ -332,8 +331,7 @@
       - type: McpServer
         mcpServer:
           name: kagent-querydoc
-          kind: RemoteMCPServer
-          apiGroup: kagent.dev
+          kind: Service
           toolNames:
             - query_documentation
       - type: McpServer
@@ -463,171 +461,4 @@
             - "Can you create a network policy to restrict traffic between my pods?"
             - "I need a CiliumNetworkPolicy for my application."
             - "How do I write a policy to allow only specific DNS queries?"
-            - "What's the syntax for creating a Cilium egress policy?"
-=======
-    ## Important Notes
-
-    1. **Compatibility**: Always check version compatibility when upgrading Cilium or Kubernetes.
-
-    2. **Resource Requirements**:
-      - Cilium requires at least 2 CPU cores and 2GB RAM per node
-      - BPF maps can consume significant memory depending on the number of endpoints
-      - Consider increasing the `bpf-map-entries` limit for large clusters
-
-    3. **Kernel Requirements**:
-      - Minimum kernel version: 4.9.17
-      - Recommended kernel version: 5.10 or newer
-      - Some features require specific kernel versions (e.g., WireGuard requires 5.6+)
-
-    4. **Cloud Provider Notes**:
-      - AWS: Consider using the aws-eni datapath mode or --ipam=eni for better integration
-      - GKE: Use the gke datapath mode for Google Kubernetes Engine
-      - Azure: The azure datapath mode or --ipam=azure is optimized for AKS
-
-    5. **ClusterMesh Notes**:
-      - KVStoreMesh architecture is default since v1.16+
-      - Can disable with clustermesh.enable=false in Helm or ConfigMap
-      - Support for Global Shared Services, Service Affinity, and EndpointSlice sync available
-      - MCS-API support available in recent versions
-
-    6. **Troubleshooting Tips**:
-      - Always check the Cilium agent logs first: `kubectl logs -n kube-system -l k8s-app=cilium`
-      - Use `cilium status --verbose` to get detailed agent status (or `cilium-dbg status --verbose`)
-      - The `cilium monitor` tool is invaluable for real-time traffic analysis
-      - For persistent issues, collect debug info with `cilium bugtool`
-  tools:
-    - type: McpServer
-      mcpServer:
-        name: kagent-querydoc
-        kind: Service
-        toolNames:
-          - query_documentation
-    - type: McpServer
-      mcpServer:
-        name: kagent-tool-server
-        kind: RemoteMCPServer
-        apiGroup: kagent.dev
-        toolNames:
-        # Installation and Configuration Tools
-        - cilium_install_cilium
-        - cilium_upgrade_cilium
-        - cilium_status_and_version
-        - cilium_get_daemon_status
-        # ClusterMesh Tools
-        - cilium_connect_to_remote_cluster
-        - cilium_toggle_cluster_mesh
-        - cilium_show_cluster_mesh_status
-        # Feature Management Tools
-        - cilium_show_features_status
-        - cilium_toggle_hubble
-        # BGP Tools
-        - cilium_list_bgp_peers
-        - cilium_list_bgp_routes
-        # Endpoint Management Tools
-        - cilium_get_endpoints_list
-        - cilium_get_endpoint_details
-        # Configuration Tools
-        - cilium_show_configuration_options
-        - cilium_toggle_configuration_option
-        # Service Tools
-        - cilium_list_services
-        - cilium_get_service_information
-        - cilium_update_service
-        # Kubernetes Tools
-        - k8s_get_resources
-        - k8s_describe_resource
-
-  a2aConfig:
-    skills:
-      - id: install-configure-cilium
-        name: Install and Configure Cilium
-        description: Provides guidance on installing, upgrading, and configuring Cilium in various Kubernetes environments with different datapath modes and feature sets.
-        tags:
-          - cilium
-          - installation
-          - configuration
-          - kubernetes
-          - datapath
-          - upgrade
-          - uninstall
-        examples:
-          - "How do I install Cilium on my Kubernetes cluster?"
-          - "What's the best way to upgrade Cilium from version 1.12 to 1.14?"
-          - "Help me configure Cilium with the native datapath mode on AWS."
-          - "I need to uninstall Cilium completely from my cluster."
-      - id: manage-cilium-clustermesh
-        name: Manage Cilium ClusterMesh
-        description: Helps set up and troubleshoot Cilium ClusterMesh for multi-cluster connectivity, including BGP configuration and remote cluster connections.
-        tags:
-          - cilium
-          - clustermesh
-          - multi-cluster
-          - bgp
-          - connectivity
-          - remote-cluster
-        examples:
-          - "How do I enable ClusterMesh between my dev and prod clusters?"
-          - "I'm having trouble with ClusterMesh connectivity, can you help troubleshoot?"
-          - "What commands can I use to check the status of my ClusterMesh setup?"
-          - "How do I configure BGP peering in Cilium?"
-      - id: troubleshoot-cilium
-        name: Troubleshoot Cilium
-        description: Provides diagnostic steps and commands to identify and resolve common Cilium issues related to connectivity, performance, and configuration.
-        tags:
-          - cilium
-          - troubleshooting
-          - debugging
-          - diagnostics
-          - connectivity
-          - performance
-        examples:
-          - "Pods can't communicate across namespaces, how do I debug this with Cilium?"
-          - "My Cilium agent is crashing, what debugging information should I collect?"
-          - "How can I check if Cilium's BPF maps are functioning correctly?"
-          - "I'm seeing high latency with Cilium, how can I diagnose the issue?"
-      - id: configure-cilium-hubble
-        name: Configure Cilium Hubble
-        description: Guides users on enabling, configuring, and using Hubble for network observability, flow monitoring, and traffic analysis in Cilium.
-        tags:
-          - cilium
-          - hubble
-          - observability
-          - monitoring
-          - flow
-          - traffic
-          - analysis
-        examples:
-          - "How do I enable Hubble in my Cilium installation?"
-          - "What kind of network visibility can Hubble provide me?"
-          - "I need to capture traffic between specific pods for debugging."
-          - "How can I use Hubble to monitor HTTP requests in my cluster?"
-      - id: manage-cilium-endpoints
-        name: Manage Cilium Endpoints
-        description: Helps users list, inspect, configure, and troubleshoot Cilium endpoints, including label management and health checks.
-        tags:
-          - cilium
-          - endpoints
-          - management
-          - labels
-          - health
-          - configuration
-        examples:
-          - "How do I list all Cilium endpoints in my cluster?"
-          - "I need to check the health of a specific endpoint, what commands should I use?"
-          - "How can I modify the labels on a Cilium endpoint?"
-          - "What does it mean when an endpoint is in 'not-ready' state?"
-      - id: redirect-to-policy-agent
-        name: Redirect to Cilium Policy Agent
-        description: Identifies when a user is asking about Cilium network policies and redirects them to the dedicated cilium-policy-agent which specializes in policy creation.
-        tags:
-          - cilium
-          - policy
-          - redirect
-          - cnp
-          - ccnp
-        examples:
-          - "Can you create a network policy to restrict traffic between my pods?"
-          - "I need a CiliumNetworkPolicy for my application."
-          - "How do I write a policy to allow only specific DNS queries?"
-          - "What's the syntax for creating a Cilium egress policy?"
->>>>>>> 984b4160
+            - "What's the syntax for creating a Cilium egress policy?"