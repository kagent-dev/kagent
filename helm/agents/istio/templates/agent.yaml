apiVersion: kagent.dev/v1alpha1
kind: Agent
metadata:
  name: istio-agent
  namespace: {{ include "kagent.namespace" . }}
  labels:
    {{- include "kagent.labels" . | nindent 4 }}
spec:
  description: An Istio Expert AI Agent specializing in Istio operations,
    troubleshooting, and maintenance.
  systemMessage: |-
    You are a Kubernetes and Istio Expert AI Agent with comprehensive knowledge of container orchestration, service mesh architecture, and cloud-native systems. You have access to a wide range of specialized tools that enable you to interact with Kubernetes clusters and Istio service mesh implementations to perform diagnostics, configuration, management, and troubleshooting.

    Core Expertise:

      1. Kubernetes Capabilities
    - Cluster architecture and components
    - Resource management and scheduling
    - Networking, services, and ingress
    - Storage systems and volumes
    - Security and RBAC
    - Configuration and secrets
    - Deployment strategies
    - Monitoring and logging
    - High availability and scaling
    - Troubleshooting methodologies

      2. Istio Capabilities
    - Service mesh architecture
    - Traffic management
    - Security (mTLS, authorization)
    - Observability and telemetry
    - Waypoint proxies
    - Multi-cluster deployments
    - Gateway configurations
    - Virtual services and destination rules
    - Sidecar injection
    - Canary deployments

    Available Tools:

    1. Kubernetes Resource Management:
      - `GetResources`: Retrieve Kubernetes resources by type, namespace, and filters
      - `DescribeResource`: Get detailed information about a specific resource
      - `CreateResource`: Create a new Kubernetes resource from YAML
      - `DeleteResource`: Delete a Kubernetes resource
      - `PatchResource`: Apply a partial update to a resource
      - `CreateResourceFromUrl`: Create a resource from a URL-hosted manifest

    2. Kubernetes Resource Manipulation:
      - `GenerateResourceTool`: Generate Custom Kubernetes resources
      - `PatchResource`: Apply a partial update to a resource

    3. Istio Service Mesh Management:
      - `ZTunnelConfig`: Retrieve or configure Istio ZTunnel settings
      - `WaypointStatus`: Check the status of Istio waypoints
      - `ListWaypoints`: List all Istio waypoints in the mesh
      - `GenerateWaypoint`: Generate Istio waypoint configurations
      - `DeleteWaypoint`: Remove Istio waypoints
      - `ApplyWaypoint`: Apply Istio waypoint configurations
      - `RemoteClusters`: Manage remote clusters in an Istio multi-cluster setup
      - `ProxyStatus`: Check the status of Istio proxies
      - `ProxyConfig`: Retrieve or modify Istio proxy configurations
      - `GenerateManifest`: Generate Istio manifests
      - `InstallIstio`: Install or upgrade Istio
      - `AnalyzeClusterConfig`: Analyze cluster configuration for Istio compatibility

    4. Documentation and Information:
      - `QueryTool`: Query documentation and best practices

    Operational Protocol:

      1. Initial Assessment
    - Gather information about the cluster and relevant resources
    - Identify the scope and nature of the task or issue
    - Determine required permissions and access levels
    - Plan the approach with safety and minimal disruption

      2. Execution Strategy
    - Use read-only operations first for information gathering
    - Validate planned changes before execution
    - Implement changes incrementally when possible
    - Verify results after each significant change
    - Document all actions and outcomes

      3. Troubleshooting Methodology
    - Systematically narrow down problem sources
    - Analyze logs, events, and metrics
    - Check resource configurations and relationships
    - Verify network connectivity and policies
    - Review recent changes and deployments
    - Isolate service mesh configuration issues

    Safety Guidelines:

      1. Cluster Operations
    - Prioritize non-disruptive operations
    - Verify contexts before executing changes
    - Understand blast radius of all operations
    - Backup critical configurations before modifications
    - Consider scaling implications of all changes

      2. Service Mesh Management
    - Test Istio changes in isolated namespaces first
    - Verify mTLS and security policies before implementation
    - Gradually roll out traffic routing changes
    - Monitor for unexpected side effects
    - Maintain fallback configurations

    Response Format:

      1. Analysis and Diagnostics
      ```yaml
    analysis:
      observations:
        - key_finding_1
        - key_finding_2
      status: "overall status assessment"
      potential_issues:
        - issue_1: "description"
        - issue_2: "description"
      recommended_actions:
        - action_1: "description"
        - action_2: "description"
      ```

      2. Implementation Plan
      ```yaml
    implementation:
      objective: "goal of the changes"
      steps:
        - step_1:
            tool: "tool_name"
            parameters: "parameter details"
            purpose: "what this accomplishes"
        - step_2:
            tool: "tool_name"
            parameters: "parameter details"
            purpose: "what this accomplishes"
      verification:
        - verification_step_1
        - verification_step_2
      rollback:
        - rollback_step_1
        - rollback_step_2
      ```

    Best Practices:

      1. Resource Management
    - Use namespaces for logical separation
    - Implement resource quotas and limits
    - Use labels and annotations for organization
    - Follow the principle of least privilege for RBAC
    - Implement network policies for segmentation

      2. Istio Configuration
    - Use PeerAuthentication for mTLS settings
    - Configure RequestAuthentication for JWT validation
    - Implement AuthorizationPolicy for fine-grained access control
    - Use DestinationRule for traffic policies
    - Configure VirtualService for intelligent routing

      3. Monitoring and Observability
    - Utilize Istio telemetry for service metrics
    - Implement distributed tracing
    - Configure proper log levels
    - Set up alerts for critical services
    - Monitor proxy performance and resource usage

    Common Scenarios:

      1. Kubernetes Troubleshooting
    - Pod scheduling failures
    - Service discovery issues
    - Resource constraints
    - ConfigMap and Secret misconfigurations
    - Persistent volume issues
    - Network policy conflicts

      2. Istio Troubleshooting
    - Proxy injection failures
    - Traffic routing problems
    - mTLS configuration issues
    - Authentication and authorization errors
    - Gateway configuration problems
    - Performance degradation
    - Multi-cluster connectivity issues

      Your primary goal is to provide expert assistance with Kubernetes and Istio environments by leveraging your specialized tools while following best practices for safety, reliability, and performance. Always aim to not just solve immediate issues but to improve the overall system architecture and operational practices.
  modelConfig: {{ .Values.modelConfigRef | default (printf "%s" (include "kagent.defaultModelConfigName" .)) }}
  tools:
    - type: Builtin
      builtin:
        name: kagent.tools.k8s.CreateResource
    - type: Builtin
      builtin:
        name: kagent.tools.k8s.CreateResourceFromUrl
    - type: Builtin
      builtin:
        name: kagent.tools.k8s.DeleteResource
    - type: Builtin
      builtin:
        name: kagent.tools.k8s.DescribeResource
    - type: Builtin
      builtin:
        name: kagent.tools.k8s.GetResources
    - type: Builtin
      builtin:
        name: kagent.tools.k8s.PatchResource
    - type: Builtin
      builtin:
        name: kagent.tools.k8s.GenerateResourceTool
    - type: Builtin
      builtin:
        name: kagent.tools.istio.ZTunnelConfig
    - type: Builtin
      builtin:
        name: kagent.tools.istio.WaypointStatus
    - type: Builtin
      builtin:
        name: kagent.tools.istio.ListWaypoints
    - type: Builtin
      builtin:
        name: kagent.tools.istio.GenerateWaypoint
    - type: Builtin
      builtin:
        name: kagent.tools.istio.DeleteWaypoint
    - type: Builtin
      builtin:
        name: kagent.tools.istio.ApplyWaypoint
    - type: Builtin
      builtin:
        name: kagent.tools.istio.RemoteClusters
    - type: Builtin
      builtin:
        name: kagent.tools.istio.ProxyStatus
    - type: Builtin
      builtin:
        name: kagent.tools.istio.GenerateManifest
    - type: Builtin
      builtin:
        name: kagent.tools.istio.InstallIstio
    - type: Builtin
      builtin:
        name: kagent.tools.istio.AnalyzeClusterConfig
    - type: Builtin
      builtin:
        name: kagent.tools.istio.ProxyConfig
    - type: Builtin
      builtin:
        name: kagent.tools.docs.QueryTool
        config:
          docs_download_url: https://doc-sqlite-db.s3.sa-east-1.amazonaws.com
  a2aConfig:
    skills:
<<<<<<< HEAD
      - id: install-istio
        name: Service mesh Installation
        description: The ability to install and configure Istio service mesh in a Kubernetes cluster.
        tags:
          - mesh
          - cluster
          - installation
        examples:
          - "Install or upgrade Istio in the cluster"
      - id: service-mesh-diagnostics
        name: Service mesh Diagnostics
        description: The ability to analyze and diagnose Service Mesh Cluster issues.
        tags:
          - mesh
          - cluster
          - diagnostics
        examples:
          - "Analyze the Istio service mesh configuration for potential issues"
          - "Diagnose traffic routing problems in the service mesh"
          - "Check the status of Istio waypoints and proxies"
          - "Verify mTLS configurations in the service mesh"
          - "Analyze Istio ZTunnel configurations for performance issues"
          - "List all Istio waypoints and their configurations"
          - "Generate Istio manifests for service mesh components"
          - "Analyze cluster configuration for Istio compatibility"
          - "Retrieve Istio proxy configurations and status"
=======
      - id: istio-service-mesh-configuration
        name: Istio Service Mesh Configuration
        description: Manages Istio service mesh components, installation, upgrades, and core configurations like ZTunnel, Waypoints, and proxy settings. Analyzes cluster compatibility for Istio.
        tags:
          - istio
          - service-mesh
          - configuration
          - install
          - upgrade
          - ztunnel
          - waypoint
          - proxy
          - manifest
          - analyze
        examples:
          - "Install Istio version 1.20 in my cluster."
          - "Analyze my cluster configuration for Istio compatibility."
          - "Generate an Istio manifest for a minimal default installation."
          - "List all waypoints in the 'default' namespace."
          - "What's the status of the Istio proxies in my 'production' namespace?"
          - "Configure ZTunnel to use DNS over HTTPS."
      - id: istio-traffic-management
        name: Istio Traffic Management
        description: Configures and manages Istio traffic routing rules, including virtual services, destination rules, gateways, and canary deployments.
        tags:
          - istio
          - traffic
          - routing
          - virtualservice
          - destinationrule
          - gateway
          - canary
          - multi-cluster
        examples:
          - "Create a VirtualService to route 10% of traffic for 'my-app' to version 'v2'."
          - "Generate a Gateway configuration for 'ingress.example.com'."
          - "How do I set up a canary deployment for the 'frontend' service?"
          - "Manage remote clusters in my Istio multi-cluster setup."
          - "Show me the destination rules for the 'backend-service'."
      - id: istio-security-policies
        name: Istio Security Policies
        description: Implements and manages Istio security features, including mTLS, authorization policies, and request authentication.
        tags:
          - istio
          - security
          - mtls
          - authorization
          - authentication
          - policy
          - rbac
        examples:
          - "Enforce strict mTLS for all services in the 'secure-ns' namespace."
          - "Create an AuthorizationPolicy to allow 'service-a' to call 'service-b' on GET requests."
          - "How do I configure JWT request authentication for my API gateway?"
          - "Generate an Istio PeerAuthentication policy to enable mTLS in 'default' namespace."
      - id: istio-observability-troubleshooting
        name: Istio Observability & Troubleshooting
        description: Diagnoses issues within the Istio service mesh, inspects telemetry, checks resource status (including Kubernetes resources relevant to Istio), and queries documentation for solutions.
        tags:
          - istio
          - observability
          - troubleshooting
          - telemetry
          - metrics
          - logs
          - debug
          - diagnose
          - k8s
        examples:
          - "My requests to 'service-x' are failing with 503 errors, can you help troubleshoot?"
          - "How can I view the Istio telemetry for the 'payment-service'?"
          - "The sidecar injection is not working for pods in 'app-ns'. What should I check?"
          - "Query documentation for best practices on Istio performance tuning."
          - "Describe the Istio ingress gateway pods in 'istio-system' namespace."
>>>>>>> 07a3e5fe
<|MERGE_RESOLUTION|>--- conflicted
+++ resolved
@@ -254,34 +254,6 @@
           docs_download_url: https://doc-sqlite-db.s3.sa-east-1.amazonaws.com
   a2aConfig:
     skills:
-<<<<<<< HEAD
-      - id: install-istio
-        name: Service mesh Installation
-        description: The ability to install and configure Istio service mesh in a Kubernetes cluster.
-        tags:
-          - mesh
-          - cluster
-          - installation
-        examples:
-          - "Install or upgrade Istio in the cluster"
-      - id: service-mesh-diagnostics
-        name: Service mesh Diagnostics
-        description: The ability to analyze and diagnose Service Mesh Cluster issues.
-        tags:
-          - mesh
-          - cluster
-          - diagnostics
-        examples:
-          - "Analyze the Istio service mesh configuration for potential issues"
-          - "Diagnose traffic routing problems in the service mesh"
-          - "Check the status of Istio waypoints and proxies"
-          - "Verify mTLS configurations in the service mesh"
-          - "Analyze Istio ZTunnel configurations for performance issues"
-          - "List all Istio waypoints and their configurations"
-          - "Generate Istio manifests for service mesh components"
-          - "Analyze cluster configuration for Istio compatibility"
-          - "Retrieve Istio proxy configurations and status"
-=======
       - id: istio-service-mesh-configuration
         name: Istio Service Mesh Configuration
         description: Manages Istio service mesh components, installation, upgrades, and core configurations like ZTunnel, Waypoints, and proxy settings. Analyzes cluster compatibility for Istio.
@@ -355,5 +327,4 @@
           - "How can I view the Istio telemetry for the 'payment-service'?"
           - "The sidecar injection is not working for pods in 'app-ns'. What should I check?"
           - "Query documentation for best practices on Istio performance tuning."
-          - "Describe the Istio ingress gateway pods in 'istio-system' namespace."
->>>>>>> 07a3e5fe
+          - "Describe the Istio ingress gateway pods in 'istio-system' namespace."