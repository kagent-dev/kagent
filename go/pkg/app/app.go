/*
Copyright 2025.

Licensed under the Apache License, Version 2.0 (the "License");
you may not use this file except in compliance with the License.
You may obtain a copy of the License at

    http://www.apache.org/licenses/LICENSE-2.0

Unless required by applicable law or agreed to in writing, software
distributed under the License is distributed on an "AS IS" BASIS,
WITHOUT WARRANTIES OR CONDITIONS OF ANY KIND, either express or implied.
See the License for the specific language governing permissions and
limitations under the License.
*/

package app

import (
	"context"
	"crypto/tls"
	"flag"
	"net/http"
	"net/http/pprof"
	"os"
	"path/filepath"
	"strings"
	"time"

	"github.com/gorilla/mux"

	"github.com/kagent-dev/kagent/go/internal/version"

	"k8s.io/apimachinery/pkg/api/resource"
	"k8s.io/apimachinery/pkg/types"

	"github.com/kagent-dev/kagent/go/internal/a2a"
	"github.com/kagent-dev/kagent/go/internal/database"
	versionmetrics "github.com/kagent-dev/kagent/go/internal/metrics"

	a2a_reconciler "github.com/kagent-dev/kagent/go/internal/controller/a2a"
	"github.com/kagent-dev/kagent/go/internal/controller/reconciler"
	reconcilerutils "github.com/kagent-dev/kagent/go/internal/controller/reconciler/utils"
	agent_translator "github.com/kagent-dev/kagent/go/internal/controller/translator/agent"
	mcp_translator "github.com/kagent-dev/kagent/go/internal/controller/translator/mcp"
	"github.com/kagent-dev/kagent/go/internal/httpserver"
	common "github.com/kagent-dev/kagent/go/internal/utils"

	// Import all Kubernetes client auth plugins (e.g. Azure, GCP, OIDC, etc.)
	// to ensure that exec-entrypoint and run can make use of them.
	_ "k8s.io/client-go/plugin/pkg/client/auth"

	"github.com/kagent-dev/kagent/go/pkg/auth"
	"k8s.io/apimachinery/pkg/runtime"
	utilruntime "k8s.io/apimachinery/pkg/util/runtime"
	"k8s.io/apimachinery/pkg/util/validation"
	clientgoscheme "k8s.io/client-go/kubernetes/scheme"
	ctrl "sigs.k8s.io/controller-runtime"
	"sigs.k8s.io/controller-runtime/pkg/cache"
	"sigs.k8s.io/controller-runtime/pkg/certwatcher"
	"sigs.k8s.io/controller-runtime/pkg/healthz"
	"sigs.k8s.io/controller-runtime/pkg/log/zap"
	"sigs.k8s.io/controller-runtime/pkg/manager"
	ctrlmetrics "sigs.k8s.io/controller-runtime/pkg/metrics"
	"sigs.k8s.io/controller-runtime/pkg/metrics/filters"
	metricsserver "sigs.k8s.io/controller-runtime/pkg/metrics/server"

	"github.com/kagent-dev/kagent/go/api/v1alpha1"
	"github.com/kagent-dev/kagent/go/api/v1alpha2"
	"github.com/kagent-dev/kagent/go/internal/controller"
	"github.com/kagent-dev/kagent/go/internal/goruntime"
<<<<<<< HEAD
	kmcpv1alpha1 "github.com/kagent-dev/kmcp/api/v1alpha1"
=======
>>>>>>> 1634791d
	// +kubebuilder:scaffold:imports
)

var (
	scheme          = runtime.NewScheme()
	setupLog        = ctrl.Log.WithName("setup")
	kagentNamespace = common.GetResourceNamespace()

	// These variables should be set during build time using -ldflags
	Version   = version.Version
	GitCommit = version.GitCommit
	BuildDate = version.BuildDate
)

func init() {
	utilruntime.Must(clientgoscheme.AddToScheme(scheme))

	utilruntime.Must(v1alpha1.AddToScheme(scheme))
	utilruntime.Must(v1alpha2.AddToScheme(scheme))
	// +kubebuilder:scaffold:scheme

	ctrl.SetLogger(zap.New(zap.UseDevMode(true)))
}

type Config struct {
	Metrics struct {
		Addr     string
		CertPath string
		CertName string
		CertKey  string
	}
	Streaming struct {
		MaxBufSize     resource.QuantityValue `default:"1Mi"`
		InitialBufSize resource.QuantityValue `default:"4Ki"`
		Timeout        time.Duration          `default:"60s"`
	}
	LeaderElection     bool
	ProbeAddr          string
	SecureMetrics      bool
	EnableHTTP2        bool
	DefaultModelConfig types.NamespacedName
	HttpServerAddr     string
	WatchNamespaces    string
	A2ABaseUrl         string
	Database           struct {
		Type string
		Path string
		Url  string
	}
}

func (cfg *Config) SetFlags(commandLine *flag.FlagSet) {
	commandLine.StringVar(&cfg.Metrics.Addr, "metrics-bind-address", "0", "The address the metrics endpoint binds to. "+
		"Use :8443 for HTTPS or :8080 for HTTP, or leave as 0 to disable the metrics service.")
	commandLine.StringVar(&cfg.ProbeAddr, "health-probe-bind-address", ":8082", "The address the probe endpoint binds to.")
	commandLine.BoolVar(&cfg.LeaderElection, "leader-elect", false,
		"Enable leader election for controller manager. "+
			"Enabling this will ensure there is only one active controller manager.")
	commandLine.BoolVar(&cfg.SecureMetrics, "metrics-secure", true,
		"If set, the metrics endpoint is served securely via HTTPS. Use --metrics-secure=false to use HTTP instead.")
	commandLine.StringVar(&cfg.Metrics.CertPath, "metrics-cert-path", "",
		"The directory that contains the metrics server certificate.")
	commandLine.StringVar(&cfg.Metrics.CertName, "metrics-cert-name", "tls.crt", "The name of the metrics server certificate file.")
	commandLine.StringVar(&cfg.Metrics.CertKey, "metrics-cert-key", "tls.key", "The name of the metrics server key file.")
	commandLine.BoolVar(&cfg.EnableHTTP2, "enable-http2", false,
		"If set, HTTP/2 will be enabled for the metrics and webhook servers")

	commandLine.StringVar(&cfg.DefaultModelConfig.Name, "default-model-config-name", "default-model-config", "The name of the default model config.")
	commandLine.StringVar(&cfg.DefaultModelConfig.Namespace, "default-model-config-namespace", kagentNamespace, "The namespace of the default model config.")
	commandLine.StringVar(&cfg.HttpServerAddr, "http-server-address", ":8083", "The address the HTTP server binds to.")
	commandLine.StringVar(&cfg.A2ABaseUrl, "a2a-base-url", "http://127.0.0.1:8083", "The base URL of the A2A Server endpoint, as advertised to clients.")
	commandLine.StringVar(&cfg.Database.Type, "database-type", "sqlite", "The type of the database to use. Supported values: sqlite, postgres.")
	commandLine.StringVar(&cfg.Database.Path, "sqlite-database-path", "./kagent.db", "The path to the SQLite database file.")
	commandLine.StringVar(&cfg.Database.Url, "postgres-database-url", "postgres://postgres:kagent@db.kagent.svc.cluster.local:5432/crud", "The URL of the PostgreSQL database.")

	commandLine.StringVar(&cfg.WatchNamespaces, "watch-namespaces", "", "The namespaces to watch for .")

	commandLine.Var(&cfg.Streaming.MaxBufSize, "streaming-max-buf-size", "The maximum size of the streaming buffer.")
	commandLine.Var(&cfg.Streaming.InitialBufSize, "streaming-initial-buf-size", "The initial size of the streaming buffer.")
	commandLine.DurationVar(&cfg.Streaming.Timeout, "streaming-timeout", 60*time.Second, "The timeout for the streaming connection.")
}

type BootstrapConfig struct {
	Ctx     context.Context
	Manager manager.Manager
	Router  *mux.Router
}

type CtrlManagerConfigFunc func(manager.Manager) error

type ExtensionConfig struct {
	Authenticator    auth.AuthProvider
	Authorizer       auth.Authorizer
	AgentPlugins     []agent_translator.TranslatorPlugin
	MCPServerPlugins []mcp_translator.TranslatorPlugin
}

type GetExtensionConfig func(bootstrap BootstrapConfig) (*ExtensionConfig, error)

func Start(getExtensionConfig GetExtensionConfig) {
	var tlsOpts []func(*tls.Config)
	var cfg Config

	// TODO setup signal handlers
	ctx := context.Background()

	cfg.SetFlags(flag.CommandLine)
	flag.StringVar(&agent_translator.DefaultImageConfig.Registry, "image-registry", agent_translator.DefaultImageConfig.Registry, "The registry to use for the image.")
	flag.StringVar(&agent_translator.DefaultImageConfig.Tag, "image-tag", agent_translator.DefaultImageConfig.Tag, "The tag to use for the image.")
	flag.StringVar(&agent_translator.DefaultImageConfig.PullPolicy, "image-pull-policy", agent_translator.DefaultImageConfig.PullPolicy, "The pull policy to use for the image.")
	flag.StringVar(&agent_translator.DefaultImageConfig.PullSecret, "image-pull-secret", "", "The pull secret name for the agent image.")
	flag.StringVar(&agent_translator.DefaultImageConfig.Repository, "image-repository", agent_translator.DefaultImageConfig.Repository, "The repository to use for the agent image.")

	opts := zap.Options{
		Development: true,
	}
	opts.BindFlags(flag.CommandLine)
	flag.Parse()

	logger := zap.New(zap.UseFlagOptions(&opts))

	logger.Info("Starting KAgent Controller", "version", Version, "git_commit", GitCommit, "build_date", BuildDate)
	logger.Info("Config", "config", cfg)

	ctrl.SetLogger(logger)

	goruntime.SetMaxProcs(logger)

	setupLog.Info("Starting KAgent Controller", "version", Version, "git_commit", GitCommit, "build_date", BuildDate)

	// if the enable-http2 flag is false (the default), http/2 should be disabled
	// due to its vulnerabilities. More specifically, disabling http/2 will
	// prevent from being vulnerable to the HTTP/2 Stream Cancellation and
	// Rapid Reset CVEs. For more information see:
	// - https://github.com/advisories/GHSA-qppj-fm5r-hxr3
	// - https://github.com/advisories/GHSA-4374-p667-p6c8
	disableHTTP2 := func(c *tls.Config) {
		setupLog.Info("disabling http/2")
		c.NextProtos = []string{"http/1.1"}
	}

	if !cfg.EnableHTTP2 {
		tlsOpts = append(tlsOpts, disableHTTP2)
	}

	// Create watchers for metrics and webhooks certificates
	var metricsCertWatcher, webhookCertWatcher *certwatcher.CertWatcher

	ctrlmetrics.Registry.MustRegister(versionmetrics.NewBuildInfoCollector())

	// Metrics endpoint is enabled in 'config/default/kustomization.yaml'. The Metrics options configure the server.
	// More info:
	// - https://pkg.go.dev/sigs.k8s.io/controller-runtime@v0.20.0/pkg/metrics/server
	// - https://book.kubebuilder.io/reference/metrics.html
	metricsServerOptions := metricsserver.Options{
		BindAddress:   cfg.Metrics.Addr,
		SecureServing: cfg.SecureMetrics,
		TLSOpts:       tlsOpts,
	}

	if cfg.SecureMetrics {
		// FilterProvider is used to protect the metrics endpoint with authn/authz.
		// These configurations ensure that only authorized users and service accounts
		// can access the metrics endpoint. The RBAC are configured in 'config/rbac/kustomization.yaml'. More info:
		// https://pkg.go.dev/sigs.k8s.io/controller-runtime@v0.20.0/pkg/metrics/filters#WithAuthenticationAndAuthorization
		metricsServerOptions.FilterProvider = filters.WithAuthenticationAndAuthorization
	}

	// If the certificate is not specified, controller-runtime will automatically
	// generate self-signed certificates for the metrics server. While convenient for development and testing,
	// this setup is not recommended for production.
	//
	// TODO(user): If you enable certManager, uncomment the following lines:
	// - [METRICS-WITH-CERTS] at config/default/kustomization.yaml to generate and use certificates
	// managed by cert-manager for the metrics server.
	// - [PROMETHEUS-WITH-CERTS] at config/prometheus/kustomization.yaml for TLS certification.
	if len(cfg.Metrics.CertPath) > 0 {
		setupLog.Info("Initializing metrics certificate watcher using provided certificates",
			"metrics-cert-path", cfg.Metrics.CertPath, "metrics-cert-name", cfg.Metrics.CertName, "metrics-cert-key", cfg.Metrics.CertKey)

		var err error
		metricsCertWatcher, err = certwatcher.New(
			filepath.Join(cfg.Metrics.CertPath, cfg.Metrics.CertName),
			filepath.Join(cfg.Metrics.CertPath, cfg.Metrics.CertKey),
		)
		if err != nil {
			setupLog.Error(err, "to initialize metrics certificate watcher", "error", err)
			os.Exit(1)
		}

		metricsServerOptions.TLSOpts = append(metricsServerOptions.TLSOpts, func(config *tls.Config) {
			config.GetCertificate = metricsCertWatcher.GetCertificate
		})
	}

	// filter out invalid namespaces from the watchNamespaces flag (comma separated list)
	watchNamespacesList := filterValidNamespaces(strings.Split(cfg.WatchNamespaces, ","))

	mgr, err := ctrl.NewManager(ctrl.GetConfigOrDie(), ctrl.Options{
		Scheme:                 scheme,
		Metrics:                metricsServerOptions,
		HealthProbeBindAddress: cfg.ProbeAddr,
		LeaderElection:         cfg.LeaderElection,
		LeaderElectionID:       "0e9f6799.kagent.dev",
		Cache: cache.Options{
			DefaultNamespaces: configureNamespaceWatching(watchNamespacesList),
		},
		// LeaderElectionReleaseOnCancel defines if the leader should step down voluntarily
		// when the Manager ends. This requires the binary to immediately end when the
		// Manager is stopped, otherwise, this setting is unsafe. Setting this significantly
		// speeds up voluntary leader transitions as the new leader don't have to wait
		// LeaseDuration time first.
		//
		// In the default scaffold provided, the program ends immediately after
		// the manager stops, so would be fine to enable this option. However,
		// if you are doing or is intended to do any operation such as perform cleanups
		// after the manager stops then its usage might be unsafe.
		// LeaderElectionReleaseOnCancel: true,
	})
	if err != nil {
		setupLog.Error(err, "unable to create manager")
		os.Exit(1)
	}

	// Initialize database
	dbManager, err := database.NewManager(&database.Config{
		DatabaseType: database.DatabaseType(cfg.Database.Type),
		SqliteConfig: &database.SqliteConfig{
			DatabasePath: cfg.Database.Path,
		},
		PostgresConfig: &database.PostgresConfig{
			URL: cfg.Database.Url,
		},
	})
	if err != nil {
		setupLog.Error(err, "unable to initialize database")
		os.Exit(1)
	}

	// Initialize database tables
	if err := dbManager.Initialize(); err != nil {
		setupLog.Error(err, "unable to initialize database")
		os.Exit(1)
	}

	dbClient := database.NewClient(dbManager)
	router := mux.NewRouter()
	extensionCfg, err := getExtensionConfig(BootstrapConfig{
		Ctx:     ctx,
		Manager: mgr,
		Router:  router,
	})
	if err != nil {
		setupLog.Error(err, "unable to get start config")
		os.Exit(1)
	}

	apiTranslator := agent_translator.NewAdkApiTranslator(
		mgr.GetClient(),
		cfg.DefaultModelConfig,
		extensionCfg.AgentPlugins,
	)

	a2aHandler := a2a.NewA2AHttpMux(httpserver.APIPathA2A, extensionCfg.Authenticator)

	a2aReconciler := a2a_reconciler.NewReconciler(
		a2aHandler,
		cfg.A2ABaseUrl+httpserver.APIPathA2A,
		a2a_reconciler.ClientOptions{
			StreamingMaxBufSize:     int(cfg.Streaming.MaxBufSize.Value()),
			StreamingInitialBufSize: int(cfg.Streaming.InitialBufSize.Value()),
			Timeout:                 cfg.Streaming.Timeout,
		},
		extensionCfg.Authenticator,
	)

	mcpTranslator := mcp_translator.NewTransportAdapterTranslator(
		mgr.GetScheme(),
		extensionCfg.MCPServerPlugins,
	)

	rcnclr := reconciler.NewKagentReconciler(
		apiTranslator,
		mcpTranslator,
		mgr.GetClient(),
		dbClient,
		cfg.DefaultModelConfig,
		a2aReconciler,
	)

<<<<<<< HEAD
	if err := (&controller.ServiceController{
=======
	if err = (&controller.MCPServerController{
		Scheme:     mgr.GetScheme(),
		Reconciler: rcnclr,
	}).SetupWithManager(mgr); err != nil {
		setupLog.Error(err, "unable to create controller", "controller", "MCPServer")
		os.Exit(1)
	}

	if err := (&controller.MCPServerToolController{
>>>>>>> 1634791d
		Scheme:     mgr.GetScheme(),
		Reconciler: rcnclr,
	}).SetupWithManager(mgr); err != nil {
		setupLog.Error(err, "unable to create controller", "controller", "MCPServerToolDiscovery")
		os.Exit(1)
	}

	if err := (&controller.ServiceController{
		Scheme:     mgr.GetScheme(),
		Reconciler: rcnclr,
	}).SetupWithManager(mgr); err != nil {
		setupLog.Error(err, "unable to create controller", "controller", "Service")
		os.Exit(1)
	}

	if err = (&controller.AgentController{
		Scheme:        mgr.GetScheme(),
		Reconciler:    rcnclr,
		AdkTranslator: apiTranslator,
	}).SetupWithManager(mgr); err != nil {
		setupLog.Error(err, "unable to create controller", "controller", "Agent")
		os.Exit(1)
	}
	if err = (&controller.ModelConfigController{
		Scheme:     mgr.GetScheme(),
		Reconciler: rcnclr,
	}).SetupWithManager(mgr); err != nil {
		setupLog.Error(err, "unable to create controller", "controller", "ModelConfig")
		os.Exit(1)
	}
	if err = (&controller.RemoteMCPServerController{
		Scheme:     mgr.GetScheme(),
		Reconciler: rcnclr,
	}).SetupWithManager(mgr); err != nil {
		setupLog.Error(err, "unable to create controller", "controller", "RemoteMCPServer")
		os.Exit(1)
	}
	if err = (&controller.MemoryController{
		Scheme:     mgr.GetScheme(),
		Reconciler: rcnclr,
	}).SetupWithManager(mgr); err != nil {
		setupLog.Error(err, "unable to create controller", "controller", "Memory")
		os.Exit(1)
	}

	if err := reconcilerutils.SetupOwnerIndexes(mgr, rcnclr.GetOwnedResourceTypes()); err != nil {
		setupLog.Error(err, "failed to setup indexes for owned resources")
		os.Exit(1)
	}

	// +kubebuilder:scaffold:builder
	if metricsCertWatcher != nil {
		setupLog.Info("Adding metrics certificate watcher to manager")
		if err := mgr.Add(metricsCertWatcher); err != nil {
			setupLog.Error(err, "unable to add metrics certificate watcher to manager")
			os.Exit(1)
		}
	}

	if webhookCertWatcher != nil {
		setupLog.Info("Adding webhook certificate watcher to manager")
		if err := mgr.Add(webhookCertWatcher); err != nil {
			setupLog.Error(err, "unable to add webhook certificate watcher to manager")
			os.Exit(1)
		}
	}

	if err := mgr.AddHealthzCheck("healthz", healthz.Ping); err != nil {
		setupLog.Error(err, "unable to set up health check")
		os.Exit(1)
	}
	if err := mgr.AddReadyzCheck("readyz", healthz.Ping); err != nil {
		setupLog.Error(err, "unable to set up ready check")
		os.Exit(1)
	}

	if err := mgr.Add(&adminServer{port: ":6060"}); err != nil {
		setupLog.Error(err, "unable to set up admin server")
		os.Exit(1)
	}

	httpServer, err := httpserver.NewHTTPServer(httpserver.ServerConfig{
		Router:            router,
		BindAddr:          cfg.HttpServerAddr,
		KubeClient:        mgr.GetClient(),
		A2AHandler:        a2aHandler,
		WatchedNamespaces: watchNamespacesList,
		DbClient:          dbClient,
		Authorizer:        extensionCfg.Authorizer,
		Authenticator:     extensionCfg.Authenticator,
	})
	if err != nil {
		setupLog.Error(err, "unable to create HTTP server")
		os.Exit(1)
	}
	if err := mgr.Add(httpServer); err != nil {
		setupLog.Error(err, "unable to set up HTTP server")
		os.Exit(1)
	}

	setupLog.Info("starting manager")
	if err := mgr.Start(ctrl.SetupSignalHandler()); err != nil {
		setupLog.Error(err, "problem running manager")
		os.Exit(1)
	}
}

// configureNamespaceWatching sets up the controller manager to watch specific namespaces
// based on the provided configuration. It returns the list of namespaces being watched,
// or nil if watching all namespaces.
func configureNamespaceWatching(watchNamespacesList []string) map[string]cache.Config {
	if len(watchNamespacesList) == 0 {
		setupLog.Info("Watching all namespaces (no valid namespaces specified)")
		return map[string]cache.Config{"": {}}

	}
	setupLog.Info("Watching specific namespaces at cache level", "namespaces", watchNamespacesList)

	namespacesMap := make(map[string]cache.Config)
	for _, ns := range watchNamespacesList {
		namespacesMap[ns] = cache.Config{}
	}

	return namespacesMap
}

// filterValidNamespaces removes invalid namespace names from the provided list.
// A valid namespace must be a valid DNS-1123 label.
func filterValidNamespaces(namespaces []string) []string {
	var validNamespaces []string

	for _, ns := range namespaces {
		if strings.TrimSpace(ns) == "" {
			continue
		}

		if errs := validation.IsDNS1123Label(ns); len(errs) > 0 {
			setupLog.Info("Ignoring invalid namespace name",
				"namespace", ns,
				"validation_errors", strings.Join(errs, ", "))
		} else {
			validNamespaces = append(validNamespaces, ns)
		}
	}

	return validNamespaces
}

var _ manager.Runnable = &adminServer{}

type adminServer struct {
	port string
}

func (a *adminServer) Start(ctx context.Context) error {
	setupLog.Info("starting pprof server")
	mux := http.NewServeMux()
	mux.HandleFunc("/debug/pprof/", pprof.Index)
	mux.HandleFunc("/debug/pprof/profile", pprof.Profile)
	mux.HandleFunc("/debug/pprof/symbol", pprof.Symbol)
	mux.HandleFunc("/debug/pprof/trace", pprof.Trace)
	mux.HandleFunc("/debug/pprof/goroutine", pprof.Handler("goroutine").ServeHTTP)
	mux.HandleFunc("/debug/pprof/heap", pprof.Handler("heap").ServeHTTP)
	mux.HandleFunc("/debug/pprof/block", pprof.Handler("block").ServeHTTP)
	mux.HandleFunc("/debug/pprof/threadcreate", pprof.Handler("threadcreate").ServeHTTP)
	mux.HandleFunc("/debug/pprof/mutex", pprof.Handler("mutex").ServeHTTP)
	mux.HandleFunc("/debug/pprof/allocs", pprof.Handler("allocs").ServeHTTP)
	setupLog.Info("pprof server started", "address", a.port)
	return http.ListenAndServe(a.port, mux)
}<|MERGE_RESOLUTION|>--- conflicted
+++ resolved
@@ -42,7 +42,6 @@
 	"github.com/kagent-dev/kagent/go/internal/controller/reconciler"
 	reconcilerutils "github.com/kagent-dev/kagent/go/internal/controller/reconciler/utils"
 	agent_translator "github.com/kagent-dev/kagent/go/internal/controller/translator/agent"
-	mcp_translator "github.com/kagent-dev/kagent/go/internal/controller/translator/mcp"
 	"github.com/kagent-dev/kagent/go/internal/httpserver"
 	common "github.com/kagent-dev/kagent/go/internal/utils"
 
@@ -51,6 +50,7 @@
 	_ "k8s.io/client-go/plugin/pkg/client/auth"
 
 	"github.com/kagent-dev/kagent/go/pkg/auth"
+	"github.com/kagent-dev/kagent/go/pkg/mcp_translator"
 	"k8s.io/apimachinery/pkg/runtime"
 	utilruntime "k8s.io/apimachinery/pkg/util/runtime"
 	"k8s.io/apimachinery/pkg/util/validation"
@@ -65,14 +65,10 @@
 	"sigs.k8s.io/controller-runtime/pkg/metrics/filters"
 	metricsserver "sigs.k8s.io/controller-runtime/pkg/metrics/server"
 
-	"github.com/kagent-dev/kagent/go/api/v1alpha1"
 	"github.com/kagent-dev/kagent/go/api/v1alpha2"
 	"github.com/kagent-dev/kagent/go/internal/controller"
 	"github.com/kagent-dev/kagent/go/internal/goruntime"
-<<<<<<< HEAD
-	kmcpv1alpha1 "github.com/kagent-dev/kmcp/api/v1alpha1"
-=======
->>>>>>> 1634791d
+	"github.com/kagent-dev/kmcp/api/v1alpha1"
 	// +kubebuilder:scaffold:imports
 )
 
@@ -349,33 +345,15 @@
 		extensionCfg.Authenticator,
 	)
 
-	mcpTranslator := mcp_translator.NewTransportAdapterTranslator(
-		mgr.GetScheme(),
-		extensionCfg.MCPServerPlugins,
-	)
-
 	rcnclr := reconciler.NewKagentReconciler(
 		apiTranslator,
-		mcpTranslator,
 		mgr.GetClient(),
 		dbClient,
 		cfg.DefaultModelConfig,
 		a2aReconciler,
 	)
 
-<<<<<<< HEAD
 	if err := (&controller.ServiceController{
-=======
-	if err = (&controller.MCPServerController{
-		Scheme:     mgr.GetScheme(),
-		Reconciler: rcnclr,
-	}).SetupWithManager(mgr); err != nil {
-		setupLog.Error(err, "unable to create controller", "controller", "MCPServer")
-		os.Exit(1)
-	}
-
-	if err := (&controller.MCPServerToolController{
->>>>>>> 1634791d
 		Scheme:     mgr.GetScheme(),
 		Reconciler: rcnclr,
 	}).SetupWithManager(mgr); err != nil {
@@ -383,7 +361,7 @@
 		os.Exit(1)
 	}
 
-	if err := (&controller.ServiceController{
+	if err := (&controller.MCPServerToolController{
 		Scheme:     mgr.GetScheme(),
 		Reconciler: rcnclr,
 	}).SetupWithManager(mgr); err != nil {
@@ -399,6 +377,7 @@
 		setupLog.Error(err, "unable to create controller", "controller", "Agent")
 		os.Exit(1)
 	}
+
 	if err = (&controller.ModelConfigController{
 		Scheme:     mgr.GetScheme(),
 		Reconciler: rcnclr,
@@ -406,18 +385,12 @@
 		setupLog.Error(err, "unable to create controller", "controller", "ModelConfig")
 		os.Exit(1)
 	}
+
 	if err = (&controller.RemoteMCPServerController{
 		Scheme:     mgr.GetScheme(),
 		Reconciler: rcnclr,
 	}).SetupWithManager(mgr); err != nil {
 		setupLog.Error(err, "unable to create controller", "controller", "RemoteMCPServer")
-		os.Exit(1)
-	}
-	if err = (&controller.MemoryController{
-		Scheme:     mgr.GetScheme(),
-		Reconciler: rcnclr,
-	}).SetupWithManager(mgr); err != nil {
-		setupLog.Error(err, "unable to create controller", "controller", "Memory")
 		os.Exit(1)
 	}
 
