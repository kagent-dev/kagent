--- conflicted
+++ resolved
@@ -35,7 +35,6 @@
 )
 
 var _ = Describe("E2e", func() {
-<<<<<<< HEAD
 	// Initialize clients
 	var (
 		agentClient   *autogen_client.Client
@@ -80,108 +79,6 @@
 			if session.TeamID == apiTestTeam.Id && session.UserID == GlobalUserID {
 				return session, apiTestTeam
 			}
-=======
-	It("configures the agent and model", func() {
-		// add a team
-		namespace := "team-ns"
-
-		// Create API Key Secret
-		apiKeySecret := &v1.Secret{
-			ObjectMeta: metav1.ObjectMeta{
-				Name:      "openai-api-key-secret",
-				Namespace: namespace,
-			},
-			TypeMeta: metav1.TypeMeta{
-				Kind:       "Secret",
-				APIVersion: "v1",
-			},
-			Data: map[string][]byte{
-				apikeySecretKey: []byte("fake"),
-			},
-		}
-
-		// Create ModelConfig
-		modelConfig := &v1alpha1.ModelConfig{
-			ObjectMeta: metav1.ObjectMeta{
-				Name:      "gpt-model-config",
-				Namespace: namespace,
-			},
-			TypeMeta: metav1.TypeMeta{
-				Kind:       "ModelConfig",
-				APIVersion: "kagent.dev/v1alpha1",
-			},
-			Spec: v1alpha1.ModelConfigSpec{
-				Model:            "gpt-4o",
-				Provider:         v1alpha1.OpenAI,
-				APIKeySecretName: apiKeySecret.Name,
-				APIKeySecretKey:  apikeySecretKey,
-				OpenAI: &v1alpha1.OpenAIConfig{
-					Temperature: "0.7",
-					MaxTokens:   ptrToInt(2048),
-					TopP:        "0.95",
-				},
-			},
-		}
-
-		// Agent with required ModelConfigRef
-		kubeExpert := &v1alpha1.Agent{
-			ObjectMeta: metav1.ObjectMeta{
-				Name:      "kube-expert",
-				Namespace: namespace,
-			},
-			TypeMeta: metav1.TypeMeta{
-				Kind:       "Agent",
-				APIVersion: "kagent.dev/v1alpha1",
-			},
-			Spec: v1alpha1.AgentSpec{
-				Description:    "The Kubernetes Expert AI Agent specializing in cluster operations, troubleshooting, and maintenance.",
-				SystemMessage:  readFileAsString("systemprompts/kube-expert-system-prompt.txt"),
-				ModelConfigRef: modelConfig.Name, // Added required ModelConfigRef
-				Tools: []*v1alpha1.Tool{
-					{Inline: &v1alpha1.InlineTool{Provider: "kagent.tools.k8s.AnnotateResource"}},
-					{Inline: &v1alpha1.InlineTool{Provider: "kagent.tools.k8s.ApplyManifest"}},
-					{Inline: &v1alpha1.InlineTool{Provider: "kagent.tools.k8s.CheckServiceConnectivity"}},
-					{Inline: &v1alpha1.InlineTool{Provider: "kagent.tools.k8s.CreateResource"}},
-					{Inline: &v1alpha1.InlineTool{Provider: "kagent.tools.k8s.DeleteResource"}},
-					{Inline: &v1alpha1.InlineTool{Provider: "kagent.tools.k8s.DescribeResource"}},
-					{Inline: &v1alpha1.InlineTool{Provider: "kagent.tools.k8s.ExecuteCommand"}},
-					{Inline: &v1alpha1.InlineTool{Provider: "kagent.tools.k8s.GetAvailableAPIResources"}},
-					{Inline: &v1alpha1.InlineTool{Provider: "kagent.tools.k8s.GetClusterConfiguration"}},
-					{Inline: &v1alpha1.InlineTool{Provider: "kagent.tools.k8s.GetEvents"}},
-					{Inline: &v1alpha1.InlineTool{Provider: "kagent.tools.k8s.GetPodLogs"}},
-					{Inline: &v1alpha1.InlineTool{Provider: "kagent.tools.k8s.GetResources"}},
-					{Inline: &v1alpha1.InlineTool{Provider: "kagent.tools.k8s.GetResourceYAML"}},
-					{Inline: &v1alpha1.InlineTool{Provider: "kagent.tools.k8s.LabelResource"}},
-					{Inline: &v1alpha1.InlineTool{Provider: "kagent.tools.k8s.PatchResource"}},
-					{Inline: &v1alpha1.InlineTool{Provider: "kagent.tools.k8s.RemoveAnnotation"}},
-					{Inline: &v1alpha1.InlineTool{Provider: "kagent.tools.k8s.RemoveLabel"}},
-					{Inline: &v1alpha1.InlineTool{Provider: "kagent.tools.k8s.Rollout"}},
-					{Inline: &v1alpha1.InlineTool{Provider: "kagent.tools.k8s.Scale"}},
-					{Inline: &v1alpha1.InlineTool{Provider: "kagent.tools.k8s.GenerateResourceTool"}},
-					{Inline: &v1alpha1.InlineTool{Provider: "kagent.tools.k8s.GenerateResourceToolConfig"}},
-					{Inline: &v1alpha1.InlineTool{Provider: "kagent.tools.istio.ZTunnelConfig"}},
-					{Inline: &v1alpha1.InlineTool{Provider: "kagent.tools.istio.WaypointStatus"}},
-					{Inline: &v1alpha1.InlineTool{Provider: "kagent.tools.istio.ListWaypoints"}},
-					{Inline: &v1alpha1.InlineTool{Provider: "kagent.tools.istio.GenerateWaypoint"}},
-					{Inline: &v1alpha1.InlineTool{Provider: "kagent.tools.istio.DeleteWaypoint"}},
-					{Inline: &v1alpha1.InlineTool{Provider: "kagent.tools.istio.ApplyWaypoint"}},
-					{Inline: &v1alpha1.InlineTool{Provider: "kagent.tools.istio.RemoteClusters"}},
-					{Inline: &v1alpha1.InlineTool{Provider: "kagent.tools.istio.ProxyStatus"}},
-					{Inline: &v1alpha1.InlineTool{Provider: "kagent.tools.istio.GenerateManifest"}},
-					{Inline: &v1alpha1.InlineTool{Provider: "kagent.tools.istio.Install"}},
-					{Inline: &v1alpha1.InlineTool{Provider: "kagent.tools.istio.AnalyzeClusterConfig"}},
-					{Inline: &v1alpha1.InlineTool{Provider: "kagent.tools.istio.ProxyConfig"}},
-					// tools with config
-					{Inline: &v1alpha1.InlineTool{Provider: "kagent.tools.docs.QueryTool",
-						Config: map[string]v1alpha1.AnyType{
-							"docs_download_url": {
-								RawMessage: makeRawMsg("https://doc-sqlite-db.s3.sa-east-1.amazonaws.com"),
-							},
-						},
-					}},
-				},
-			},
->>>>>>> 9fa6696d
 		}
 
 		sess, err := agentClient.CreateSession(&autogen_client.CreateSession{
