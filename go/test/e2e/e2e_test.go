package e2e_test

import (
	"encoding/json"
	"os"

	"sigs.k8s.io/yaml"

	"github.com/kagent-dev/kagent/go/controller/api/v1alpha1"
	. "github.com/onsi/ginkgo/v2"
	. "github.com/onsi/gomega"
	metav1 "k8s.io/apimachinery/pkg/apis/meta/v1"
)

var _ = Describe("E2e", func() {
	It("configures the agent", func() {

		// add a team
		namespace := "team-ns"

		kubeExpert := &v1alpha1.Agent{
			ObjectMeta: metav1.ObjectMeta{
				Name:      "kube-expert",
				Namespace: namespace,
			},
			TypeMeta: metav1.TypeMeta{
				Kind:       "Agent",
				APIVersion: "kagent.dev/v1alpha1",
			},
			Spec: v1alpha1.AgentSpec{
				Description:   "The Kubernetes Expert AI Agent specializing in cluster operations, troubleshooting, and maintenance.",
				SystemMessage: readFileAsString("systemprompts/kube-expert-system-prompt.txt"),
				Tools: []*v1alpha1.Tool{
<<<<<<< HEAD
					{McpServerTool: v1alpha1.McpServerTool{
						ToolServer: "asdf",
						ToolName:   "qwer",
					}},
					{BuiltinTool: v1alpha1.BuiltinTool{Provider: "kagent.tools.k8s.AnnotateResource"}},
					{BuiltinTool: v1alpha1.BuiltinTool{Provider: "kagent.tools.k8s.ApplyManifest"}},
					{BuiltinTool: v1alpha1.BuiltinTool{Provider: "kagent.tools.k8s.CheckServiceConnectivity"}},
					{BuiltinTool: v1alpha1.BuiltinTool{Provider: "kagent.tools.k8s.CreateResource"}},
					{BuiltinTool: v1alpha1.BuiltinTool{Provider: "kagent.tools.k8s.DeleteResource"}},
					{BuiltinTool: v1alpha1.BuiltinTool{Provider: "kagent.tools.k8s.DescribeResource"}},
					{BuiltinTool: v1alpha1.BuiltinTool{Provider: "kagent.tools.k8s.ExecuteCommand"}},
					{BuiltinTool: v1alpha1.BuiltinTool{Provider: "kagent.tools.k8s.GetAvailableAPIResources"}},
					{BuiltinTool: v1alpha1.BuiltinTool{Provider: "kagent.tools.k8s.GetClusterConfiguration"}},
					{BuiltinTool: v1alpha1.BuiltinTool{Provider: "kagent.tools.k8s.GetEvents"}},
					{BuiltinTool: v1alpha1.BuiltinTool{Provider: "kagent.tools.k8s.GetPodLogs"}},
					{BuiltinTool: v1alpha1.BuiltinTool{Provider: "kagent.tools.k8s.GetResources"}},
					{BuiltinTool: v1alpha1.BuiltinTool{Provider: "kagent.tools.k8s.GetResourceYAML"}},
					{BuiltinTool: v1alpha1.BuiltinTool{Provider: "kagent.tools.k8s.LabelResource"}},
					{BuiltinTool: v1alpha1.BuiltinTool{Provider: "kagent.tools.k8s.PatchResource"}},
					{BuiltinTool: v1alpha1.BuiltinTool{Provider: "kagent.tools.k8s.RemoveAnnotation"}},
					{BuiltinTool: v1alpha1.BuiltinTool{Provider: "kagent.tools.k8s.RemoveLabel"}},
					{BuiltinTool: v1alpha1.BuiltinTool{Provider: "kagent.tools.k8s.Rollout"}},
					{BuiltinTool: v1alpha1.BuiltinTool{Provider: "kagent.tools.k8s.Scale"}},
					{BuiltinTool: v1alpha1.BuiltinTool{Provider: "kagent.tools.k8s.GenerateResourceTool"}},
					{BuiltinTool: v1alpha1.BuiltinTool{Provider: "kagent.tools.k8s.GenerateResourceToolConfig"}},
					{BuiltinTool: v1alpha1.BuiltinTool{Provider: "kagent.tools.istio.ZTunnelConfig"}},
					{BuiltinTool: v1alpha1.BuiltinTool{Provider: "kagent.tools.istio.WaypointStatus"}},
					{BuiltinTool: v1alpha1.BuiltinTool{Provider: "kagent.tools.istio.ListWaypoints"}},
					{BuiltinTool: v1alpha1.BuiltinTool{Provider: "kagent.tools.istio.GenerateWaypoint"}},
					{BuiltinTool: v1alpha1.BuiltinTool{Provider: "kagent.tools.istio.DeleteWaypoint"}},
					{BuiltinTool: v1alpha1.BuiltinTool{Provider: "kagent.tools.istio.ApplyWaypoint"}},
					{BuiltinTool: v1alpha1.BuiltinTool{Provider: "kagent.tools.istio.RemoteClusters"}},
					{BuiltinTool: v1alpha1.BuiltinTool{Provider: "kagent.tools.istio.ProxyStatus"}},
					{BuiltinTool: v1alpha1.BuiltinTool{Provider: "kagent.tools.istio.GenerateManifest"}},
					{BuiltinTool: v1alpha1.BuiltinTool{Provider: "kagent.tools.istio.Install"}},
					{BuiltinTool: v1alpha1.BuiltinTool{Provider: "kagent.tools.istio.AnalyzeClusterConfig"}},
					{BuiltinTool: v1alpha1.BuiltinTool{Provider: "kagent.tools.istio.ProxyConfig"}},
					// tools with config
					{BuiltinTool: v1alpha1.BuiltinTool{Provider: "kagent.tools.docs.QueryTool",
=======
					{Provider: "kagent.tools.k8s.AnnotateResource"},
					{Provider: "kagent.tools.k8s.ApplyManifest"},
					{Provider: "kagent.tools.k8s.CheckServiceConnectivity"},
					{Provider: "kagent.tools.k8s.CreateResource"},
					{Provider: "kagent.tools.k8s.DeleteResource"},
					{Provider: "kagent.tools.k8s.DescribeResource"},
					{Provider: "kagent.tools.k8s.ExecuteCommand"},
					{Provider: "kagent.tools.k8s.GetAvailableAPIResources"},
					{Provider: "kagent.tools.k8s.GetClusterConfiguration"},
					{Provider: "kagent.tools.k8s.GetEvents"},
					{Provider: "kagent.tools.k8s.GetPodLogs"},
					{Provider: "kagent.tools.k8s.GetResources"},
					{Provider: "kagent.tools.k8s.GetResourceYAML"},
					{Provider: "kagent.tools.k8s.LabelResource"},
					{Provider: "kagent.tools.k8s.PatchResource"},
					{Provider: "kagent.tools.k8s.RemoveAnnotation"},
					{Provider: "kagent.tools.k8s.RemoveLabel"},
					{Provider: "kagent.tools.k8s.Rollout"},
					{Provider: "kagent.tools.k8s.Scale"},
					{Provider: "kagent.tools.k8s.GenerateResourceTool"},
					{Provider: "kagent.tools.k8s.GenerateResourceToolConfig"},
					{Provider: "kagent.tools.istio.ZTunnelConfig"},
					{Provider: "kagent.tools.istio.WaypointStatus"},
					{Provider: "kagent.tools.istio.ListWaypoints"},
					{Provider: "kagent.tools.istio.GenerateWaypoint"},
					{Provider: "kagent.tools.istio.DeleteWaypoint"},
					{Provider: "kagent.tools.istio.ApplyWaypoint"},
					{Provider: "kagent.tools.istio.RemoteClusters"},
					{Provider: "kagent.tools.istio.ProxyStatus"},
					{Provider: "kagent.tools.istio.GenerateManifest"},
					{Provider: "kagent.tools.istio.Install"},
					{Provider: "kagent.tools.istio.AnalyzeClusterConfig"},
					{Provider: "kagent.tools.istio.ProxyConfig"},
					// tools with config
					{
						Provider: "kagent.tools.docs.QueryTool",
>>>>>>> e8069000
						Config: map[string]v1alpha1.AnyType{
							"docs_download_url": {
								RawMessage: makeRawMsg("https://doc-sqlite-db.s3.sa-east-1.amazonaws.com"),
							},
						},
					}},
				},
			},
		}

		toolServer := &v1alpha1.ToolServer{
			ObjectMeta: metav1.ObjectMeta{
				Name:      "asdf",
				Namespace: namespace,
			},
			TypeMeta: metav1.TypeMeta{
				Kind:       "ToolServer",
				APIVersion: "kagent.dev/v1alpha1",
			},
			Spec: v1alpha1.ToolServerSpec{
				Description: "a t",
				Config: v1alpha1.ToolServerConfig{
					//Stdio: &v1alpha1.StdioMcpServerConfig{
					//	Command: "npx",
					//	Args: []string{
					//		"-y",
					//		"@modelcontextprotocol/server-everything",
					//	},
					//	Env:    nil,
					//	Stderr: "",
					//	Cwd:    "",
					//},
					Sse: &v1alpha1.SseMcpServerConfig{
						URL: "https://www.mcp.run/api/mcp/sse?nonce=WrRYKc7jwXSnlwalvjHlzA&username=ilackarms&profile=ilackarms%2Fdefault&sig=GvCWTGTiNh0I_ZqOCx7CeID0KEIVZJnWGpP58eXNUuw",
					},
				},
			},
		}

		writeKubeObjects(
			"manifests/kube-expert-agent.yaml",
			kubeExpert,
			toolServer,
		)
	})
})

func makeRawMsg(v interface{}) json.RawMessage {
	data, err := json.Marshal(v)
	Expect(err).NotTo(HaveOccurred())
	return data
}

func writeKubeObjects(file string, objects ...metav1.Object) {
	var bytes []byte
	for _, obj := range objects {
		data, err := yaml.Marshal(obj)
		Expect(err).NotTo(HaveOccurred())
		bytes = append(bytes, data...)
		bytes = append(bytes, []byte("---\n")...)
	}

	err := os.WriteFile(file, bytes, 0644)
	Expect(err).NotTo(HaveOccurred())
}

func readFileAsString(path string) string {
	bytes, err := os.ReadFile(path)
	Expect(err).NotTo(HaveOccurred())
	return string(bytes)
}<|MERGE_RESOLUTION|>--- conflicted
+++ resolved
@@ -31,7 +31,6 @@
 				Description:   "The Kubernetes Expert AI Agent specializing in cluster operations, troubleshooting, and maintenance.",
 				SystemMessage: readFileAsString("systemprompts/kube-expert-system-prompt.txt"),
 				Tools: []*v1alpha1.Tool{
-<<<<<<< HEAD
 					{McpServerTool: v1alpha1.McpServerTool{
 						ToolServer: "asdf",
 						ToolName:   "qwer",
@@ -71,44 +70,6 @@
 					{BuiltinTool: v1alpha1.BuiltinTool{Provider: "kagent.tools.istio.ProxyConfig"}},
 					// tools with config
 					{BuiltinTool: v1alpha1.BuiltinTool{Provider: "kagent.tools.docs.QueryTool",
-=======
-					{Provider: "kagent.tools.k8s.AnnotateResource"},
-					{Provider: "kagent.tools.k8s.ApplyManifest"},
-					{Provider: "kagent.tools.k8s.CheckServiceConnectivity"},
-					{Provider: "kagent.tools.k8s.CreateResource"},
-					{Provider: "kagent.tools.k8s.DeleteResource"},
-					{Provider: "kagent.tools.k8s.DescribeResource"},
-					{Provider: "kagent.tools.k8s.ExecuteCommand"},
-					{Provider: "kagent.tools.k8s.GetAvailableAPIResources"},
-					{Provider: "kagent.tools.k8s.GetClusterConfiguration"},
-					{Provider: "kagent.tools.k8s.GetEvents"},
-					{Provider: "kagent.tools.k8s.GetPodLogs"},
-					{Provider: "kagent.tools.k8s.GetResources"},
-					{Provider: "kagent.tools.k8s.GetResourceYAML"},
-					{Provider: "kagent.tools.k8s.LabelResource"},
-					{Provider: "kagent.tools.k8s.PatchResource"},
-					{Provider: "kagent.tools.k8s.RemoveAnnotation"},
-					{Provider: "kagent.tools.k8s.RemoveLabel"},
-					{Provider: "kagent.tools.k8s.Rollout"},
-					{Provider: "kagent.tools.k8s.Scale"},
-					{Provider: "kagent.tools.k8s.GenerateResourceTool"},
-					{Provider: "kagent.tools.k8s.GenerateResourceToolConfig"},
-					{Provider: "kagent.tools.istio.ZTunnelConfig"},
-					{Provider: "kagent.tools.istio.WaypointStatus"},
-					{Provider: "kagent.tools.istio.ListWaypoints"},
-					{Provider: "kagent.tools.istio.GenerateWaypoint"},
-					{Provider: "kagent.tools.istio.DeleteWaypoint"},
-					{Provider: "kagent.tools.istio.ApplyWaypoint"},
-					{Provider: "kagent.tools.istio.RemoteClusters"},
-					{Provider: "kagent.tools.istio.ProxyStatus"},
-					{Provider: "kagent.tools.istio.GenerateManifest"},
-					{Provider: "kagent.tools.istio.Install"},
-					{Provider: "kagent.tools.istio.AnalyzeClusterConfig"},
-					{Provider: "kagent.tools.istio.ProxyConfig"},
-					// tools with config
-					{
-						Provider: "kagent.tools.docs.QueryTool",
->>>>>>> e8069000
 						Config: map[string]v1alpha1.AnyType{
 							"docs_download_url": {
 								RawMessage: makeRawMsg("https://doc-sqlite-db.s3.sa-east-1.amazonaws.com"),
@@ -146,7 +107,7 @@
 					},
 				},
 			},
-		}
+		}}
 
 		writeKubeObjects(
 			"manifests/kube-expert-agent.yaml",
