--- conflicted
+++ resolved
@@ -39,89 +39,6 @@
 		ctx           context.Context
 	)
 
-<<<<<<< HEAD
-		// Create ModelConfig
-		modelConfig := &v1alpha1.ModelConfig{
-			ObjectMeta: metav1.ObjectMeta{
-				Name:      "gpt-model-config",
-				Namespace: namespace,
-			},
-			TypeMeta: metav1.TypeMeta{
-				Kind:       "ModelConfig",
-				APIVersion: "kagent.dev/v1alpha1",
-			},
-			Spec: v1alpha1.ModelConfigSpec{
-				Model:           "gpt-4o",
-				Provider:        v1alpha1.OpenAI,
-				APIKeySecretRef: apiKeySecret.Name,
-				APIKeySecretKey: apikeySecretKey,
-				OpenAI: &v1alpha1.OpenAIConfig{
-					Temperature: "0.7",
-					MaxTokens:   2048,
-					TopP:        "0.95",
-				},
-			},
-		}
-
-		// Agent with required ModelConfig
-		kubeExpert := &v1alpha1.Agent{
-			ObjectMeta: metav1.ObjectMeta{
-				Name:      "kube-expert",
-				Namespace: namespace,
-			},
-			TypeMeta: metav1.TypeMeta{
-				Kind:       "Agent",
-				APIVersion: "kagent.dev/v1alpha1",
-			},
-			Spec: v1alpha1.AgentSpec{
-				Description:   "The Kubernetes Expert AI Agent specializing in cluster operations, troubleshooting, and maintenance.",
-				SystemMessage: readFileAsString("systemprompts/kube-expert-system-prompt.txt"),
-				ModelConfig:   modelConfig.Name, // Added required ModelConfig
-				Tools: []*v1alpha1.Tool{
-					{Builtin: &v1alpha1.BuiltinTool{Name: "k8s_AnnotateResource"}},
-					{Builtin: &v1alpha1.BuiltinTool{Name: "k8s_ApplyManifest"}},
-					{Builtin: &v1alpha1.BuiltinTool{Name: "k8s_CheckServiceConnectivity"}},
-					{Builtin: &v1alpha1.BuiltinTool{Name: "k8s_CreateResource"}},
-					{Builtin: &v1alpha1.BuiltinTool{Name: "k8s_DeleteResource"}},
-					{Builtin: &v1alpha1.BuiltinTool{Name: "k8s_DescribeResource"}},
-					{Builtin: &v1alpha1.BuiltinTool{Name: "k8s_ExecuteCommand"}},
-					{Builtin: &v1alpha1.BuiltinTool{Name: "k8s_GetAvailableAPIResources"}},
-					{Builtin: &v1alpha1.BuiltinTool{Name: "k8s_GetClusterConfiguration"}},
-					{Builtin: &v1alpha1.BuiltinTool{Name: "k8s_GetEvents"}},
-					{Builtin: &v1alpha1.BuiltinTool{Name: "k8s_GetPodLogs"}},
-					{Builtin: &v1alpha1.BuiltinTool{Name: "k8s_GetResources"}},
-					{Builtin: &v1alpha1.BuiltinTool{Name: "k8s_GetResourceYAML"}},
-					{Builtin: &v1alpha1.BuiltinTool{Name: "k8s_LabelResource"}},
-					{Builtin: &v1alpha1.BuiltinTool{Name: "k8s_PatchResource"}},
-					{Builtin: &v1alpha1.BuiltinTool{Name: "k8s_RemoveAnnotation"}},
-					{Builtin: &v1alpha1.BuiltinTool{Name: "k8s_RemoveLabel"}},
-					{Builtin: &v1alpha1.BuiltinTool{Name: "k8s_Rollout"}},
-					{Builtin: &v1alpha1.BuiltinTool{Name: "k8s_Scale"}},
-					{Builtin: &v1alpha1.BuiltinTool{Name: "k8s_GenerateResourceTool"}},
-					{Builtin: &v1alpha1.BuiltinTool{Name: "k8s_GenerateResourceToolConfig"}},
-					{Builtin: &v1alpha1.BuiltinTool{Name: "istio_ZTunnelConfig"}},
-					{Builtin: &v1alpha1.BuiltinTool{Name: "istio_WaypointStatus"}},
-					{Builtin: &v1alpha1.BuiltinTool{Name: "istio_ListWaypoints"}},
-					{Builtin: &v1alpha1.BuiltinTool{Name: "istio_GenerateWaypoint"}},
-					{Builtin: &v1alpha1.BuiltinTool{Name: "istio_DeleteWaypoint"}},
-					{Builtin: &v1alpha1.BuiltinTool{Name: "istio_ApplyWaypoint"}},
-					{Builtin: &v1alpha1.BuiltinTool{Name: "istio_RemoteClusters"}},
-					{Builtin: &v1alpha1.BuiltinTool{Name: "istio_ProxyStatus"}},
-					{Builtin: &v1alpha1.BuiltinTool{Name: "istio_GenerateManifest"}},
-					{Builtin: &v1alpha1.BuiltinTool{Name: "istio_Install"}},
-					{Builtin: &v1alpha1.BuiltinTool{Name: "istio_AnalyzeClusterConfig"}},
-					{Builtin: &v1alpha1.BuiltinTool{Name: "istio_ProxyConfig"}},
-					// tools with config
-					{Builtin: &v1alpha1.BuiltinTool{Name: "docs_QueryTool",
-						Config: map[string]v1alpha1.AnyType{
-							"docs_download_url": {
-								RawMessage: makeRawMsg("https://doc-sqlite-db.s3.sa-east-1.amazonaws.com"),
-							},
-						},
-					}},
-				},
-			},
-=======
 	BeforeEach(func() {
 		ctx = context.Background()
 
@@ -158,7 +75,6 @@
 			if session.TeamID == apiTestTeam.Id && session.UserID == GlobalUserID {
 				return session, apiTestTeam
 			}
->>>>>>> 33f688ed
 		}
 
 		sess, err := agentClient.CreateSession(&autogen_client.CreateSession{
