--- conflicted
+++ resolved
@@ -1,21 +1,7 @@
----
 apiVersion: kagent.dev/v1alpha1
-kind: ToolServer
+kind: Agent
 metadata:
   creationTimestamp: null
-<<<<<<< HEAD
-  name: asdf
-  namespace: team-ns
-spec:
-  config:
-    sse:
-      url: https://www.mcp.run/api/mcp/sse?nonce=WrRYKc7jwXSnlwalvjHlzA&username=ilackarms&profile=ilackarms%2Fdefault&sig=GvCWTGTiNh0I_ZqOCx7CeID0KEIVZJnWGpP58eXNUuw
-  description: a t
-status:
-  conditions: null
-  discoveredTools: null
-  observedGeneration: 0
-=======
   name: kube-expert
   namespace: team-ns
 spec:
@@ -210,5 +196,4 @@
       docs_download_url: https://doc-sqlite-db.s3.sa-east-1.amazonaws.com
     provider: kagent.tools.docs.QueryTool
 status: {}
->>>>>>> 422209c2
 ---