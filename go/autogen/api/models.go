--- conflicted
+++ resolved
@@ -26,7 +26,6 @@
 
 type BaseOpenAIClientConfig struct {
 	// Base OpenAI fields
-<<<<<<< HEAD
 	Model             string         `json:"model"`
 	APIKey            string         `json:"api_key,omitempty"`
 	Timeout           int            `json:"timeout,omitempty"`
@@ -34,16 +33,7 @@
 	ModelCapabilities interface{}    `json:"model_capabilities,omitempty"`
 	ModelInfo         *ModelInfo     `json:"model_info,omitempty"`
 	StreamOptions     *StreamOptions `json:"stream_options,omitempty"`
-	CreateArgumentsConfig
-=======
-	Model         string         `json:"model"`
-	APIKey        *string        `json:"api_key,omitempty"`
-	Timeout       *int           `json:"timeout,omitempty"`
-	MaxRetries    *int           `json:"max_retries,omitempty"`
-	ModelInfo     *ModelInfo     `json:"model_info,omitempty"`
-	StreamOptions *StreamOptions `json:"stream_options,omitempty"`
 	OpenAICreateArgumentsConfig
->>>>>>> 422209c2
 }
 
 type OpenAIClientConfig struct {
@@ -66,11 +56,11 @@
 	BaseOpenAIClientConfig
 
 	// AzureOpenAIClientConfig specific fields
-	AzureEndpoint   *string `json:"azure_endpoint,omitempty"`
-	AzureDeployment *string `json:"azure_deployment,omitempty"`
-	APIVersion      *string `json:"api_version,omitempty"`
-	AzureADToken    *string `json:"azure_ad_token,omitempty"`
-	Stream          *bool   `json:"stream,omitempty"`
+	AzureEndpoint   string `json:"azure_endpoint,omitempty"`
+	AzureDeployment string `json:"azure_deployment,omitempty"`
+	APIVersion      string `json:"api_version,omitempty"`
+	AzureADToken    string `json:"azure_ad_token,omitempty"`
+	Stream          bool   `json:"stream,omitempty"`
 }
 
 func (c *AzureOpenAIClientConfig) ToConfig() (map[string]interface{}, error) {
@@ -82,22 +72,22 @@
 }
 
 type AnthropicCreateArguments struct {
-	MaxTokens     *int              `json:"max_tokens,omitempty"`
-	Temperature   *float64          `json:"temperature,omitempty"`
-	TopP          *float64          `json:"top_p,omitempty"`
-	TopK          *int              `json:"top_k,omitempty"`
+	MaxTokens     int               `json:"max_tokens,omitempty"`
+	Temperature   float64           `json:"temperature,omitempty"`
+	TopP          float64           `json:"top_p,omitempty"`
+	TopK          int               `json:"top_k,omitempty"`
 	StopSequences []string          `json:"stop_sequences,omitempty"`
 	Metadata      map[string]string `json:"metadata,omitempty"`
 }
 
 type BaseAnthropicClientConfiguration struct {
-	APIKey            *string           `json:"api_key,omitempty"`
-	BaseURL           *string           `json:"base_url,omitempty"`
+	APIKey            string            `json:"api_key,omitempty"`
+	BaseURL           string            `json:"base_url,omitempty"`
 	Model             string            `json:"model"`
 	ModelCapabilities *ModelInfo        `json:"model_capabilities,omitempty"`
 	ModelInfo         *ModelInfo        `json:"model_info,omitempty"`
-	Timeout           *float64          `json:"timeout,omitempty"`
-	MaxRetries        *int              `json:"max_retries,omitempty"`
+	Timeout           float64           `json:"timeout,omitempty"`
+	MaxRetries        int               `json:"max_retries,omitempty"`
 	DefaultHeaders    map[string]string `json:"default_headers,omitempty"`
 	AnthropicCreateArguments
 }
