--- conflicted
+++ resolved
@@ -200,7 +200,6 @@
 		if err := verifySecretExists(ctx, k8sClient, cfg.Config.Namespace, secretName, apiKeyEnvVar); err != nil {
 			return "", err
 		}
-<<<<<<< HEAD
 		if cfg.Config.Verbose {
 			fmt.Printf("Using existing secret '%s' in namespace '%s'\n", secretName, cfg.Config.Namespace)
 		}
@@ -212,8 +211,6 @@
 		}
 	} else {
 		return fmt.Errorf("either --api-key or --api-key-secret must be provided")
-=======
->>>>>>> 96f2ba66
 	}
 
 	if IsVerbose(cfg.Config) && !cfg.DryRun {
@@ -417,13 +414,8 @@
 func buildAgentCRD(namespace string, manifest *common.AgentManifest, imageName, secretName, apiKeyEnvVar string) *v1alpha2.Agent {
 	agent := &v1alpha2.Agent{
 		ObjectMeta: metav1.ObjectMeta{
-<<<<<<< HEAD
 			Name:      strings.ReplaceAll(manifest.Name, "_", "-"),
 			Namespace: cfg.Config.Namespace,
-=======
-			Name:      manifest.Name,
-			Namespace: namespace,
->>>>>>> 96f2ba66
 		},
 		Spec: v1alpha2.AgentSpec{
 			Type:        v1alpha2.AgentType_BYO,
@@ -462,11 +454,7 @@
 // createOrUpdateAgent creates a new agent or updates an existing one
 func createOrUpdateAgent(ctx context.Context, k8sClient client.Client, agent *v1alpha2.Agent, namespace, name string, verbose bool) error {
 	existingAgent := &v1alpha2.Agent{}
-<<<<<<< HEAD
 	err := k8sClient.Get(ctx, client.ObjectKey{Namespace: cfg.Config.Namespace, Name: strings.ReplaceAll(manifest.Name, "_", "-")}, existingAgent)
-=======
-	err := k8sClient.Get(ctx, client.ObjectKey{Namespace: namespace, Name: name}, existingAgent)
->>>>>>> 96f2ba66
 
 	if err != nil {
 		if errors.IsNotFound(err) {
