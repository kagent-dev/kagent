package autogen

import (
	"context"
	"encoding/json"
	"fmt"
	"slices"
	"strconv"
	"strings"
	"time"

	"github.com/kagent-dev/kagent/go/autogen/api"
	autogen_client "github.com/kagent-dev/kagent/go/autogen/client"
	"github.com/kagent-dev/kagent/go/controller/api/v1alpha1"
	common "github.com/kagent-dev/kagent/go/controller/internal/utils"
	v1 "k8s.io/api/core/v1"
	metav1 "k8s.io/apimachinery/pkg/apis/meta/v1"
	"k8s.io/apimachinery/pkg/types"
	"sigs.k8s.io/controller-runtime/pkg/client"
)

const (
<<<<<<< HEAD
	// suffix applied to all system prompts:
	defaultSystemMessageSuffix = `
# Instructions
    - If user question is unclear, ask for clarification before running any tools
    - Always be helpful and friendly
    - If you don't know how to answer the question DO NOT make things up, tell the user "Sorry, I don't know how to answer that" and ask them to clarify the question further
    - Do not delete the original Deployment until the user explicitly confirms that the Rollout is ready to take over production traffic.


# Response format:
    - ALWAYS format your response as Markdown
    - Your response will include a summary of actions you took and an explanation of the result
    - If you created any artifacts such as files or resources, you will include those in your response as well`
=======
	GlobalUserID = "admin@kagent.dev"
>>>>>>> 4beecba4
)

var (
	// hard-coded array of tools that require a model client
	// this is automatically populated from the parent agent's model client
	toolsProvidersRequiringModelClient = []string{
		"kagent.tools.prometheus.GeneratePromQLTool",
		"kagent.tools.k8s.GenerateResourceTool",
	}
	toolsProvidersRequiringOpenaiApiKey = []string{
		"kagent.tools.docs.QueryTool",
	}
)

type ApiTranslator interface {
	TranslateGroupChatForTeam(
		ctx context.Context,
		team *v1alpha1.Team,
	) (*autogen_client.Team, error)

	TranslateGroupChatForAgent(
		ctx context.Context,
		agent *v1alpha1.Agent,
	) (*autogen_client.Team, error)

	TranslateToolServer(ctx context.Context, toolServer *v1alpha1.ToolServer) (*autogen_client.ToolServer, error)
}

type apiTranslator struct {
	kube               client.Client
	defaultModelConfig types.NamespacedName
}

func (a *apiTranslator) TranslateToolServer(ctx context.Context, toolServer *v1alpha1.ToolServer) (*autogen_client.ToolServer, error) {
	// provder = "kagent.tool_servers.StdioMcpToolServer" || "kagent.tool_servers.SseMcpToolServer"
	provider, toolServerConfig, err := translateToolServerConfig(toolServer.Spec.Config)
	if err != nil {
		return nil, err
	}

	return &autogen_client.ToolServer{
		UserID: common.GetGlobalUserID(),
		Component: api.Component{
			Provider:      provider,
			ComponentType: "tool_server",
			Version:       1,
			Description:   toolServer.Spec.Description,
			Label:         toolServer.Name,
			Config:        api.MustToConfig(toolServerConfig),
		},
	}, nil
}

var aliasMap = map[string]string{
	"npx": "bunx",
	"npm": "bun",
}

func commandAlias(command string) string {
	if alias, ok := aliasMap[command]; ok {
		return alias
	}
	return command
}

func translateToolServerConfig(config v1alpha1.ToolServerConfig) (string, *api.ToolServerConfig, error) {
	switch {
	case config.Stdio != nil:
		return "kagent.tool_servers.StdioMcpToolServer", &api.ToolServerConfig{
			StdioMcpServerConfig: &api.StdioMcpServerConfig{
				Command: commandAlias(config.Stdio.Command),
				Args:    config.Stdio.Args,
				Env:     config.Stdio.Env,
			},
		}, nil
	case config.Sse != nil:
		headers, err := convertMapFromAnytype(config.Sse.Headers)
		if err != nil {
			return "", nil, err
		}
		timeout, err := convertDurationToSeconds(config.Sse.Timeout)
		if err != nil {
			return "", nil, err
		}
		sseReadTimeout, err := convertDurationToSeconds(config.Sse.SseReadTimeout)
		if err != nil {
			return "", nil, err
		}

		return "kagent.tool_servers.SseMcpToolServer", &api.ToolServerConfig{
			SseMcpServerConfig: &api.SseMcpServerConfig{
				URL:            config.Sse.URL,
				Headers:        headers,
				Timeout:        timeout,
				SseReadTimeout: sseReadTimeout,
			},
		}, nil
	}

	return "", nil, fmt.Errorf("unsupported tool server config")
}

func convertDurationToSeconds(timeout string) (int, error) {
	if timeout == "" {
		return 0, nil
	}
	d, err := time.ParseDuration(timeout)
	if err != nil {
		return 0, err
	}
	return int(d.Seconds()), nil
}

func NewAutogenApiTranslator(
	kube client.Client,
	defaultModelConfig types.NamespacedName,
) ApiTranslator {
	return &apiTranslator{
		kube:               kube,
		defaultModelConfig: defaultModelConfig,
	}
}

func (a *apiTranslator) TranslateGroupChatForAgent(ctx context.Context, agent *v1alpha1.Agent) (*autogen_client.Team, error) {
	stream := true
	if agent.Spec.Stream != nil {
		stream = *agent.Spec.Stream
	}
	opts := defaultTeamOptions()
	opts.stream = stream
	return a.translateGroupChatForAgent(ctx, agent, opts, &tState{})
}

func (a *apiTranslator) TranslateGroupChatForTeam(
	ctx context.Context,
	team *v1alpha1.Team,
) (*autogen_client.Team, error) {
	return a.translateGroupChatForTeam(ctx, team, defaultTeamOptions(), &tState{})
}

type teamOptions struct {
	stream bool
}

const MAX_DEPTH = 10

type tState struct {
	// used to prevent infinite loops
	// The recursion limit is 10
	depth uint8
	// used to enforce DAG
	// The final member of the list will be the "parent" agent
	visitedAgents []string
}

func (s *tState) with(agent *v1alpha1.Agent) *tState {
	s.depth++
	s.visitedAgents = append(s.visitedAgents, agent.Name)
	return s
}

func (t *tState) isVisited(agentName string) bool {
	return slices.Contains(t.visitedAgents, agentName)
}

func defaultTeamOptions() *teamOptions {
	return &teamOptions{
		stream: true,
	}
}

func (a *apiTranslator) translateGroupChatForAgent(
	ctx context.Context,
	agent *v1alpha1.Agent,
	opts *teamOptions,
	state *tState,
) (*autogen_client.Team, error) {

	simpleTeam, err := a.simpleRoundRobinTeam(ctx, agent, agent.Name)
	if err != nil {
		return nil, err
	}
	return a.translateGroupChatForTeam(ctx, simpleTeam, opts, state)
}

func (a *apiTranslator) translateGroupChatForTeam(
	ctx context.Context,
	team *v1alpha1.Team,
	opts *teamOptions,
	state *tState,
) (*autogen_client.Team, error) {
	// get model config
	roundRobinTeamConfig := team.Spec.RoundRobinTeamConfig
	selectorTeamConfig := team.Spec.SelectorTeamConfig
	magenticOneTeamConfig := team.Spec.MagenticOneTeamConfig
	swarmTeamConfig := team.Spec.SwarmTeamConfig

	modelConfigRef := a.defaultModelConfig
	if team.Spec.ModelConfig != "" {
		modelConfigRef = types.NamespacedName{
			Name:      team.Spec.ModelConfig,
			Namespace: team.Namespace,
		}
	}
	modelConfig := &v1alpha1.ModelConfig{}
	err := fetchObjKube(
		ctx,
		a.kube,
		modelConfig,
		modelConfigRef.Name,
		modelConfigRef.Namespace,
	)
	if err != nil {
		return nil, err
	}

	modelClientWithStreaming, err := a.createModelClientForProvider(ctx, modelConfig, true)
	if err != nil {
		return nil, err
	}

	modelClientWithoutStreaming, err := a.createModelClientForProvider(ctx, modelConfig, false)
	if err != nil {
		return nil, err
	}

	modelContext := &api.Component{
		Provider:      "autogen_core.model_context.UnboundedChatCompletionContext",
		ComponentType: "chat_completion_context",
		Version:       1,
		Description:   "An unbounded chat completion context that keeps a view of the all the messages.",
		Label:         "UnboundedChatCompletionContext",
		Config:        map[string]interface{}{},
	}

	var participants []*api.Component

	for _, agentName := range team.Spec.Participants {
		agent := &v1alpha1.Agent{}
		err := fetchObjKube(
			ctx,
			a.kube,
			agent,
			agentName,
			team.Namespace,
		)
		if err != nil {
			return nil, err
		}

		participant, err := a.translateAssistantAgent(
			ctx,
			agent,
			modelConfig,
			modelClientWithStreaming,
			modelClientWithoutStreaming,
			modelContext,
			opts,
			state,
		)
		if err != nil {
			return nil, err
		}

		participants = append(participants, participant)
	}

	if swarmTeamConfig != nil {
		planningAgent := MakeBuiltinPlanningAgent(
			"planning_agent",
			participants,
			modelClientWithStreaming,
		)
		// prepend builtin planning agent when using swarm mode
		participants = append(
			[]*api.Component{planningAgent},
			participants...,
		)
	}

	terminationCondition, err := translateTerminationCondition(team.Spec.TerminationCondition)
	if err != nil {
		return nil, err
	}

	commonTeamConfig := api.CommonTeamConfig{
		Participants: participants,
		Termination:  terminationCondition,
	}

	var teamConfig *api.Component
	if roundRobinTeamConfig != nil {
		teamConfig = &api.Component{
			Provider:      "autogen_agentchat.teams.RoundRobinGroupChat",
			ComponentType: "team",
			Version:       1,
			Description:   team.Spec.Description,
			Config: api.MustToConfig(&api.RoundRobinGroupChatConfig{
				CommonTeamConfig: commonTeamConfig,
			}),
		}
	} else if selectorTeamConfig != nil {
		teamConfig = &api.Component{
			Provider:      "autogen_agentchat.teams.SelectorGroupChat",
			ComponentType: "team",
			Version:       1,
			Description:   team.Spec.Description,
			Config: api.MustToConfig(&api.SelectorGroupChatConfig{
				CommonTeamConfig: commonTeamConfig,
				SelectorPrompt:   selectorTeamConfig.SelectorPrompt,
			}),
		}
	} else if magenticOneTeamConfig != nil {
		teamConfig = &api.Component{
			Provider:      "autogen_agentchat.teams.MagenticOneGroupChat",
			ComponentType: "team",
			Version:       1,
			Description:   team.Spec.Description,
			Config: api.MustToConfig(&api.MagenticOneGroupChatConfig{
				CommonTeamConfig:  commonTeamConfig,
				MaxStalls:         magenticOneTeamConfig.MaxStalls,
				FinalAnswerPrompt: magenticOneTeamConfig.FinalAnswerPrompt,
			}),
		}
	} else if swarmTeamConfig != nil {
		teamConfig = &api.Component{
			Provider:      "autogen_agentchat.teams.SwarmTeam",
			ComponentType: "team",
			Version:       1,
			Description:   team.Spec.Description,
			Config: api.MustToConfig(&api.SwarmTeamConfig{
				CommonTeamConfig: commonTeamConfig,
			}),
		}
	} else {
		return nil, fmt.Errorf("no team config specified")
	}

	teamConfig.Label = team.Name

	return &autogen_client.Team{
		Component: teamConfig,
		BaseObject: autogen_client.BaseObject{
			UserID: common.GetGlobalUserID(), // always use global id
		},
	}, nil
}

func (a *apiTranslator) simpleRoundRobinTeam(ctx context.Context, agent *v1alpha1.Agent, name string) (*v1alpha1.Team, error) {

	modelConfig := a.defaultModelConfig
	// Use the provided model config if set, otherwise use the default one
	if agent.Spec.ModelConfig != "" {
		modelConfig = types.NamespacedName{
			Name:      agent.Spec.ModelConfig,
			Namespace: agent.Namespace,
		}
	}
	if err := a.kube.Get(ctx, modelConfig, &v1alpha1.ModelConfig{}); err != nil {
		return nil, err
	}
	// generate an internal round robin "team" for the society of mind agent
	meta := agent.ObjectMeta.DeepCopy()
	// This is important so we don't output this message in the CLI/UI
	meta.Name = name
	team := &v1alpha1.Team{
		ObjectMeta: *meta,
		TypeMeta: metav1.TypeMeta{
			Kind:       "Team",
			APIVersion: "kagent.dev/v1alpha1",
		},
		Spec: v1alpha1.TeamSpec{
			Participants:         []string{agent.Name},
			Description:          agent.Spec.Description,
			ModelConfig:          agent.Spec.ModelConfig,
			RoundRobinTeamConfig: &v1alpha1.RoundRobinTeamConfig{},
			TerminationCondition: v1alpha1.TerminationCondition{
				TextMessageTermination: &v1alpha1.TextMessageTermination{
					Source: convertToPythonIdentifier(agent.Name),
				},
			},
		},
	}
	return team, nil
}

func (a *apiTranslator) translateAssistantAgent(
	ctx context.Context,
	agent *v1alpha1.Agent,
	modelConfig *v1alpha1.ModelConfig,
	modelClientWithStreaming *api.Component,
	modelClientWithoutStreaming *api.Component,
	modelContext *api.Component,
	opts *teamOptions,
	state *tState,
) (*api.Component, error) {

	tools := []*api.Component{}
	for _, tool := range agent.Spec.Tools {
		switch {
		case tool.Builtin != nil:
			autogenTool, err := a.translateBuiltinTool(
				ctx,
				modelClientWithoutStreaming,
				modelConfig,
				tool.Builtin,
			)
			if err != nil {
				return nil, err
			}
			tools = append(tools, autogenTool)
		case tool.McpServer != nil:
			for _, toolName := range tool.McpServer.ToolNames {
				autogenTool, err := translateToolServerTool(
					ctx,
					a.kube,
					tool.McpServer.ToolServer,
					toolName,
					agent.Namespace,
				)
				if err != nil {
					return nil, err
				}
				tools = append(tools, autogenTool)
			}
		case tool.Agent != nil:
			if tool.Agent.Ref == agent.Name {
				return nil, fmt.Errorf("agent tool cannot be used to reference itself, %s", agent.Name)
			}

			if state.isVisited(tool.Agent.Ref) {
				return nil, fmt.Errorf("cycle detected in agent tool chain: %s -> %s", agent.Name, tool.Agent.Ref)
			}

			if state.depth > MAX_DEPTH {
				return nil, fmt.Errorf("recursion limit reached in agent tool chain: %s -> %s", agent.Name, tool.Agent.Ref)
			}

			// Translate a nested tool
			toolAgent := v1alpha1.Agent{}

			err := fetchObjKube(
				ctx,
				a.kube,
				&toolAgent,
				tool.Agent.Ref,
				agent.Namespace,
			)
			if err != nil {
				return nil, err
			}

			team, err := a.simpleRoundRobinTeam(ctx, &toolAgent, toolAgent.Name)
			if err != nil {
				return nil, err
			}
			autogenTool, err := a.translateGroupChatForTeam(ctx, team, &teamOptions{}, state.with(agent))
			if err != nil {
				return nil, err
			}

			tool := &api.Component{
				Provider:      "autogen_agentchat.tools.TeamTool",
				ComponentType: "tool",
				Version:       1,
				Config: api.MustToConfig(&api.TeamToolConfig{
					Name:        toolAgent.Name,
					Description: toolAgent.Spec.Description,
					Team:        autogenTool.Component,
				}),
			}

			tools = append(tools, tool)

		default:
			return nil, fmt.Errorf("tool must have a provider or tool server")
		}
	}

	sysMsg := agent.Spec.SystemMessage

	cfg := &api.AssistantAgentConfig{
		Name:         convertToPythonIdentifier(agent.Name),
		Tools:        tools,
		ModelContext: modelContext,
		Description:  agent.Spec.Description,
		// TODO(ilackarms): convert to non-ptr with omitempty?
		SystemMessage:         sysMsg,
		ReflectOnToolUse:      false,
		ToolCallSummaryFormat: "\nTool: \n{tool_name}\n\nArguments:\n\n{arguments}\n\nResult: \n{result}\n",
	}

	if opts.stream {
		cfg.ModelClient = modelClientWithStreaming
		cfg.ModelClientStream = true
	} else {
		cfg.ModelClient = modelClientWithoutStreaming
		cfg.ModelClientStream = false
	}

	if agent.Spec.Memory != nil {
		for _, memoryName := range agent.Spec.Memory {
			autogenMemory, err := a.translateMemory(ctx, memoryName, agent.Namespace)
			if err != nil {
				return nil, err
			}

			cfg.Memory = append(cfg.Memory, autogenMemory)
		}
	}

	return &api.Component{
		Provider:      "autogen_agentchat.agents.AssistantAgent",
		ComponentType: "agent",
		Version:       1,
		Description:   agent.Spec.Description,
		Config:        api.MustToConfig(cfg),
	}, nil
}

func (a *apiTranslator) translateMemory(ctx context.Context, memoryName string, memoryNamespace string) (*api.Component, error) {
	memoryObj := &v1alpha1.Memory{}
	err := fetchObjKube(ctx, a.kube, memoryObj, memoryName, memoryNamespace)
	if err != nil {
		return nil, err
	}

	switch memoryObj.Spec.Provider {
	case v1alpha1.Pinecone:
		apiKey, err := a.getMemoryApiKey(ctx, memoryObj)
		if err != nil {
			return nil, err
		}

		threshold, err := strconv.ParseFloat(memoryObj.Spec.Pinecone.ScoreThreshold, 32)
		if err != nil {
			return nil, fmt.Errorf("failed to parse score threshold: %v", err)
		}

		return &api.Component{
			Provider:      "kagent.memory.PineconeMemory",
			ComponentType: "memory",
			Version:       1,
			Config: api.MustToConfig(&api.PineconeMemoryConfig{
				APIKey:         string(apiKey),
				IndexHost:      memoryObj.Spec.Pinecone.IndexHost,
				TopK:           memoryObj.Spec.Pinecone.TopK,
				Namespace:      memoryObj.Spec.Pinecone.Namespace,
				RecordFields:   memoryObj.Spec.Pinecone.RecordFields,
				ScoreThreshold: threshold,
			}),
		}, nil
	}

	return nil, fmt.Errorf("unsupported memory provider: %s", memoryObj.Spec.Provider)
}

func (a *apiTranslator) translateBuiltinTool(
	ctx context.Context,
	modelClient *api.Component,
	modelConfig *v1alpha1.ModelConfig,
	tool *v1alpha1.BuiltinTool,
) (*api.Component, error) {

	toolConfig, err := convertMapFromAnytype(tool.Config)
	if err != nil {
		return nil, err
	}
	// special case where we put the model client in the tool config
	if toolNeedsModelClient(tool.Name) {
		if err := addModelClientToConfig(modelClient, &toolConfig); err != nil {
			return nil, fmt.Errorf("failed to add model client to tool config: %v", err)
		}
	}
	if toolNeedsOpenaiApiKey(tool.Name) {
		if modelConfig.Spec.Provider != v1alpha1.OpenAI {
			return nil, fmt.Errorf("tool %s requires OpenAI API key, but model config is not OpenAI", tool.Name)
		}
		apiKey, err := a.getModelConfigApiKey(ctx, modelConfig)
		if err != nil {
			return nil, fmt.Errorf("failed to get model config api key: %v", err)
		}

		if err := addOpenaiApiKeyToConfig(apiKey, &toolConfig); err != nil {
			return nil, fmt.Errorf("failed to add openai api key to tool config: %v", err)
		}
	}

	providerParts := strings.Split(tool.Name, ".")
	toolLabel := providerParts[len(providerParts)-1]

	return &api.Component{
		Provider:      tool.Name,
		ComponentType: "tool",
		Version:       1,
		Config:        toolConfig,
		Label:         toolLabel,
	}, nil
}

func translateToolServerTool(
	ctx context.Context,
	kube client.Client,
	toolServerName string,
	toolName string,
	agentNamespace string,
) (*api.Component, error) {
	toolServer := &v1alpha1.ToolServer{}
	err := fetchObjKube(
		ctx,
		kube,
		toolServer,
		toolServerName,
		agentNamespace,
	)
	if err != nil {
		return nil, err
	}

	// requires the tool to have been discovered
	for _, discoveredTool := range toolServer.Status.DiscoveredTools {
		if discoveredTool.Name == toolName {
			return convertComponent(discoveredTool.Component)
		}
	}

	return nil, fmt.Errorf("tool %v not found in discovered tools in ToolServer %v", toolName, toolServer.Name)
}

func convertComponent(component v1alpha1.Component) (*api.Component, error) {
	config, err := convertMapFromAnytype(component.Config)
	if err != nil {
		return nil, err
	}
	return &api.Component{
		Provider:         component.Provider,
		ComponentType:    component.ComponentType,
		Version:          component.Version,
		ComponentVersion: component.ComponentVersion,
		Description:      component.Description,
		Label:            component.Label,
		Config:           config,
	}, nil
}

func convertMapFromAnytype(config map[string]v1alpha1.AnyType) (map[string]interface{}, error) {
	// convert to map[string]interface{} to allow kubebuilder schemaless validation
	// see https://github.com/kubernetes-sigs/controller-tools/issues/636 for more info
	// must unmarshal to interface{} to avoid json.RawMessage
	convertedConfig := make(map[string]interface{})

	if config == nil {
		return convertedConfig, nil
	}

	raw, err := json.Marshal(config)
	if err != nil {
		return nil, err
	}

	err = json.Unmarshal(raw, &convertedConfig)
	if err != nil {
		return nil, err
	}

	return convertedConfig, nil
}

func translateTerminationCondition(terminationCondition v1alpha1.TerminationCondition) (*api.Component, error) {
	// ensure only one termination condition is set
	var conditionsSet int
	if terminationCondition.MaxMessageTermination != nil {
		conditionsSet++
	}
	if terminationCondition.TextMentionTermination != nil {
		conditionsSet++
	}
	if terminationCondition.OrTermination != nil {
		conditionsSet++
	}
	if terminationCondition.StopMessageTermination != nil {
		conditionsSet++
	}
	if terminationCondition.TextMessageTermination != nil {
		conditionsSet++
	}
	if conditionsSet != 1 {
		return nil, fmt.Errorf("exactly one termination condition must be set")
	}

	switch {
	case terminationCondition.MaxMessageTermination != nil:
		return &api.Component{
			Provider:      "autogen_agentchat.conditions.MaxMessageTermination",
			ComponentType: "termination",
			Version:       1,
			//ComponentVersion: 1,
			Config: api.MustToConfig(&api.MaxMessageTerminationConfig{
				MaxMessages: terminationCondition.MaxMessageTermination.MaxMessages,
			}),
		}, nil
	case terminationCondition.TextMentionTermination != nil:
		return &api.Component{
			Provider:      "autogen_agentchat.conditions.TextMentionTermination",
			ComponentType: "termination",
			Version:       1,
			//ComponentVersion: 1,
			Config: api.MustToConfig(&api.TextMentionTerminationConfig{
				Text: terminationCondition.TextMentionTermination.Text,
			}),
		}, nil
	case terminationCondition.TextMessageTermination != nil:
		return &api.Component{
			Provider:      "autogen_agentchat.conditions.TextMessageTermination",
			ComponentType: "termination",
			Version:       1,
			//ComponentVersion: 1,
			Config: api.MustToConfig(&api.TextMessageTerminationConfig{
				Source: terminationCondition.TextMessageTermination.Source,
			}),
		}, nil
	case terminationCondition.OrTermination != nil:
		var conditions []*api.Component
		for _, c := range terminationCondition.OrTermination.Conditions {
			subConditon := v1alpha1.TerminationCondition{
				MaxMessageTermination:  c.MaxMessageTermination,
				TextMentionTermination: c.TextMentionTermination,
			}

			condition, err := translateTerminationCondition(subConditon)
			if err != nil {
				return nil, err
			}
			conditions = append(conditions, condition)
		}
		return &api.Component{
			Provider:      "autogen_agentchat.conditions.OrTerminationCondition",
			ComponentType: "termination",
			Version:       1,
			//ComponentVersion: 1,
			Config: api.MustToConfig(&api.OrTerminationConfig{
				Conditions: conditions,
			}),
		}, nil
	case terminationCondition.StopMessageTermination != nil:
		return &api.Component{
			Provider:      "autogen_agentchat.conditions.StopMessageTermination",
			ComponentType: "termination",
			Version:       1,
			//ComponentVersion: 1,
			Config: api.MustToConfig(&api.StopMessageTerminationConfig{}),
			Label:  "StopMessageTermination",
		}, nil
	}

	return nil, fmt.Errorf("unsupported termination condition")
}

func fetchObjKube(ctx context.Context, kube client.Client, obj client.Object, objName, objNamespace string) error {
	ref := getRefFromString(objName, objNamespace)
	err := kube.Get(ctx, ref, obj)
	if err != nil {
		return err
	}
	return nil
}

func convertToPythonIdentifier(name string) string {
	return strings.ReplaceAll(name, "-", "_")
}

func toolNeedsModelClient(provider string) bool {
	for _, p := range toolsProvidersRequiringModelClient {
		if p == provider {
			return true
		}
	}
	return false
}

func toolNeedsOpenaiApiKey(provider string) bool {
	for _, p := range toolsProvidersRequiringOpenaiApiKey {
		if p == provider {
			return true
		}
	}
	return false
}

func addModelClientToConfig(
	modelClient *api.Component,
	toolConfig *map[string]interface{},
) error {
	if *toolConfig == nil {
		*toolConfig = make(map[string]interface{})
	}

	cfg, err := modelClient.ToConfig()
	if err != nil {
		return err
	}

	(*toolConfig)["model_client"] = cfg
	return nil
}

func addOpenaiApiKeyToConfig(
	apiKey []byte,
	toolConfig *map[string]interface{},
) error {
	if *toolConfig == nil {
		*toolConfig = make(map[string]interface{})
	}

	(*toolConfig)["openai_api_key"] = string(apiKey)
	return nil
}

// createModelClientForProvider creates a model client component based on the model provider
func (a *apiTranslator) createModelClientForProvider(ctx context.Context, modelConfig *v1alpha1.ModelConfig, stream bool) (*api.Component, error) {
	switch modelConfig.Spec.Provider {
	case v1alpha1.Anthropic:
		apiKey, err := a.getModelConfigApiKey(ctx, modelConfig)
		if err != nil {
			return nil, err
		}

		config := &api.AnthropicClientConfiguration{
			BaseAnthropicClientConfiguration: api.BaseAnthropicClientConfiguration{
				APIKey:    string(apiKey),
				Model:     modelConfig.Spec.Model,
				ModelInfo: translateModelInfo(modelConfig.Spec.ModelInfo),
			},
		}

		// Add provider-specific configurations
		if modelConfig.Spec.Anthropic != nil {
			anthropicConfig := modelConfig.Spec.Anthropic

			config.BaseURL = anthropicConfig.BaseURL
			if anthropicConfig.MaxTokens > 0 {
				config.MaxTokens = anthropicConfig.MaxTokens
			}

			if anthropicConfig.Temperature != "" {
				temp, err := strconv.ParseFloat(anthropicConfig.Temperature, 64)
				if err == nil {
					config.Temperature = temp
				}
			}

			if anthropicConfig.TopP != "" {
				topP, err := strconv.ParseFloat(anthropicConfig.TopP, 64)
				if err == nil {
					config.TopP = topP
				}
			}

			config.TopK = anthropicConfig.TopK
		}

		// Convert to map
		configMap, err := config.ToConfig()
		if err != nil {
			return nil, fmt.Errorf("failed to convert Anthropic config: %w", err)
		}

		return &api.Component{
			Provider:      "autogen_ext.models.anthropic.AnthropicChatCompletionClient",
			ComponentType: "model",
			Version:       1,
			Config:        configMap,
		}, nil

	case v1alpha1.AzureOpenAI:
		apiKey, err := a.getModelConfigApiKey(ctx, modelConfig)
		if err != nil {
			return nil, err
		}
		config := &api.AzureOpenAIClientConfig{
			BaseOpenAIClientConfig: api.BaseOpenAIClientConfig{
				Model:     modelConfig.Spec.Model,
				APIKey:    string(apiKey),
				ModelInfo: translateModelInfo(modelConfig.Spec.ModelInfo),
			},
		}

		if stream {
			config.StreamOptions = &api.StreamOptions{
				IncludeUsage: true,
			}
		}

		// Add provider-specific configurations
		if modelConfig.Spec.AzureOpenAI != nil {
			azureConfig := modelConfig.Spec.AzureOpenAI

			config.AzureEndpoint = azureConfig.Endpoint
			config.APIVersion = azureConfig.APIVersion
			config.AzureDeployment = azureConfig.DeploymentName
			config.AzureADToken = azureConfig.AzureADToken

			if azureConfig.Temperature != "" {
				temp, err := strconv.ParseFloat(azureConfig.Temperature, 64)
				if err == nil {
					config.Temperature = temp
				}
			}

			if azureConfig.TopP != "" {
				topP, err := strconv.ParseFloat(azureConfig.TopP, 64)
				if err == nil {
					config.TopP = topP
				}
			}
		}

		return &api.Component{
			Provider:      "autogen_ext.models.openai.AzureOpenAIChatCompletionClient",
			ComponentType: "model",
			Version:       1,
			Config:        api.MustToConfig(config),
		}, nil

	case v1alpha1.OpenAI:
		apiKey, err := a.getModelConfigApiKey(ctx, modelConfig)
		if err != nil {
			return nil, err
		}
		config := &api.OpenAIClientConfig{
			BaseOpenAIClientConfig: api.BaseOpenAIClientConfig{
				Model:     modelConfig.Spec.Model,
				APIKey:    string(apiKey),
				ModelInfo: translateModelInfo(modelConfig.Spec.ModelInfo),
			},
		}

		if stream {
			config.StreamOptions = &api.StreamOptions{
				IncludeUsage: true,
			}
		}

		// Add provider-specific configurations
		if modelConfig.Spec.OpenAI != nil {
			openAIConfig := modelConfig.Spec.OpenAI

			if openAIConfig.BaseURL != "" {
				config.BaseURL = &openAIConfig.BaseURL
			}

			if openAIConfig.Organization != "" {
				config.Organization = &openAIConfig.Organization
			}

			if openAIConfig.MaxTokens > 0 {
				config.MaxTokens = openAIConfig.MaxTokens
			}

			if openAIConfig.Temperature != "" {
				temp, err := strconv.ParseFloat(openAIConfig.Temperature, 64)
				if err == nil {
					config.Temperature = temp
				}
			}

			if openAIConfig.TopP != "" {
				topP, err := strconv.ParseFloat(openAIConfig.TopP, 64)
				if err == nil {
					config.TopP = topP
				}
			}

			if openAIConfig.FrequencyPenalty != "" {
				freqP, err := strconv.ParseFloat(openAIConfig.FrequencyPenalty, 64)
				if err == nil {
					config.FrequencyPenalty = freqP
				}
			}

			if openAIConfig.PresencePenalty != "" {
				presP, err := strconv.ParseFloat(openAIConfig.PresencePenalty, 64)
				if err == nil {
					config.PresencePenalty = presP
				}
			}
		}

		return &api.Component{
			Provider:      "autogen_ext.models.openai.OpenAIChatCompletionClient",
			ComponentType: "model",
			Version:       1,
			Config:        api.MustToConfig(config),
		}, nil

	case v1alpha1.Ollama:
		config := &api.OllamaClientConfiguration{
			OllamaCreateArguments: api.OllamaCreateArguments{
				Model: modelConfig.Spec.Model,
				Host:  modelConfig.Spec.Ollama.Host,
			},
			ModelInfo:       translateModelInfo(modelConfig.Spec.ModelInfo),
			FollowRedirects: true,
		}

		if modelConfig.Spec.Ollama != nil {
			ollamaConfig := modelConfig.Spec.Ollama

			if ollamaConfig.Options != nil {
				config.Options = ollamaConfig.Options
			}
		}

		return &api.Component{
			Provider:      "autogen_ext.models.ollama.OllamaChatCompletionClient",
			ComponentType: "model",
			Version:       1,
			Config:        api.MustToConfig(config),
		}, nil

	default:
		return nil, fmt.Errorf("unsupported model provider: %s", modelConfig.Spec.Provider)
	}
}

func translateModelInfo(modelInfo *v1alpha1.ModelInfo) *api.ModelInfo {
	if modelInfo == nil {
		return nil
	}

	return &api.ModelInfo{
		Vision:                 modelInfo.Vision,
		FunctionCalling:        modelInfo.FunctionCalling,
		JSONOutput:             modelInfo.JSONOutput,
		Family:                 modelInfo.Family,
		StructuredOutput:       modelInfo.StructuredOutput,
		MultipleSystemMessages: modelInfo.MultipleSystemMessages,
	}
}

func (a *apiTranslator) getMemoryApiKey(ctx context.Context, memory *v1alpha1.Memory) ([]byte, error) {
	memoryApiKeySecret := &v1.Secret{}
	err := fetchObjKube(
		ctx,
		a.kube,
		memoryApiKeySecret,
		memory.Spec.APIKeySecretRef,
		memory.Namespace,
	)
	if err != nil {
		return nil, err
	}

	if memoryApiKeySecret.Data == nil {
		return nil, fmt.Errorf("memory api key secret data not found")
	}

	memoryApiKey, ok := memoryApiKeySecret.Data[memory.Spec.APIKeySecretKey]
	if !ok {
		return nil, fmt.Errorf("memory api key not found")
	}

	return memoryApiKey, nil
}

func (a *apiTranslator) getModelConfigApiKey(ctx context.Context, modelConfig *v1alpha1.ModelConfig) ([]byte, error) {
	// Only retrieve the secret if APIKeySecretRef is provided
	if modelConfig.Spec.APIKeySecretRef == "" {
		return []byte(""), nil
	}

	modelApiKeySecret := &v1.Secret{}
	err := fetchObjKube(
		ctx,
		a.kube,
		modelApiKeySecret,
		modelConfig.Spec.APIKeySecretRef,
		modelConfig.Namespace,
	)
	if err != nil {
		return nil, fmt.Errorf("failed to fetch API key secret %s/%s: %w", modelConfig.Namespace, modelConfig.Spec.APIKeySecretRef, err)
	}

	if modelApiKeySecret.Data == nil {
		return nil, fmt.Errorf("API key secret %s/%s data not found", modelConfig.Namespace, modelConfig.Spec.APIKeySecretRef)
	}

	modelApiKey, ok := modelApiKeySecret.Data[modelConfig.Spec.APIKeySecretKey]
	if !ok {
		return nil, fmt.Errorf("API key not found in secret %s/%s with key %s", modelConfig.Namespace, modelConfig.Spec.APIKeySecretRef, modelConfig.Spec.APIKeySecretKey)
	}
	return modelApiKey, nil
}

func getRefFromString(ref string, parentNamespace string) types.NamespacedName {
	parts := strings.Split(ref, "/")
	var (
		namespace string
		name      string
	)
	if len(parts) == 2 {
		namespace = parts[0]
		name = parts[1]
	} else {
		namespace = parentNamespace
		name = ref
	}

	return types.NamespacedName{
		Namespace: namespace,
		Name:      name,
	}
}<|MERGE_RESOLUTION|>--- conflicted
+++ resolved
@@ -17,26 +17,6 @@
 	metav1 "k8s.io/apimachinery/pkg/apis/meta/v1"
 	"k8s.io/apimachinery/pkg/types"
 	"sigs.k8s.io/controller-runtime/pkg/client"
-)
-
-const (
-<<<<<<< HEAD
-	// suffix applied to all system prompts:
-	defaultSystemMessageSuffix = `
-# Instructions
-    - If user question is unclear, ask for clarification before running any tools
-    - Always be helpful and friendly
-    - If you don't know how to answer the question DO NOT make things up, tell the user "Sorry, I don't know how to answer that" and ask them to clarify the question further
-    - Do not delete the original Deployment until the user explicitly confirms that the Rollout is ready to take over production traffic.
-
-
-# Response format:
-    - ALWAYS format your response as Markdown
-    - Your response will include a summary of actions you took and an explanation of the result
-    - If you created any artifacts such as files or resources, you will include those in your response as well`
-=======
-	GlobalUserID = "admin@kagent.dev"
->>>>>>> 4beecba4
 )
 
 var (
