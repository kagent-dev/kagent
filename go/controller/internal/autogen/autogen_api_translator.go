package autogen

import (
	"context"
	"encoding/json"
	"fmt"
	"slices"
	"strconv"
	"strings"
	"time"

	"github.com/kagent-dev/kagent/go/autogen/api"
	autogen_client "github.com/kagent-dev/kagent/go/autogen/client"
	"github.com/kagent-dev/kagent/go/controller/api/v1alpha1"
	v1 "k8s.io/api/core/v1"
	metav1 "k8s.io/apimachinery/pkg/apis/meta/v1"
	"k8s.io/apimachinery/pkg/types"
	"sigs.k8s.io/controller-runtime/pkg/client"
)

const (
	GlobalUserID = "admin@kagent.dev"

	// suffix applied to all system prompts:
	defaultSystemMessageSuffix = `
# Instructions
    - If user question is unclear, ask for clarification before running any tools
    - Always be helpful and friendly
    - If you don't know how to answer the question DO NOT make things up, tell the user "Sorry, I don't know how to answer that" and ask them to clarify the question further
    - Do not delete the original Deployment until the user explicitly confirms that the Rollout is ready to take over production traffic.


# Response format:
    - ALWAYS format your response as Markdown
    - Your response will include a summary of actions you took and an explanation of the result
    - If you created any artifacts such as files or resources, you will include those in your response as well`
)

var (
	// hard-coded array of tools that require a model client
	// this is automatically populated from the parent agent's model client
	toolsProvidersRequiringModelClient = []string{
		"kagent.tools.prometheus.GeneratePromQLTool",
		"kagent.tools.k8s.GenerateResourceTool",
	}
)

type ApiTranslator interface {
	TranslateGroupChatForTeam(
		ctx context.Context,
		team *v1alpha1.Team,
	) (*autogen_client.Team, error)

	TranslateGroupChatForAgent(
		ctx context.Context,
		agent *v1alpha1.Agent,
	) (*autogen_client.Team, error)

	TranslateToolServer(ctx context.Context, toolServer *v1alpha1.ToolServer) (*autogen_client.ToolServer, error)
}

type apiTranslator struct {
	kube               client.Client
	defaultModelConfig types.NamespacedName
}

func (a *apiTranslator) TranslateToolServer(ctx context.Context, toolServer *v1alpha1.ToolServer) (*autogen_client.ToolServer, error) {
	// provder = "kagent.tool_servers.StdioMcpToolServer" || "kagent.tool_servers.SseMcpToolServer"
	provider, toolServerConfig, err := translateToolServerConfig(toolServer.Spec.Config)
	if err != nil {
		return nil, err
	}

	return &autogen_client.ToolServer{
		UserID: GlobalUserID,
		Component: api.Component{
			Provider:      provider,
			ComponentType: "tool_server",
			Version:       1,
			Description:   toolServer.Spec.Description,
			Label:         toolServer.Name,
			Config:        api.MustToConfig(toolServerConfig),
		},
	}, nil
}

func translateToolServerConfig(config v1alpha1.ToolServerConfig) (string, *api.ToolServerConfig, error) {
	switch {
	case config.Stdio != nil:
		return "kagent.tool_servers.StdioMcpToolServer", &api.ToolServerConfig{
			StdioMcpServerConfig: &api.StdioMcpServerConfig{
				Command: config.Stdio.Command,
				Args:    config.Stdio.Args,
				Env:     config.Stdio.Env,
			},
		}, nil
	case config.Sse != nil:
		headers, err := convertMapFromAnytype(config.Sse.Headers)
		if err != nil {
			return "", nil, err
		}
		timeout, err := convertDurationToSeconds(config.Sse.Timeout)
		if err != nil {
			return "", nil, err
		}
		sseReadTimeout, err := convertDurationToSeconds(config.Sse.SseReadTimeout)
		if err != nil {
			return "", nil, err
		}

		return "kagent.tool_servers.SseMcpToolServer", &api.ToolServerConfig{
			SseMcpServerConfig: &api.SseMcpServerConfig{
				URL:            config.Sse.URL,
				Headers:        headers,
				Timeout:        timeout,
				SseReadTimeout: sseReadTimeout,
			},
		}, nil
	}

	return "", nil, fmt.Errorf("unsupported tool server config")
}

func convertDurationToSeconds(timeout string) (int, error) {
	if timeout == "" {
		return 0, nil
	}
	d, err := time.ParseDuration(timeout)
	if err != nil {
		return 0, err
	}
	return int(d.Seconds()), nil
}

func NewAutogenApiTranslator(
	kube client.Client,
	defaultModelConfig types.NamespacedName,
) ApiTranslator {
	return &apiTranslator{
		kube:               kube,
		defaultModelConfig: defaultModelConfig,
	}
}

func (a *apiTranslator) TranslateGroupChatForAgent(ctx context.Context, agent *v1alpha1.Agent) (*autogen_client.Team, error) {
	return a.translateGroupChatForAgent(ctx, agent, defaultTeamOptions(), &tState{})
}

func (a *apiTranslator) TranslateGroupChatForTeam(
	ctx context.Context,
	team *v1alpha1.Team,
) (*autogen_client.Team, error) {
	return a.translateGroupChatForTeam(ctx, team, defaultTeamOptions(), &tState{})
}

type teamOptions struct {
	userProxy         bool
	wrapSocietyOfMind bool
	stream            bool
}

const MAX_DEPTH = 10

type tState struct {
	// used to prevent infinite loops
	// The recursion limit is 10
	depth uint8
	// used to enforce DAG
	// The final member of the list will be the "parent" agent
	visitedAgents []string
}

func (s *tState) with(agent *v1alpha1.Agent) *tState {
	s.depth++
	s.visitedAgents = append(s.visitedAgents, agent.Name)
	return s
}

func (t *tState) isVisited(agentName string) bool {
	return slices.Contains(t.visitedAgents, agentName)
}

func defaultTeamOptions() *teamOptions {
	return &teamOptions{
		userProxy:         true,
		wrapSocietyOfMind: true,
		stream:            true,
	}
}

func (a *apiTranslator) translateGroupChatForAgent(
	ctx context.Context,
	agent *v1alpha1.Agent,
	opts *teamOptions,
	state *tState,
) (*autogen_client.Team, error) {
	modelConfig := a.defaultModelConfig
	// Use the provided model config if set, otherwise use the default one
	if agent.Spec.ModelConfigRef != "" {
		modelConfig = types.NamespacedName{
			Name:      agent.Spec.ModelConfigRef,
			Namespace: agent.Namespace,
		}
	}
	if err := a.kube.Get(ctx, modelConfig, &v1alpha1.ModelConfig{}); err != nil {
		return nil, err
	}

	// generate an internal round robin "team" for the individual agent
	team := &v1alpha1.Team{
		ObjectMeta: agent.ObjectMeta,
		TypeMeta: metav1.TypeMeta{
			Kind:       "Team",
			APIVersion: "kagent.dev/v1alpha1",
		},
		Spec: v1alpha1.TeamSpec{
			Participants:         []string{agent.Name},
			Description:          agent.Spec.Description,
			ModelConfig:          modelConfig.Name,
			RoundRobinTeamConfig: &v1alpha1.RoundRobinTeamConfig{},
			TerminationCondition: v1alpha1.TerminationCondition{
				StopMessageTermination: &v1alpha1.StopMessageTermination{},
			},
		},
	}

	return a.translateGroupChatForTeam(ctx, team, opts, state)
}

func (a *apiTranslator) translateGroupChatForTeam(
	ctx context.Context,
	team *v1alpha1.Team,
	opts *teamOptions,
	state *tState,
) (*autogen_client.Team, error) {
	// get model config
	roundRobinTeamConfig := team.Spec.RoundRobinTeamConfig
	selectorTeamConfig := team.Spec.SelectorTeamConfig
	magenticOneTeamConfig := team.Spec.MagenticOneTeamConfig
	swarmTeamConfig := team.Spec.SwarmTeamConfig

	modelConfigRef := a.defaultModelConfig
	if team.Spec.ModelConfig != "" {
		modelConfigRef = types.NamespacedName{
			Name:      team.Spec.ModelConfig,
			Namespace: team.Namespace,
		}
	}
	modelConfig := &v1alpha1.ModelConfig{}
	err := fetchObjKube(
		ctx,
		a.kube,
		modelConfig,
		modelConfigRef.Name,
		modelConfigRef.Namespace,
	)
	if err != nil {
		return nil, err
	}

	modelClientWithStreaming, err := a.createModelClientForProvider(ctx, modelConfig, true)
	if err != nil {
		return nil, err
	}

	modelClientWithoutStreaming, err := a.createModelClientForProvider(ctx, modelConfig, false)
	if err != nil {
		return nil, err
	}

	modelContext := &api.Component{
		Provider:      "autogen_core.model_context.UnboundedChatCompletionContext",
		ComponentType: "chat_completion_context",
		Version:       1,
		Description:   "An unbounded chat completion context that keeps a view of the all the messages.",
		Label:         "UnboundedChatCompletionContext",
		Config:        map[string]interface{}{},
	}

	var participants []*api.Component

	for _, agentName := range team.Spec.Participants {
		agent := &v1alpha1.Agent{}
		err := fetchObjKube(
			ctx,
			a.kube,
			agent,
			agentName,
			team.Namespace,
		)
		if err != nil {
			return nil, err
		}

<<<<<<< HEAD
		var participant *api.Component
		if opts.wrapSocietyOfMind {
			participant, err = a.translateTaskAgent(
=======
		if topLevelTeam {
			participant, err := a.translateTaskAgent(
>>>>>>> 9646d580
				ctx,
				agent,
				modelContext,
				opts,
				state,
			)
			if err != nil {
				return nil, err
			}
			participants = append(participants, participant)
		} else {
<<<<<<< HEAD
			participant, err = a.translateAssistantAgent(
=======
			participant, err := translateAssistantAgent(
>>>>>>> 9646d580
				ctx,
				agent,
				modelClientWithStreaming,
				modelClientWithoutStreaming,
				modelContext,
				opts,
				state,
			)
			if err != nil {
				return nil, err
			}

			participants = append(participants, participant)
		}
	}

	//  add user proxy agent to top level
	if opts.userProxy {
		participants = append(participants, userProxyAgent)
	}

	if swarmTeamConfig != nil {
		planningAgent := MakeBuiltinPlanningAgent(
			"planning_agent",
			participants,
			modelClientWithStreaming,
		)
		// prepend builtin planning agent when using swarm mode
		participants = append(
			[]*api.Component{planningAgent},
			participants...,
		)
	}

	terminationCondition, err := translateTerminationCondition(team.Spec.TerminationCondition)
	if err != nil {
		return nil, err
	}

	commonTeamConfig := api.CommonTeamConfig{
		Participants: participants,
		Termination:  terminationCondition,
	}

	var teamConfig *api.Component
	if roundRobinTeamConfig != nil {
		teamConfig = &api.Component{
			Provider:      "autogen_agentchat.teams.RoundRobinGroupChat",
			ComponentType: "team",
			Version:       1,
			Description:   team.Spec.Description,
			Config: api.MustToConfig(&api.RoundRobinGroupChatConfig{
				CommonTeamConfig: commonTeamConfig,
			}),
		}
	} else if selectorTeamConfig != nil {
		teamConfig = &api.Component{
			Provider:      "autogen_agentchat.teams.SelectorGroupChat",
			ComponentType: "team",
			Version:       1,
			Description:   team.Spec.Description,
			Config: api.MustToConfig(&api.SelectorGroupChatConfig{
				CommonTeamConfig: commonTeamConfig,
				SelectorPrompt:   selectorTeamConfig.SelectorPrompt,
			}),
		}
	} else if magenticOneTeamConfig != nil {
		teamConfig = &api.Component{
			Provider:      "autogen_agentchat.teams.MagenticOneGroupChat",
			ComponentType: "team",
			Version:       1,
			Description:   team.Spec.Description,
			Config: api.MustToConfig(&api.MagenticOneGroupChatConfig{
				CommonTeamConfig:  commonTeamConfig,
				MaxStalls:         magenticOneTeamConfig.MaxStalls,
				FinalAnswerPrompt: magenticOneTeamConfig.FinalAnswerPrompt,
			}),
		}
	} else if swarmTeamConfig != nil {
		teamConfig = &api.Component{
			Provider:      "autogen_agentchat.teams.SwarmTeam",
			ComponentType: "team",
			Version:       1,
			Description:   team.Spec.Description,
			Config: api.MustToConfig(&api.SwarmTeamConfig{
				CommonTeamConfig: commonTeamConfig,
			}),
		}
	} else {
		return nil, fmt.Errorf("no team config specified")
	}

	teamConfig.Label = team.Name

	return &autogen_client.Team{
		Component: teamConfig,
		BaseObject: autogen_client.BaseObject{
			UserID: GlobalUserID, // always use global id
		},
	}, nil
}

// internally we convert all agents to a society-of-mind agent
func (a *apiTranslator) translateTaskAgent(
	ctx context.Context,
	agent *v1alpha1.Agent,
	modelContext *api.Component,
	opts *teamOptions,
	state *tState,
) (*api.Component, error) {

	team := simpleRoundRobinTeam(agent, "society-of-mind-team")

	societyOfMindTeam, err := a.translateGroupChatForTeam(ctx, team, &teamOptions{}, state)
	if err != nil {
		return nil, err
	}

	return &api.Component{
		Provider:      "kagent.agents.TaskAgent",
		ComponentType: "agent",
		Version:       1,
		Label:         "society_of_mind_agent",
		Description:   "An agent that runs a team of agents",
		Config: api.MustToConfig(&api.TaskAgentConfig{
			Team:         societyOfMindTeam.Component,
			Name:         "society_of_mind_agent",
			ModelContext: modelContext,
		}),
	}, nil
}

func simpleRoundRobinTeam(agent *v1alpha1.Agent, name string) *v1alpha1.Team {
	// generate an internal round robin "team" for the society of mind agent
	meta := agent.ObjectMeta.DeepCopy()
	// This is important so we don't output this message in the CLI/UI
<<<<<<< HEAD
	meta.Name = name
=======
	meta.Name += "-society-of-mind-wrapper"
>>>>>>> 9646d580
	team := &v1alpha1.Team{
		ObjectMeta: *meta,
		TypeMeta: metav1.TypeMeta{
			Kind:       "Team",
			APIVersion: "kagent.dev/v1alpha1",
		},
		Spec: v1alpha1.TeamSpec{
			Participants:         []string{agent.Name},
			Description:          agent.Spec.Description,
			ModelConfig:          agent.Spec.ModelConfigRef,
			RoundRobinTeamConfig: &v1alpha1.RoundRobinTeamConfig{},
			TerminationCondition: v1alpha1.TerminationCondition{
				TextMessageTermination: &v1alpha1.TextMessageTermination{
					Source: convertToPythonIdentifier(agent.Name),
				},
			},
		},
	}
<<<<<<< HEAD
	return team
=======

	societyOfMindTeam, err := a.translateGroupChatForTeam(ctx, team, false)
	if err != nil {
		return nil, err
	}

	agentName := convertToPythonIdentifier(team.Name)
	return &api.Component{
		Provider:      "kagent.agents.TaskAgent",
		ComponentType: "agent",
		Version:       1,
		Label:         agentName,
		Description:   "An agent that runs a team of agents",
		Config: api.MustToConfig(&api.TaskAgentConfig{
			Team:         societyOfMindTeam.Component,
			Name:         agentName,
			ModelContext: modelContext,
		}),
	}, nil
>>>>>>> 9646d580
}

func (a *apiTranslator) translateAssistantAgent(
	ctx context.Context,
	agent *v1alpha1.Agent,
	modelClientWithStreaming *api.Component,
	modelClientWithoutStreaming *api.Component,
	modelContext *api.Component,
	opts *teamOptions,
	state *tState,
) (*api.Component, error) {

	tools := []*api.Component{}
	for _, tool := range agent.Spec.Tools {
		switch {
		case tool.Inline != nil:
			autogenTool, err := translateBuiltinTool(
				modelClientWithoutStreaming,
				tool.Inline,
			)
			if err != nil {
				return nil, err
			}
			tools = append(tools, autogenTool)
		case tool.McpServer != nil:
			for _, toolName := range tool.McpServer.ToolNames {
				autogenTool, err := translateToolServerTool(
					ctx,
					a.kube,
					tool.McpServer.ToolServer,
					toolName,
					agent.Namespace,
				)
				if err != nil {
					return nil, err
				}
				tools = append(tools, autogenTool)
			}
		case tool.Agent != nil:
			if tool.Agent.Name == agent.Name {
				return nil, fmt.Errorf("agent tool cannot be used to reference itself, %s", agent.Name)
			}

			if state.isVisited(tool.Agent.Name) {
				return nil, fmt.Errorf("cycle detected in agent tool chain: %s -> %s", agent.Name, tool.Agent.Name)
			}

			if state.depth > MAX_DEPTH {
				return nil, fmt.Errorf("recursion limit reached in agent tool chain: %s -> %s", agent.Name, tool.Agent.Name)
			}

			// Translate a nested tool
			toolAgent := v1alpha1.Agent{}
			err := a.kube.Get(ctx, types.NamespacedName{
				Name:      tool.Agent.Name,
				Namespace: agent.Namespace,
			}, &toolAgent)
			if err != nil {
				return nil, err
			}

			team := simpleRoundRobinTeam(&toolAgent, toolAgent.Name)
			autogenTool, err := a.translateGroupChatForTeam(ctx, team, &teamOptions{
				wrapSocietyOfMind: true,
			}, state.with(agent))
			if err != nil {
				return nil, err
			}

			tool := &api.Component{
				Provider:      "autogen_agentchat.tools.TeamTool",
				ComponentType: "tool",
				Version:       1,
				Config: api.MustToConfig(&api.TeamToolConfig{
					Name:        toolAgent.Name,
					Description: toolAgent.Spec.Description,
					Team:        autogenTool.Component,
				}),
			}

			tools = append(tools, tool)

		default:
			return nil, fmt.Errorf("tool must have a provider or tool server")
		}
	}

	sysMsg := agent.Spec.SystemMessage + "\n" + defaultSystemMessageSuffix
	if agent.Spec.SystemMessage == "" {
		sysMsg = ""
	}

	cfg := &api.AssistantAgentConfig{
		Name:         convertToPythonIdentifier(agent.Name),
		Tools:        tools,
		ModelContext: modelContext,
		Description:  agent.Spec.Description,
		// TODO(ilackarms): convert to non-ptr with omitempty?
		SystemMessage:         sysMsg,
		ReflectOnToolUse:      false,
		ToolCallSummaryFormat: "\nTool: \n{tool_name}\n\nArguments:\n\n{arguments}\n\nResult: \n{result}\n",
	}

	if opts.stream {
		cfg.ModelClient = modelClientWithStreaming
		cfg.ModelClientStream = true
	} else {
		cfg.ModelClient = modelClientWithoutStreaming
		cfg.ModelClientStream = false
	}

	return &api.Component{
		Provider:      "autogen_agentchat.agents.AssistantAgent",
		ComponentType: "agent",
		Version:       1,
		Description:   agent.Spec.Description,
		Config:        api.MustToConfig(cfg),
	}, nil
}

func translateBuiltinTool(
	modelClient *api.Component,
	tool *v1alpha1.InlineTool,
) (*api.Component, error) {

	toolConfig, err := convertMapFromAnytype(tool.Config)
	if err != nil {
		return nil, err
	}
	// special case where we put the model client in the tool config
	if toolNeedsModelClient(tool.Provider) {
		if err := addModelClientToConfig(modelClient, &toolConfig); err != nil {
			return nil, fmt.Errorf("failed to add model client to tool config: %v", err)
		}
	}

	providerParts := strings.Split(tool.Provider, ".")
	toolLabel := providerParts[len(providerParts)-1]

	return &api.Component{
		Provider:      tool.Provider,
		Description:   tool.Description,
		ComponentType: "tool",
		Version:       1,
		Config:        toolConfig,
		Label:         toolLabel,
	}, nil
}

func translateToolServerTool(
	ctx context.Context,
	kube client.Client,
	toolServerName string,
	toolName string,
	agentNamespace string,
) (*api.Component, error) {
	toolServer := &v1alpha1.ToolServer{}
	err := fetchObjKube(
		ctx,
		kube,
		toolServer,
		toolServerName,
		agentNamespace,
	)
	if err != nil {
		return nil, err
	}

	// requires the tool to have been discovered
	for _, discoveredTool := range toolServer.Status.DiscoveredTools {
		if discoveredTool.Name == toolName {
			return convertComponent(discoveredTool.Component)
		}
	}

	return nil, fmt.Errorf("tool %v not found in discovered tools in ToolServer %v", toolName, toolServer.Name)
}

func convertComponent(component v1alpha1.Component) (*api.Component, error) {
	config, err := convertMapFromAnytype(component.Config)
	if err != nil {
		return nil, err
	}
	return &api.Component{
		Provider:         component.Provider,
		ComponentType:    component.ComponentType,
		Version:          component.Version,
		ComponentVersion: component.ComponentVersion,
		Description:      component.Description,
		Label:            component.Label,
		Config:           config,
	}, nil
}

func convertMapFromAnytype(config map[string]v1alpha1.AnyType) (map[string]interface{}, error) {
	// convert to map[string]interface{} to allow kubebuilder schemaless validation
	// see https://github.com/kubernetes-sigs/controller-tools/issues/636 for more info
	// must unmarshal to interface{} to avoid json.RawMessage
	convertedConfig := make(map[string]interface{})

	if config == nil {
		return convertedConfig, nil
	}

	raw, err := json.Marshal(config)
	if err != nil {
		return nil, err
	}

	err = json.Unmarshal(raw, &convertedConfig)
	if err != nil {
		return nil, err
	}

	return convertedConfig, nil
}

func translateTerminationCondition(terminationCondition v1alpha1.TerminationCondition) (*api.Component, error) {
	// ensure only one termination condition is set
	var conditionsSet int
	if terminationCondition.MaxMessageTermination != nil {
		conditionsSet++
	}
	if terminationCondition.TextMentionTermination != nil {
		conditionsSet++
	}
	if terminationCondition.OrTermination != nil {
		conditionsSet++
	}
	if terminationCondition.StopMessageTermination != nil {
		conditionsSet++
	}
	if terminationCondition.TextMessageTermination != nil {
		conditionsSet++
	}
	if conditionsSet != 1 {
		return nil, fmt.Errorf("exactly one termination condition must be set")
	}

	switch {
	case terminationCondition.MaxMessageTermination != nil:
		return &api.Component{
			Provider:      "autogen_agentchat.conditions.MaxMessageTermination",
			ComponentType: "termination",
			Version:       1,
			//ComponentVersion: 1,
			Config: api.MustToConfig(&api.MaxMessageTerminationConfig{
				MaxMessages: terminationCondition.MaxMessageTermination.MaxMessages,
			}),
		}, nil
	case terminationCondition.TextMentionTermination != nil:
		return &api.Component{
			Provider:      "autogen_agentchat.conditions.TextMentionTermination",
			ComponentType: "termination",
			Version:       1,
			//ComponentVersion: 1,
			Config: api.MustToConfig(&api.TextMentionTerminationConfig{
				Text: terminationCondition.TextMentionTermination.Text,
			}),
		}, nil
	case terminationCondition.TextMessageTermination != nil:
		return &api.Component{
			Provider:      "autogen_agentchat.conditions.TextMessageTermination",
			ComponentType: "termination",
			Version:       1,
			//ComponentVersion: 1,
			Config: api.MustToConfig(&api.TextMessageTerminationConfig{
				Source: terminationCondition.TextMessageTermination.Source,
			}),
		}, nil
	case terminationCondition.OrTermination != nil:
		var conditions []*api.Component
		for _, c := range terminationCondition.OrTermination.Conditions {
			subConditon := v1alpha1.TerminationCondition{
				MaxMessageTermination:  c.MaxMessageTermination,
				TextMentionTermination: c.TextMentionTermination,
			}

			condition, err := translateTerminationCondition(subConditon)
			if err != nil {
				return nil, err
			}
			conditions = append(conditions, condition)
		}
		return &api.Component{
			Provider:      "autogen_agentchat.conditions.OrTerminationCondition",
			ComponentType: "termination",
			Version:       1,
			//ComponentVersion: 1,
			Config: api.MustToConfig(&api.OrTerminationConfig{
				Conditions: conditions,
			}),
		}, nil
	case terminationCondition.StopMessageTermination != nil:
		return &api.Component{
			Provider:      "autogen_agentchat.conditions.StopMessageTermination",
			ComponentType: "termination",
			Version:       1,
			//ComponentVersion: 1,
			Config: api.MustToConfig(&api.StopMessageTerminationConfig{}),
			Label:  "StopMessageTermination",
		}, nil
	}

	return nil, fmt.Errorf("unsupported termination condition")
}

func fetchObjKube(ctx context.Context, kube client.Client, obj client.Object, objName, objNamespace string) error {
	err := kube.Get(ctx, types.NamespacedName{
		Name:      objName,
		Namespace: objNamespace,
	}, obj)
	if err != nil {
		return err
	}
	return nil
}

func convertToPythonIdentifier(name string) string {
	return strings.ReplaceAll(name, "-", "_")
}

func toolNeedsModelClient(provider string) bool {
	for _, p := range toolsProvidersRequiringModelClient {
		if p == provider {
			return true
		}
	}
	return false
}

func addModelClientToConfig(
	modelClient *api.Component,
	toolConfig *map[string]interface{},
) error {
	if *toolConfig == nil {
		*toolConfig = make(map[string]interface{})
	}

	cfg, err := modelClient.ToConfig()
	if err != nil {
		return err
	}

	(*toolConfig)["model_client"] = cfg
	return nil
}

// createModelClientForProvider creates a model client component based on the model provider
func (a *apiTranslator) createModelClientForProvider(ctx context.Context, modelConfig *v1alpha1.ModelConfig, includeUsage bool) (*api.Component, error) {
	switch modelConfig.Spec.Provider {
	case v1alpha1.Anthropic:
		apiKey, err := a.getModelConfigApiKey(ctx, modelConfig)
		if err != nil {
			return nil, err
		}

		config := &api.AnthropicClientConfiguration{
			BaseAnthropicClientConfiguration: api.BaseAnthropicClientConfiguration{
				APIKey: string(apiKey),
				Model:  modelConfig.Spec.Model,
			},
		}

		// Add provider-specific configurations
		if modelConfig.Spec.Anthropic != nil {
			anthropicConfig := modelConfig.Spec.Anthropic

			config.BaseURL = anthropicConfig.BaseURL
			if anthropicConfig.MaxTokens > 0 {
				config.MaxTokens = anthropicConfig.MaxTokens
			}

			if anthropicConfig.Temperature != "" {
				temp, err := strconv.ParseFloat(anthropicConfig.Temperature, 64)
				if err == nil {
					config.Temperature = temp
				}
			}

			if anthropicConfig.TopP != "" {
				topP, err := strconv.ParseFloat(anthropicConfig.TopP, 64)
				if err == nil {
					config.TopP = topP
				}
			}

			config.TopK = anthropicConfig.TopK
		}

		// Convert to map
		configMap, err := config.ToConfig()
		if err != nil {
			return nil, fmt.Errorf("failed to convert Anthropic config: %w", err)
		}

		return &api.Component{
			Provider:      "autogen_ext.models.anthropic.AnthropicChatCompletionClient",
			ComponentType: "model",
			Version:       1,
			Config:        configMap,
		}, nil

	case v1alpha1.AzureOpenAI:
		apiKey, err := a.getModelConfigApiKey(ctx, modelConfig)
		if err != nil {
			return nil, err
		}
		config := &api.AzureOpenAIClientConfig{
			BaseOpenAIClientConfig: api.BaseOpenAIClientConfig{
				Model:  modelConfig.Spec.Model,
				APIKey: string(apiKey),
			},
			Stream: true,
		}

		if includeUsage {
			config.StreamOptions = &api.StreamOptions{
				IncludeUsage: true,
			}
		}

		// Add provider-specific configurations
		if modelConfig.Spec.AzureOpenAI != nil {
			azureConfig := modelConfig.Spec.AzureOpenAI

			config.AzureEndpoint = azureConfig.Endpoint
			config.APIVersion = azureConfig.APIVersion
			config.AzureDeployment = azureConfig.DeploymentName
			config.AzureADToken = azureConfig.AzureADToken

			if azureConfig.Temperature != "" {
				temp, err := strconv.ParseFloat(azureConfig.Temperature, 64)
				if err == nil {
					config.Temperature = temp
				}
			}

			if azureConfig.TopP != "" {
				topP, err := strconv.ParseFloat(azureConfig.TopP, 64)
				if err == nil {
					config.TopP = topP
				}
			}
		}

		return &api.Component{
			Provider:      "autogen_ext.models.openai.AzureOpenAIChatCompletionClient",
			ComponentType: "model",
			Version:       1,
			Config:        api.MustToConfig(config),
		}, nil

	case v1alpha1.OpenAI:
		apiKey, err := a.getModelConfigApiKey(ctx, modelConfig)
		if err != nil {
			return nil, err
		}
		config := &api.OpenAIClientConfig{
			BaseOpenAIClientConfig: api.BaseOpenAIClientConfig{
				Model:  modelConfig.Spec.Model,
				APIKey: string(apiKey),
			},
		}

		if includeUsage {
			config.StreamOptions = &api.StreamOptions{
				IncludeUsage: true,
			}
		}

		// Add provider-specific configurations
		if modelConfig.Spec.OpenAI != nil {
			openAIConfig := modelConfig.Spec.OpenAI

			if openAIConfig.BaseURL != "" {
				config.BaseURL = &openAIConfig.BaseURL
			}

			if openAIConfig.Organization != "" {
				config.Organization = &openAIConfig.Organization
			}

			if openAIConfig.MaxTokens > 0 {
				config.MaxTokens = openAIConfig.MaxTokens
			}

			if openAIConfig.Temperature != "" {
				temp, err := strconv.ParseFloat(openAIConfig.Temperature, 64)
				if err == nil {
					config.Temperature = temp
				}
			}

			if openAIConfig.TopP != "" {
				topP, err := strconv.ParseFloat(openAIConfig.TopP, 64)
				if err == nil {
					config.TopP = topP
				}
			}

			if openAIConfig.FrequencyPenalty != "" {
				freqP, err := strconv.ParseFloat(openAIConfig.FrequencyPenalty, 64)
				if err == nil {
					config.FrequencyPenalty = freqP
				}
			}

			if openAIConfig.PresencePenalty != "" {
				presP, err := strconv.ParseFloat(openAIConfig.PresencePenalty, 64)
				if err == nil {
					config.PresencePenalty = presP
				}
			}
		}

		return &api.Component{
			Provider:      "autogen_ext.models.openai.OpenAIChatCompletionClient",
			ComponentType: "model",
			Version:       1,
			Config:        api.MustToConfig(config),
		}, nil

	case v1alpha1.Ollama:
		config := &api.OllamaClientConfiguration{
			OllamaCreateArguments: api.OllamaCreateArguments{
				Model: modelConfig.Spec.Model,
				Host:  modelConfig.Spec.Ollama.Host,
			},
			FollowRedirects: true,
		}

		if modelConfig.Spec.Ollama != nil {
			ollamaConfig := modelConfig.Spec.Ollama

			if ollamaConfig.Options != nil {
				config.Options = ollamaConfig.Options
			}
		}

		return &api.Component{
			Provider:      "autogen_ext.models.ollama.OllamaChatCompletionClient",
			ComponentType: "model",
			Version:       1,
			Config:        api.MustToConfig(config),
		}, nil

	default:
		return nil, fmt.Errorf("unsupported model provider: %s", modelConfig.Spec.Provider)
	}
}

func (a *apiTranslator) getModelConfigApiKey(ctx context.Context, modelConfig *v1alpha1.ModelConfig) ([]byte, error) {

	// get model api key
	modelApiKeySecret := &v1.Secret{}
	err := fetchObjKube(
		ctx,
		a.kube,
		modelApiKeySecret,
		modelConfig.Spec.APIKeySecretName,
		modelConfig.Namespace,
	)
	if err != nil {
		return nil, err
	}

	if modelApiKeySecret.Data == nil {
		return nil, fmt.Errorf("model api key secret data not found")
	}

	modelApiKey, ok := modelApiKeySecret.Data[modelConfig.Spec.APIKeySecretKey]
	if !ok {
		return nil, fmt.Errorf("model api key not found")
	}

	return modelApiKey, nil
}<|MERGE_RESOLUTION|>--- conflicted
+++ resolved
@@ -292,18 +292,11 @@
 			return nil, err
 		}
 
-<<<<<<< HEAD
-		var participant *api.Component
 		if opts.wrapSocietyOfMind {
-			participant, err = a.translateTaskAgent(
-=======
-		if topLevelTeam {
 			participant, err := a.translateTaskAgent(
->>>>>>> 9646d580
 				ctx,
 				agent,
 				modelContext,
-				opts,
 				state,
 			)
 			if err != nil {
@@ -311,11 +304,7 @@
 			}
 			participants = append(participants, participant)
 		} else {
-<<<<<<< HEAD
-			participant, err = a.translateAssistantAgent(
-=======
-			participant, err := translateAssistantAgent(
->>>>>>> 9646d580
+			participant, err := a.translateAssistantAgent(
 				ctx,
 				agent,
 				modelClientWithStreaming,
@@ -423,11 +412,11 @@
 	ctx context.Context,
 	agent *v1alpha1.Agent,
 	modelContext *api.Component,
-	opts *teamOptions,
 	state *tState,
 ) (*api.Component, error) {
 
-	team := simpleRoundRobinTeam(agent, "society-of-mind-team")
+	name := agent.Name + "-society-of-mind-wrapper"
+	team := simpleRoundRobinTeam(agent, name)
 
 	societyOfMindTeam, err := a.translateGroupChatForTeam(ctx, team, &teamOptions{}, state)
 	if err != nil {
@@ -452,11 +441,7 @@
 	// generate an internal round robin "team" for the society of mind agent
 	meta := agent.ObjectMeta.DeepCopy()
 	// This is important so we don't output this message in the CLI/UI
-<<<<<<< HEAD
 	meta.Name = name
-=======
-	meta.Name += "-society-of-mind-wrapper"
->>>>>>> 9646d580
 	team := &v1alpha1.Team{
 		ObjectMeta: *meta,
 		TypeMeta: metav1.TypeMeta{
@@ -475,29 +460,7 @@
 			},
 		},
 	}
-<<<<<<< HEAD
 	return team
-=======
-
-	societyOfMindTeam, err := a.translateGroupChatForTeam(ctx, team, false)
-	if err != nil {
-		return nil, err
-	}
-
-	agentName := convertToPythonIdentifier(team.Name)
-	return &api.Component{
-		Provider:      "kagent.agents.TaskAgent",
-		ComponentType: "agent",
-		Version:       1,
-		Label:         agentName,
-		Description:   "An agent that runs a team of agents",
-		Config: api.MustToConfig(&api.TaskAgentConfig{
-			Team:         societyOfMindTeam.Component,
-			Name:         agentName,
-			ModelContext: modelContext,
-		}),
-	}, nil
->>>>>>> 9646d580
 }
 
 func (a *apiTranslator) translateAssistantAgent(
