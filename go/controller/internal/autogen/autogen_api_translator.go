--- conflicted
+++ resolved
@@ -258,33 +258,7 @@
 		return nil, err
 	}
 
-<<<<<<< HEAD
-	// get model api key
-	modelApiKeySecret := &v1.Secret{}
-	err = fetchObjKube(
-		ctx,
-		a.kube,
-		modelApiKeySecret,
-		modelConfig.Spec.APIKeySecretRef,
-		modelConfig.Namespace,
-	)
-	if err != nil {
-		return nil, err
-	}
-
-	if modelApiKeySecret.Data == nil {
-		return nil, fmt.Errorf("model api key secret data not found")
-	}
-
-	modelApiKey, ok := modelApiKeySecret.Data[modelConfig.Spec.APIKeySecretKey]
-	if !ok {
-		return nil, fmt.Errorf("model api key not found")
-	}
-
-	modelClientWithStreaming, err := createModelClientForProvider(modelConfig, modelApiKey, true)
-=======
 	modelClientWithStreaming, err := a.createModelClientForProvider(ctx, modelConfig, true)
->>>>>>> 33f688ed
 	if err != nil {
 		return nil, err
 	}
@@ -526,24 +500,28 @@
 				tools = append(tools, autogenTool)
 			}
 		case tool.Agent != nil:
-			if tool.Agent.Name == agent.Name {
+			if tool.Agent.Ref == agent.Name {
 				return nil, fmt.Errorf("agent tool cannot be used to reference itself, %s", agent.Name)
 			}
 
-			if state.isVisited(tool.Agent.Name) {
-				return nil, fmt.Errorf("cycle detected in agent tool chain: %s -> %s", agent.Name, tool.Agent.Name)
+			if state.isVisited(tool.Agent.Ref) {
+				return nil, fmt.Errorf("cycle detected in agent tool chain: %s -> %s", agent.Name, tool.Agent.Ref)
 			}
 
 			if state.depth > MAX_DEPTH {
-				return nil, fmt.Errorf("recursion limit reached in agent tool chain: %s -> %s", agent.Name, tool.Agent.Name)
+				return nil, fmt.Errorf("recursion limit reached in agent tool chain: %s -> %s", agent.Name, tool.Agent.Ref)
 			}
 
 			// Translate a nested tool
 			toolAgent := v1alpha1.Agent{}
-			err := a.kube.Get(ctx, types.NamespacedName{
-				Name:      tool.Agent.Name,
-				Namespace: agent.Namespace,
-			}, &toolAgent)
+
+			err := fetchObjKube(
+				ctx,
+				a.kube,
+				&toolAgent,
+				tool.Agent.Ref,
+				agent.Namespace,
+			)
 			if err != nil {
 				return nil, err
 			}
@@ -1036,7 +1014,33 @@
 	}
 }
 
-<<<<<<< HEAD
+func (a *apiTranslator) getModelConfigApiKey(ctx context.Context, modelConfig *v1alpha1.ModelConfig) ([]byte, error) {
+
+	// get model api key
+	modelApiKeySecret := &v1.Secret{}
+	err := fetchObjKube(
+		ctx,
+		a.kube,
+		modelApiKeySecret,
+		modelConfig.Spec.APIKeySecretRef,
+		modelConfig.Namespace,
+	)
+	if err != nil {
+		return nil, err
+	}
+
+	if modelApiKeySecret.Data == nil {
+		return nil, fmt.Errorf("model api key secret data not found")
+	}
+
+	modelApiKey, ok := modelApiKeySecret.Data[modelConfig.Spec.APIKeySecretKey]
+	if !ok {
+		return nil, fmt.Errorf("model api key not found")
+	}
+
+	return modelApiKey, nil
+}
+
 func getRefFromString(ref string, parentNamespace string) types.NamespacedName {
 	parts := strings.Split(ref, "/")
 	var (
@@ -1055,31 +1059,4 @@
 		Namespace: namespace,
 		Name:      name,
 	}
-=======
-func (a *apiTranslator) getModelConfigApiKey(ctx context.Context, modelConfig *v1alpha1.ModelConfig) ([]byte, error) {
-
-	// get model api key
-	modelApiKeySecret := &v1.Secret{}
-	err := fetchObjKube(
-		ctx,
-		a.kube,
-		modelApiKeySecret,
-		modelConfig.Spec.APIKeySecretName,
-		modelConfig.Namespace,
-	)
-	if err != nil {
-		return nil, err
-	}
-
-	if modelApiKeySecret.Data == nil {
-		return nil, fmt.Errorf("model api key secret data not found")
-	}
-
-	modelApiKey, ok := modelApiKeySecret.Data[modelConfig.Spec.APIKeySecretKey]
-	if !ok {
-		return nil, fmt.Errorf("model api key not found")
-	}
-
-	return modelApiKey, nil
->>>>>>> 33f688ed
 }