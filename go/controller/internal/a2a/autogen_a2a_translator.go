--- conflicted
+++ resolved
@@ -7,9 +7,9 @@
 	"log"
 
 	"github.com/kagent-dev/kagent/go/controller/api/v1alpha1"
-	autogen_client "github.com/kagent-dev/kagent/go/controller/internal/autogen/client"
-	"github.com/kagent-dev/kagent/go/controller/internal/database"
-	common "github.com/kagent-dev/kagent/go/controller/internal/utils"
+	autogen_client "github.com/kagent-dev/kagent/go/internal/autogen/client"
+	"github.com/kagent-dev/kagent/go/internal/database"
+	common "github.com/kagent-dev/kagent/go/internal/utils"
 	"k8s.io/utils/ptr"
 	"trpc.group/trpc-go/trpc-a2a-go/server"
 )
@@ -19,7 +19,7 @@
 	TranslateHandlerForAgent(
 		ctx context.Context,
 		agent *v1alpha1.Agent,
-		autogenTeam *autogen_client.Team,
+		autogenTeam *database.Team,
 	) (*A2AHandlerParams, error)
 }
 
@@ -46,7 +46,7 @@
 func (a *autogenA2ATranslator) TranslateHandlerForAgent(
 	ctx context.Context,
 	agent *v1alpha1.Agent,
-	autogenTeam *autogen_client.Team,
+	autogenTeam *database.Team,
 ) (*A2AHandlerParams, error) {
 	card, err := a.translateCardForAgent(agent)
 	if err != nil {
@@ -105,34 +105,7 @@
 }
 
 func (a *autogenA2ATranslator) makeHandlerForTeam(
-	autogenTeam *autogen_client.Team,
-<<<<<<< HEAD
-) (TaskHandler, error) {
-	return func(ctx context.Context, task string, sessionID *string) (string, error) {
-		var taskResult *autogen_client.TaskResult
-		if sessionID != nil && *sessionID != "" {
-			session, err := a.dbService.Session.Get(database.Clause{
-				Key:   "user_id",
-				Value: common.GetGlobalUserID(),
-			}, database.Clause{
-				Key:   "name",
-				Value: *sessionID,
-			})
-			if err != nil {
-				return "", fmt.Errorf("failed to get session: %w", err)
-			}
-			if err != nil {
-				if errors.Is(err, autogen_client.NotFoundError) {
-					session = &database.Session{
-						Name: *sessionID,
-					}
-					err := a.dbService.Session.Create(session)
-					if err != nil {
-						return "", fmt.Errorf("failed to create session: %w", err)
-					}
-				} else {
-					return "", fmt.Errorf("failed to get session: %w", err)
-=======
+	autogenTeam *database.Team,
 ) (MessageHandler, error) {
 	return &taskHandler{
 		team:   autogenTeam,
@@ -141,49 +114,21 @@
 }
 
 type taskHandler struct {
-	team   *autogen_client.Team
-	client autogen_client.Client
+	team      *database.Team
+	client    autogen_client.Client
+	dbService database.Client
 }
 
 func (t *taskHandler) HandleMessage(ctx context.Context, task string, contextID string) ([]autogen_client.Event, error) {
 	var taskResult *autogen_client.TaskResult
 	if contextID != "" {
-		session, err := t.client.GetSession(contextID, common.GetGlobalUserID())
-		if err != nil {
-			if errors.Is(err, autogen_client.NotFoundError) {
-				session, err = t.client.CreateSession(&autogen_client.CreateSession{
-					Name:   contextID,
-					UserID: common.GetGlobalUserID(),
-				})
-				if err != nil {
-					return nil, fmt.Errorf("failed to create session: %w", err)
->>>>>>> 9387009e
-				}
-			} else {
-				return nil, fmt.Errorf("failed to get session: %w", err)
-			}
-<<<<<<< HEAD
-			resp, err := a.autogenClient.InvokeTask(session.ID, common.GetGlobalUserID(), &autogen_client.InvokeRequest{
-				Task:       task,
-				TeamConfig: autogenTeam.Component,
-			})
-			if err != nil {
-				return "", fmt.Errorf("failed to invoke task: %w", err)
-			}
-			taskResult = &resp.TaskResult
-		} else {
-
-			resp, err := a.autogenClient.InvokeTask(&autogen_client.InvokeTaskRequest{
-				Task:       task,
-				TeamConfig: autogenTeam.Component,
-			})
-			if err != nil {
-				return "", fmt.Errorf("failed to invoke task: %w", err)
-=======
-		}
-		resp, err := t.client.InvokeSession(session.ID, common.GetGlobalUserID(), &autogen_client.InvokeRequest{
-			Task:       task,
-			TeamConfig: t.team.Component,
+		_, err := t.getOrCreateSession(ctx, contextID)
+		if err != nil {
+			return nil, fmt.Errorf("failed to get or create session: %w", err)
+		}
+		resp, err := t.client.InvokeTask(ctx, &autogen_client.InvokeTaskRequest{
+			Task:       task,
+			TeamConfig: &t.team.Component,
 		})
 		if err != nil {
 			return nil, fmt.Errorf("failed to invoke task: %w", err)
@@ -191,9 +136,9 @@
 		taskResult = &resp.TaskResult
 	} else {
 
-		resp, err := t.client.InvokeTask(&autogen_client.InvokeTaskRequest{
-			Task:       task,
-			TeamConfig: t.team.Component,
+		resp, err := t.client.InvokeTask(ctx, &autogen_client.InvokeTaskRequest{
+			Task:       task,
+			TeamConfig: &t.team.Component,
 		})
 		if err != nil {
 			return nil, fmt.Errorf("failed to invoke task: %w", err)
@@ -214,27 +159,37 @@
 	return events, nil
 }
 
+// getOrCreateSession gets a session from the database or creates a new one if it doesn't exist
+func (t *taskHandler) getOrCreateSession(ctx context.Context, contextID string) (*database.Session, error) {
+	session, err := t.dbService.GetSession(contextID, common.GetGlobalUserID())
+	if err != nil {
+		if errors.Is(err, autogen_client.NotFoundError) {
+			session = &database.Session{
+				Name:   contextID,
+				UserID: common.GetGlobalUserID(),
+				TeamID: ptr.To(uint(t.team.ID)),
+			}
+			err := t.dbService.CreateSession(session)
+			if err != nil {
+				return nil, fmt.Errorf("failed to create session: %w", err)
+			}
+		} else {
+			return nil, fmt.Errorf("failed to get session: %w", err)
+		}
+	}
+	return session, nil
+}
+
 func (t *taskHandler) HandleMessageStream(ctx context.Context, task string, contextID string) (<-chan autogen_client.Event, error) {
 	if contextID != "" {
-		session, err := t.client.GetSession(contextID, common.GetGlobalUserID())
-		if err != nil {
-			if errors.Is(err, autogen_client.NotFoundError) {
-				session, err = t.client.CreateSession(&autogen_client.CreateSession{
-					Name:   contextID,
-					UserID: common.GetGlobalUserID(),
-				})
-				if err != nil {
-					return nil, fmt.Errorf("failed to create session: %w", err)
-				}
-			} else {
-				return nil, fmt.Errorf("failed to get session: %w", err)
->>>>>>> 9387009e
-			}
-		}
-
-		stream, err := t.client.InvokeSessionStream(session.ID, common.GetGlobalUserID(), &autogen_client.InvokeRequest{
-			Task:       task,
-			TeamConfig: t.team.Component,
+		_, err := t.getOrCreateSession(ctx, contextID)
+		if err != nil {
+			return nil, fmt.Errorf("failed to get session: %w", err)
+		}
+
+		stream, err := t.client.InvokeTaskStream(ctx, &autogen_client.InvokeTaskRequest{
+			Task:       task,
+			TeamConfig: &t.team.Component,
 		})
 		if err != nil {
 			return nil, fmt.Errorf("failed to invoke task: %w", err)
@@ -256,9 +211,9 @@
 		return events, nil
 	} else {
 
-		stream, err := t.client.InvokeTaskStream(&autogen_client.InvokeTaskRequest{
-			Task:       task,
-			TeamConfig: t.team.Component,
+		stream, err := t.client.InvokeTaskStream(ctx, &autogen_client.InvokeTaskRequest{
+			Task:       task,
+			TeamConfig: &t.team.Component,
 		})
 		if err != nil {
 			return nil, fmt.Errorf("failed to invoke task: %w", err)
