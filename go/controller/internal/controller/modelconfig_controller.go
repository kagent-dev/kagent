/*
Copyright 2025.

Licensed under the Apache License, Version 2.0 (the "License");
you may not use this file except in compliance with the License.
You may obtain a copy of the License at

    http://www.apache.org/licenses/LICENSE-2.0

Unless required by applicable law or agreed to in writing, software
distributed under the License is distributed on an "AS IS" BASIS,
WITHOUT WARRANTIES OR CONDITIONS OF ANY KIND, either express or implied.
See the License for the specific language governing permissions and
limitations under the License.
*/

package controller

import (
	"context"

	"github.com/kagent-dev/kagent/go/controller/internal/reconciler"

	v1 "k8s.io/api/core/v1"
	"k8s.io/apimachinery/pkg/runtime"
	"k8s.io/apimachinery/pkg/types"
	"k8s.io/utils/ptr"
	ctrl "sigs.k8s.io/controller-runtime"
	"sigs.k8s.io/controller-runtime/pkg/client"
	"sigs.k8s.io/controller-runtime/pkg/controller"
	"sigs.k8s.io/controller-runtime/pkg/handler"
	"sigs.k8s.io/controller-runtime/pkg/log"
	"sigs.k8s.io/controller-runtime/pkg/reconcile"

	"github.com/kagent-dev/kagent/go/controller/api/v1alpha2"
)

// ModelConfigReconciler reconciles a ModelConfig object
type ModelConfigReconciler struct {
	client.Client
	Scheme     *runtime.Scheme
	Reconciler reconciler.KagentReconciler
}

// +kubebuilder:rbac:groups=kagent.dev,resources=modelconfigs,verbs=get;list;watch;create;update;patch;delete
// +kubebuilder:rbac:groups=kagent.dev,resources=modelconfigs/status,verbs=get;update;patch
// +kubebuilder:rbac:groups=kagent.dev,resources=modelconfigs/finalizers,verbs=update

func (r *ModelConfigReconciler) Reconcile(ctx context.Context, req ctrl.Request) (ctrl.Result, error) {
	_ = log.FromContext(ctx)
	return ctrl.Result{}, r.Reconciler.ReconcileModelConfig(ctx, req)
}

// SetupWithManager sets up the controller with the Manager.
func (r *ModelConfigReconciler) SetupWithManager(mgr ctrl.Manager) error {
	return ctrl.NewControllerManagedBy(mgr).
		WithOptions(controller.Options{
			NeedLeaderElection: ptr.To(true),
		}).
<<<<<<< HEAD
		For(&v1alpha2.ModelConfig{}).
=======
		For(&agentv1alpha1.ModelConfig{}).
		Watches(
			&v1.Secret{},
			handler.EnqueueRequestsFromMapFunc(func(ctx context.Context, obj client.Object) []reconcile.Request {
				requests := []reconcile.Request{}

				for _, model := range r.Reconciler.FindModelsUsingSecret(ctx, types.NamespacedName{
					Name:      obj.GetName(),
					Namespace: obj.GetNamespace(),
				}) {
					requests = append(requests, reconcile.Request{
						NamespacedName: types.NamespacedName{
							Name:      model.ObjectMeta.Name,
							Namespace: model.ObjectMeta.Namespace,
						},
					})
				}

				return requests
			}),
		).
>>>>>>> 9160376c
		Named("modelconfig").
		Complete(r)
}<|MERGE_RESOLUTION|>--- conflicted
+++ resolved
@@ -48,7 +48,7 @@
 
 func (r *ModelConfigReconciler) Reconcile(ctx context.Context, req ctrl.Request) (ctrl.Result, error) {
 	_ = log.FromContext(ctx)
-	return ctrl.Result{}, r.Reconciler.ReconcileModelConfig(ctx, req)
+	return ctrl.Result{}, r.Reconciler.ReconcileKagentModelConfig(ctx, req)
 }
 
 // SetupWithManager sets up the controller with the Manager.
@@ -57,10 +57,7 @@
 		WithOptions(controller.Options{
 			NeedLeaderElection: ptr.To(true),
 		}).
-<<<<<<< HEAD
 		For(&v1alpha2.ModelConfig{}).
-=======
-		For(&agentv1alpha1.ModelConfig{}).
 		Watches(
 			&v1.Secret{},
 			handler.EnqueueRequestsFromMapFunc(func(ctx context.Context, obj client.Object) []reconcile.Request {
@@ -81,7 +78,6 @@
 				return requests
 			}),
 		).
->>>>>>> 9160376c
 		Named("modelconfig").
 		Complete(r)
 }