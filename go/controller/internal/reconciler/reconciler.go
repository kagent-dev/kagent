package reconciler

import (
	"bytes"
	"context"
	"crypto/sha256"
	"fmt"
	"reflect"
	"sync"

	"github.com/hashicorp/go-multierror"
	appsv1 "k8s.io/api/apps/v1"
	v1 "k8s.io/api/core/v1"
	k8s_errors "k8s.io/apimachinery/pkg/api/errors"
	"k8s.io/apimachinery/pkg/api/meta"
	metav1 "k8s.io/apimachinery/pkg/apis/meta/v1"
	"k8s.io/apimachinery/pkg/runtime/schema"
	"k8s.io/utils/ptr"

	"github.com/kagent-dev/kagent/go/controller/api/v1alpha2"
	"github.com/kagent-dev/kagent/go/controller/internal/a2a"
	"github.com/kagent-dev/kagent/go/controller/translator"
	"github.com/kagent-dev/kagent/go/internal/adk"
	"github.com/kagent-dev/kagent/go/internal/database"
	"github.com/kagent-dev/kagent/go/internal/utils"
	"github.com/kagent-dev/kagent/go/internal/version"
	"github.com/kagent-dev/kmcp/api/v1alpha1"
	mcp_client "github.com/mark3labs/mcp-go/client"
	"github.com/mark3labs/mcp-go/client/transport"
	"github.com/mark3labs/mcp-go/mcp"
	corev1 "k8s.io/api/core/v1"
	"k8s.io/apimachinery/pkg/types"
	ctrl "sigs.k8s.io/controller-runtime"
	"sigs.k8s.io/controller-runtime/pkg/client"
)

var (
	reconcileLog = ctrl.Log.WithName("reconciler")
)

type KagentReconciler interface {
<<<<<<< HEAD
	ReconcileAgent(ctx context.Context, req ctrl.Request) error
	ReconcileModelConfig(ctx context.Context, req ctrl.Request) error
	ReconcileApiKeySecret(ctx context.Context, req ctrl.Request) error
	ReconcileMCPServer(ctx context.Context, req ctrl.Request) error
	ReconcileRemoteMCPServer(ctx context.Context, req ctrl.Request) error
	ReconcileMCPService(ctx context.Context, req ctrl.Request) error
=======
	ReconcileKagentAgent(ctx context.Context, req ctrl.Request) error
	ReconcileKagentMemory(ctx context.Context, req ctrl.Request) error
	ReconcileKagentModelConfig(ctx context.Context, req ctrl.Request) error
	ReconcileKagentToolServer(ctx context.Context, req ctrl.Request) error
	FindAgentsUsingMemory(ctx context.Context, obj types.NamespacedName) []*v1alpha1.Agent
	FindAgentsUsingModelConfig(ctx context.Context, obj types.NamespacedName) []*v1alpha1.Agent
	FindAgentsUsingToolServer(ctx context.Context, obj types.NamespacedName) []*v1alpha1.Agent
	FindModelsUsingSecret(ctx context.Context, obj types.NamespacedName) []*v1alpha1.ModelConfig
>>>>>>> 9160376c
}

type kagentReconciler struct {
	adkTranslator translator.AdkApiTranslator
	a2aReconciler a2a.A2AReconciler

	kube     client.Client
	dbClient database.Client

	defaultModelConfig types.NamespacedName

	// TODO: Remove this lock since we have a DB which we can batch anyway
	upsertLock sync.Mutex
}

func NewKagentReconciler(
	translator translator.AdkApiTranslator,
	kube client.Client,
	dbClient database.Client,
	defaultModelConfig types.NamespacedName,
	a2aReconciler a2a.A2AReconciler,
) KagentReconciler {
	return &kagentReconciler{
		adkTranslator:      translator,
		kube:               kube,
		dbClient:           dbClient,
		defaultModelConfig: defaultModelConfig,
		a2aReconciler:      a2aReconciler,
	}
}

func (a *kagentReconciler) ReconcileAgent(ctx context.Context, req ctrl.Request) error {
	// TODO(sbx0r): missing finalizer logic

	agent := &v1alpha2.Agent{}
	if err := a.kube.Get(ctx, req.NamespacedName, agent); err != nil {
		if k8s_errors.IsNotFound(err) {
			return a.handleAgentDeletion(req)
		}

		return fmt.Errorf("failed to get agent %s/%s: %w", req.Namespace, req.Name, err)
	}

	return a.handleExistingAgent(ctx, agent, req)
}

func (a *kagentReconciler) handleAgentDeletion(req ctrl.Request) error {
	// TODO(sbx0r): handle deletion of agents with multiple teams assignment

	// agents, err := a.findTeamsUsingAgent(ctx, req)
	// if err != nil {
	// 	return fmt.Errorf("failed to find teams for agent %s/%s: %v", req.Namespace, req.Name, err)
	// }
	// if len(agents) > 1 {
	// 	reconcileLog.Info("agent with multiple dependencies was deleted",
	// 	"namespace", req.Namespace,
	// 	"name", req.Name,
	// 	"agents", agents)
	// }

	// remove a2a handler if it exists
	a.a2aReconciler.ReconcileAgentDeletion(req.NamespacedName.String())

	if err := a.dbClient.DeleteAgent(req.NamespacedName.String()); err != nil {
		return fmt.Errorf("failed to delete agent %s: %w",
			req.NamespacedName.String(), err)
	}

	reconcileLog.Info("Agent was deleted", "namespace", req.Namespace, "name", req.Name)
	return nil
}

func (a *kagentReconciler) handleExistingAgent(ctx context.Context, agent *v1alpha2.Agent, req ctrl.Request) error {
	reconcileLog.Info("Agent Event",
		"namespace", req.Namespace,
		"name", req.Name,
		"oldGeneration", agent.Status.ObservedGeneration,
		"newGeneration", agent.Generation)

	var multiErr *multierror.Error

	configHash, reconcileErr := a.reconcileAgent(ctx, agent)
	// Append error but still try to reconcile the agent status
	if reconcileErr != nil {
		multiErr = multierror.Append(multiErr, fmt.Errorf(
			"failed to reconcile agent %s/%s: %v", agent.Namespace, agent.Name, reconcileErr))
	}

	if err := a.reconcileAgentStatus(ctx, agent, configHash, reconcileErr); err != nil {
		multiErr = multierror.Append(multiErr, fmt.Errorf(
			"failed to reconcile agent status %s/%s: %v", agent.Namespace, agent.Name, err))
	}

	return multiErr.ErrorOrNil()
}

func (a *kagentReconciler) reconcileAgentStatus(ctx context.Context, agent *v1alpha2.Agent, configHash *[sha256.Size]byte, inputErr error) error {
	var (
		status  metav1.ConditionStatus
		message string
		reason  string
	)
	if inputErr != nil {
		status = metav1.ConditionFalse
		message = inputErr.Error()
		reason = "AgentReconcileFailed"
		reconcileLog.Error(inputErr, "failed to reconcile agent", "agent", utils.GetObjectRef(agent))
	} else {
		status = metav1.ConditionTrue
		reason = "AgentReconciled"
	}

	conditionChanged := meta.SetStatusCondition(&agent.Status.Conditions, metav1.Condition{
		Type:               v1alpha2.AgentConditionTypeAccepted,
		Status:             status,
		LastTransitionTime: metav1.Now(),
		Reason:             reason,
		Message:            message,
	})

	deployedCondition := metav1.Condition{
		Type:               v1alpha2.AgentConditionTypeReady,
		Status:             metav1.ConditionUnknown,
		LastTransitionTime: metav1.Now(),
	}

	// Check if the deployment exists
	deployment := &appsv1.Deployment{}
	if err := a.kube.Get(ctx, types.NamespacedName{Namespace: agent.Namespace, Name: agent.Name}, deployment); err != nil {
		deployedCondition.Status = metav1.ConditionUnknown
		deployedCondition.Reason = "DeploymentNotFound"
		deployedCondition.Message = err.Error()
	} else {
		replicas := int32(1)
		if deployment.Spec.Replicas != nil {
			replicas = *deployment.Spec.Replicas
		}
		if deployment.Status.AvailableReplicas == replicas {
			deployedCondition.Status = metav1.ConditionTrue
			deployedCondition.Reason = "DeploymentReady"
			deployedCondition.Message = "Deployment is ready"
		} else {
			deployedCondition.Status = metav1.ConditionFalse
			deployedCondition.Reason = "DeploymentNotReady"
			deployedCondition.Message = fmt.Sprintf("Deployment is not ready, %d/%d pods are ready", deployment.Status.AvailableReplicas, replicas)
		}
	}

	conditionChanged = meta.SetStatusCondition(&agent.Status.Conditions, deployedCondition)

	// Only update the config hash if the config hash has changed and there was no error
	configHashChanged := configHash != nil && !bytes.Equal((agent.Status.ConfigHash)[:], (*configHash)[:])

	// update the status if it has changed or the generation has changed
	if conditionChanged || agent.Status.ObservedGeneration != agent.Generation || configHashChanged {
		// If the config hash is nil, it means there was an error during the reconciliation
		if configHash != nil {
			agent.Status.ConfigHash = (*configHash)[:]
		}
		agent.Status.ObservedGeneration = agent.Generation
		if err := a.kube.Status().Update(ctx, agent); err != nil {
			return fmt.Errorf("failed to update agent status: %v", err)
		}
	}
	return nil
}

func (a *kagentReconciler) ReconcileMCPService(ctx context.Context, req ctrl.Request) error {
	service := &corev1.Service{}
	if err := a.kube.Get(ctx, req.NamespacedName, service); err != nil {
		return fmt.Errorf("failed to get service %s: %v", req.Name, err)
	}

	dbService := &database.ToolServer{
		Name:        utils.GetObjectRef(service),
		Description: "N/A",
		GroupKind:   schema.GroupKind{Group: "", Kind: "Service"}.String(),
	}

	if remoteService, err := translator.ConvertServiceToRemoteMCPServer(service); err != nil {
		reconcileLog.Error(err, "failed to convert service to remote mcp service", "service", utils.GetObjectRef(service))
	} else {
		if err := a.upsertToolServerForRemoteMCPServer(ctx, dbService, remoteService); err != nil {
			reconcileLog.Error(err, "failed to upsert tool server for mcp service", "service", utils.GetObjectRef(service))
		}
	}

	agents, err := a.findAgentsUsingMCPService(ctx, req)
	if err != nil {
		return fmt.Errorf("failed to find agents for mcp service %s: %v", req.Name, err)
	}

	return a.reconcileAgents(ctx, agents...)
}

func (a *kagentReconciler) findAgentsUsingMCPService(ctx context.Context, req ctrl.Request) ([]*v1alpha2.Agent, error) {

	var agentsList v1alpha2.AgentList
	if err := a.kube.List(
		ctx,
		&agentsList,
	); err != nil {
		return nil, fmt.Errorf("failed to list agents: %v", err)
	}

	var agents []*v1alpha2.Agent
	for _, agent := range agentsList.Items {
		if agent.Namespace != req.Namespace {
			continue
		}

		for _, tool := range agent.Spec.Tools {
			if tool.McpServer == nil {
				continue
			}

			if tool.McpServer.ApiGroup != "" || tool.McpServer.Kind != "Service" {
				continue
			}

			if tool.McpServer.Name == req.Name {
				agents = append(agents, &agent)
			}
		}
	}

	return agents, nil
}

func (a *kagentReconciler) ReconcileModelConfig(ctx context.Context, req ctrl.Request) error {
	modelConfig := &v1alpha2.ModelConfig{}
	if err := a.kube.Get(ctx, req.NamespacedName, modelConfig); err != nil {
		if k8s_errors.IsNotFound(err) {
			return nil
		}

		return fmt.Errorf("failed to get model %s: %v", req.Name, err)
	}

	// Check if the referenced secret exists
	secretRef, err := utils.ParseRefString(modelConfig.Spec.APIKeySecretRef, modelConfig.Namespace)
	if err == nil {
		secret := &v1.Secret{}
		err = a.kube.Get(ctx, secretRef, secret)
	}

	return a.reconcileModelConfigStatus(
		ctx,
		modelConfig,
		err,
	)
}

func (a *kagentReconciler) reconcileModelConfigStatus(ctx context.Context, modelConfig *v1alpha2.ModelConfig, err error) error {
	var (
		status  metav1.ConditionStatus
		message string
		reason  string
	)
	if err != nil {
		status = metav1.ConditionFalse
		message = err.Error()
		reason = "ModelConfigReconcileFailed"
		reconcileLog.Error(err, "failed to reconcile model config", "modelConfig", utils.GetObjectRef(modelConfig))
	} else {
		status = metav1.ConditionTrue
		reason = "ModelConfigReconciled"
	}

	conditionChanged := meta.SetStatusCondition(&modelConfig.Status.Conditions, metav1.Condition{
		Type:               v1alpha2.ModelConfigConditionTypeAccepted,
		Status:             status,
		LastTransitionTime: metav1.Now(),
		Reason:             reason,
		Message:            message,
	})

	// update the status if it has changed or the generation has changed
	if conditionChanged || modelConfig.Status.ObservedGeneration != modelConfig.Generation {
		modelConfig.Status.ObservedGeneration = modelConfig.Generation
		if err := a.kube.Status().Update(ctx, modelConfig); err != nil {
			return fmt.Errorf("failed to update model config status: %v", err)
		}
	}
	return nil
}

<<<<<<< HEAD
func (a *kagentReconciler) ReconcileApiKeySecret(ctx context.Context, req ctrl.Request) error {
	agents, err := a.findAgentsUsingApiKeySecret(ctx, req)
	if err != nil {
		return fmt.Errorf("failed to find agents for secret %s: %v", req.Name, err)
	}

	return a.reconcileAgents(ctx, agents...)
}

func (a *kagentReconciler) ReconcileMCPServer(ctx context.Context, req ctrl.Request) error {
	mcpServer := &v1alpha1.MCPServer{}
	if err := a.kube.Get(ctx, req.NamespacedName, mcpServer); err != nil {
		return fmt.Errorf("failed to get mcp server %s: %v", req.Name, err)
	}

	dbServer := &database.ToolServer{
		Name:        utils.GetObjectRef(mcpServer),
		Description: "N/A",
		GroupKind:   schema.GroupKind{Group: "kagent.dev", Kind: "MCPServer"}.String(),
	}
	if remoteSpec, err := translator.ConvertMCPServerToRemoteMCPServer(mcpServer); err != nil {
		reconcileLog.Error(err, "failed to convert mcp server to remote mcp server", "mcpServer", utils.GetObjectRef(mcpServer))
	} else {
		if err := a.upsertToolServerForRemoteMCPServer(ctx, dbServer, remoteSpec); err != nil {
			reconcileLog.Error(err, "failed to upsert tool server for remote mcp server", "mcpServer", utils.GetObjectRef(mcpServer))
		}
	}

	// find agents using MCP server
	agents, err := a.findAgentsUsingMCPServer(ctx, req)
	if err != nil {
		return fmt.Errorf("failed to find agents for mcp server %s: %v", req.Name, err)
	}

	if err := a.reconcileAgents(ctx, agents...); err != nil {
		return fmt.Errorf("failed to reconcile agents for mcp server %s, see status for more details", req.Name)
	}

	return nil
}

func (a *kagentReconciler) findAgentsUsingMCPServer(ctx context.Context, req ctrl.Request) ([]*v1alpha2.Agent, error) {
	var agentsList v1alpha2.AgentList
	if err := a.kube.List(
		ctx,
		&agentsList,
	); err != nil {
		return nil, fmt.Errorf("failed to list agents: %v", err)
	}

	var agents []*v1alpha2.Agent
	for _, agent := range agentsList.Items {
		if agent.Namespace != req.Namespace {
			continue
		}

		for _, tool := range agent.Spec.Tools {
			if tool.McpServer == nil {
				continue
			}

			if tool.McpServer.ApiGroup != "kagent.dev" || tool.McpServer.Kind != "MCPServer" {
				continue
			}

			if tool.McpServer.Name == req.Name {
				agents = append(agents, &agent)
			}
		}

	}

	return agents, nil
}

func (a *kagentReconciler) ReconcileRemoteMCPServer(ctx context.Context, req ctrl.Request) error {
=======
func (a *kagentReconciler) ReconcileKagentToolServer(ctx context.Context, req ctrl.Request) error {
>>>>>>> 9160376c
	// reconcile the agent team itself
	toolServer := &v1alpha2.RemoteMCPServer{}
	if err := a.kube.Get(ctx, req.NamespacedName, toolServer); err != nil {
		// if the tool server is not found, we can ignore it
		if k8s_errors.IsNotFound(err) {
			return nil
		}
		return fmt.Errorf("failed to get tool server %s: %v", req.Name, err)
	}

	dbServer := &database.ToolServer{
		Name:        utils.GetObjectRef(toolServer),
		Description: toolServer.Spec.Description,
		GroupKind:   schema.GroupKind{Group: "kagent.dev", Kind: "RemoteMCPServer"}.String(),
	}
	reconcileErr := a.upsertToolServerForRemoteMCPServer(ctx, dbServer, &toolServer.Spec)

	// update the tool server status as the agents depend on it
	if err := a.reconcileRemoteMCPServerStatus(
		ctx,
		toolServer,
		utils.GetObjectRef(toolServer),
		reconcileErr,
	); err != nil {
		return fmt.Errorf("failed to reconcile tool server %s: %v", req.Name, err)
	}

<<<<<<< HEAD
	// find and reconcile all agents which use this tool server
	agents, err := a.findAgentsUsingRemoteMCPServer(ctx, req)
	if err != nil {
		return fmt.Errorf("failed to find agents for remote mcp server %s: %v", req.Name, err)
	}

	if err := a.reconcileAgents(ctx, agents...); err != nil {
		return fmt.Errorf("failed to reconcile agents for tool server %s, see status for more details", req.Name)
	}

=======
>>>>>>> 9160376c
	return nil
}

func (a *kagentReconciler) reconcileRemoteMCPServerStatus(
	ctx context.Context,
	toolServer *v1alpha2.RemoteMCPServer,
	serverRef string,
	err error,
) error {
	discoveredTools, discoveryErr := a.getDiscoveredMCPTools(ctx, serverRef)
	if discoveryErr != nil {
		err = multierror.Append(err, discoveryErr)
	}

	var (
		status  metav1.ConditionStatus
		message string
		reason  string
	)
	if err != nil {
		status = metav1.ConditionFalse
		message = err.Error()
		reason = "AgentReconcileFailed"
		reconcileLog.Error(err, "failed to reconcile agent", "tool_server", utils.GetObjectRef(toolServer))
	} else {
		status = metav1.ConditionTrue
		reason = "AgentReconciled"
	}
	conditionChanged := meta.SetStatusCondition(&toolServer.Status.Conditions, metav1.Condition{
		Type:               v1alpha2.AgentConditionTypeAccepted,
		Status:             status,
		LastTransitionTime: metav1.Now(),
		Reason:             reason,
		Message:            message,
	})

	// only update if the status has changed to prevent looping the reconciler
	if !conditionChanged &&
		toolServer.Status.ObservedGeneration == toolServer.Generation &&
		reflect.DeepEqual(toolServer.Status.DiscoveredTools, discoveredTools) {
		return nil
	}

	toolServer.Status.ObservedGeneration = toolServer.Generation
	toolServer.Status.DiscoveredTools = discoveredTools

	if err := a.kube.Status().Update(ctx, toolServer); err != nil {
		return fmt.Errorf("failed to update agent status: %v", err)
	}

	return nil
}

<<<<<<< HEAD
func (a *kagentReconciler) reconcileAgents(ctx context.Context, agents ...*v1alpha2.Agent) error {
	var multiErr *multierror.Error
	for _, agent := range agents {
		configHash, reconcileErr := a.reconcileAgent(ctx, agent)
		// Append error but still try to reconcile the agent status
		if reconcileErr != nil {
			multiErr = multierror.Append(multiErr, fmt.Errorf(
				"failed to reconcile agent %s/%s: %v", agent.Namespace, agent.Name, reconcileErr))
		}
		if err := a.reconcileAgentStatus(ctx, agent, configHash, reconcileErr); err != nil {
			multiErr = multierror.Append(multiErr, fmt.Errorf(
				"failed to reconcile agent status %s/%s: %v", agent.Namespace, agent.Name, err))
		}
	}

	return multiErr.ErrorOrNil()
}

func (a *kagentReconciler) reconcileAgent(ctx context.Context, agent *v1alpha2.Agent) (*[sha256.Size]byte, error) {
=======
func (a *kagentReconciler) ReconcileKagentMemory(ctx context.Context, req ctrl.Request) error {
	memory := &v1alpha1.Memory{}
	err := a.kube.Get(ctx, req.NamespacedName, memory)
	if err != nil {
		if k8s_errors.IsNotFound(err) {
			return a.handleMemoryDeletion(req)
		}

		return fmt.Errorf("failed to get memory %s: %v", req.Name, err)
	}

	return a.reconcileMemoryStatus(ctx, memory, nil)
}

func (a *kagentReconciler) handleMemoryDeletion(req ctrl.Request) error {

	// TODO(sbx0r): implement memory deletion

	return nil
}

func (a *kagentReconciler) reconcileMemoryStatus(ctx context.Context, memory *v1alpha1.Memory, err error) error {
	var (
		status  metav1.ConditionStatus
		message string
		reason  string
	)
	if err != nil {
		status = metav1.ConditionFalse
		message = err.Error()
		reason = "MemoryReconcileFailed"
		reconcileLog.Error(err, "failed to reconcile memory", "memory", utils.GetObjectRef(memory))
	} else {
		status = metav1.ConditionTrue
		reason = "MemoryReconciled"
	}

	conditionChanged := meta.SetStatusCondition(&memory.Status.Conditions, metav1.Condition{
		Type:               v1alpha1.MemoryConditionTypeAccepted,
		Status:             status,
		LastTransitionTime: metav1.Now(),
		Reason:             reason,
		Message:            message,
	})

	if conditionChanged || memory.Status.ObservedGeneration != memory.Generation {
		memory.Status.ObservedGeneration = memory.Generation
		if err := a.kube.Status().Update(ctx, memory); err != nil {
			return fmt.Errorf("failed to update memory status: %v", err)
		}
	}
	return nil
}

func (a *kagentReconciler) reconcileAgent(ctx context.Context, agent *v1alpha1.Agent) (*[sha256.Size]byte, error) {
>>>>>>> 9160376c
	agentOutputs, err := a.adkTranslator.TranslateAgent(ctx, agent)
	if err != nil {
		return nil, fmt.Errorf("failed to translate agent %s/%s: %v", agent.Namespace, agent.Name, err)
	}
	if err := a.reconcileA2A(ctx, agent, agentOutputs.Config); err != nil {
		return nil, fmt.Errorf("failed to reconcile A2A for agent %s/%s: %v", agent.Namespace, agent.Name, err)
	}
	if err := a.upsertAgent(ctx, agent, agentOutputs); err != nil {
		return nil, fmt.Errorf("failed to upsert agent %s/%s: %v", agent.Namespace, agent.Name, err)
	}

	return &agentOutputs.ConfigHash, nil
}

func (a *kagentReconciler) upsertAgent(ctx context.Context, agent *v1alpha2.Agent, agentOutputs *translator.AgentOutputs) error {
	// lock to prevent races
	a.upsertLock.Lock()
	defer a.upsertLock.Unlock()

	dbAgent := &database.Agent{
		ID:     agentOutputs.Config.Name,
		Config: agentOutputs.Config,
	}

	if err := a.dbClient.StoreAgent(dbAgent); err != nil {
		return fmt.Errorf("failed to store agent %s: %v", agentOutputs.Config.Name, err)
	}

	// If the config hash has not changed, we can skip the patch
	if bytes.Equal(agentOutputs.ConfigHash[:], agent.Status.ConfigHash) {
		return nil
	}

	for _, obj := range agentOutputs.Manifest {
		if err := a.kube.Patch(ctx, obj, client.Apply, &client.PatchOptions{
			FieldManager: "kagent-controller",
			Force:        ptr.To(true),
		}); err != nil {
			return fmt.Errorf("failed to patch agent output %s: %v", agentOutputs.Config.Name, err)
		}
	}

	return nil
}

func (a *kagentReconciler) upsertToolServerForRemoteMCPServer(ctx context.Context, toolServer *database.ToolServer, remoteMcpServer *v1alpha2.RemoteMCPServerSpec) error {
	// lock to prevent races
	a.upsertLock.Lock()
	defer a.upsertLock.Unlock()

	if _, err := a.dbClient.StoreToolServer(toolServer); err != nil {
		return fmt.Errorf("failed to store toolServer %s: %v", toolServer.Name, err)
	}

	var tools []*v1alpha2.MCPTool
	switch {
	case remoteMcpServer.Protocol == v1alpha2.RemoteMCPServerProtocolSse:
		sseHttpClient, err := transport.NewSSE(remoteMcpServer.URL)
		if err != nil {
			return fmt.Errorf("failed to create sse client for toolServer %s: %v", toolServer.Name, err)
		}
		tools, err = a.listTools(ctx, sseHttpClient, toolServer)
		if err != nil {
			return fmt.Errorf("failed to fetch tools for toolServer %s: %v", toolServer.Name, err)
		}
	default:
		streamableHttpClient, err := transport.NewStreamableHTTP(remoteMcpServer.URL)
		if err != nil {
			return fmt.Errorf("failed to create streamable http client for toolServer %s: %v", toolServer.Name, err)
		}
		tools, err = a.listTools(ctx, streamableHttpClient, toolServer)
		if err != nil {
			return fmt.Errorf("failed to fetch tools for toolServer %s: %v", toolServer.Name, err)
		}
	}

	if err := a.dbClient.RefreshToolsForServer(toolServer.Name, tools...); err != nil {
		return fmt.Errorf("failed to refresh tools for toolServer %s: %v", toolServer.Name, err)
	}

	return nil
}

func (a *kagentReconciler) listTools(ctx context.Context, tsp transport.Interface, toolServer *database.ToolServer) ([]*v1alpha2.MCPTool, error) {
	client := mcp_client.NewClient(tsp)
	err := client.Start(ctx)
	if err != nil {
		return nil, fmt.Errorf("failed to start client for toolServer %s: %v", toolServer.Name, err)
	}
	defer client.Close()
	_, err = client.Initialize(ctx, mcp.InitializeRequest{
		Params: mcp.InitializeParams{
			ProtocolVersion: mcp.LATEST_PROTOCOL_VERSION,
			Capabilities:    mcp.ClientCapabilities{},
			ClientInfo: mcp.Implementation{
				Name:    "kagent-controller",
				Version: version.Version,
			},
		},
	})
	if err != nil {
		return nil, fmt.Errorf("failed to initialize client for toolServer %s: %v", toolServer.Name, err)
	}
	result, err := client.ListTools(ctx, mcp.ListToolsRequest{})
	if err != nil {
		return nil, fmt.Errorf("failed to list tools for toolServer %s: %v", toolServer.Name, err)
	}

	tools := make([]*v1alpha2.MCPTool, 0, len(result.Tools))
	for _, tool := range result.Tools {
		tools = append(tools, &v1alpha2.MCPTool{
			Name:        tool.Name,
			Description: tool.Description,
		})
	}

	return tools, nil
}

<<<<<<< HEAD
func (a *kagentReconciler) findAgentsUsingModel(ctx context.Context, req ctrl.Request) ([]*v1alpha2.Agent, error) {
	var agentsList v1alpha2.AgentList
=======
func (a *kagentReconciler) FindAgentsUsingModelConfig(ctx context.Context, obj types.NamespacedName) []*v1alpha1.Agent {
	var agents []*v1alpha1.Agent

	var agentsList v1alpha1.AgentList
>>>>>>> 9160376c
	if err := a.kube.List(
		ctx,
		&agentsList,
	); err != nil {
		reconcileLog.Error(err, "failed to list Agents in order to reconcile ModelConfig update")
		return agents
	}

<<<<<<< HEAD
	var agents []*v1alpha2.Agent
=======
>>>>>>> 9160376c
	for i := range agentsList.Items {
		agent := &agentsList.Items[i]
		// Must be in the same namespace as the model config
		if agent.Namespace != req.Namespace {
			continue
		}

<<<<<<< HEAD
		if agent.Spec.ModelConfig == req.Name {
=======
		if agentNamespaced == obj {
>>>>>>> 9160376c
			agents = append(agents, agent)
		}

	}

	return agents
}

<<<<<<< HEAD
func (a *kagentReconciler) findAgentsUsingApiKeySecret(ctx context.Context, req ctrl.Request) ([]*v1alpha2.Agent, error) {
	var modelsList v1alpha2.ModelConfigList
=======
func (a *kagentReconciler) FindModelsUsingSecret(ctx context.Context, obj types.NamespacedName) []*v1alpha1.ModelConfig {
	var models []*v1alpha1.ModelConfig

	var modelsList v1alpha1.ModelConfigList
>>>>>>> 9160376c
	if err := a.kube.List(
		ctx,
		&modelsList,
	); err != nil {
		reconcileLog.Error(err, "failed to list ModelConfigs in order to reconcile Secret update")
		return models
	}

<<<<<<< HEAD
	var models []string
	for _, model := range modelsList.Items {
		if model.Namespace != req.Namespace {
			continue
		}

		if model.Spec.APIKeySecret == "" {
			continue
		}

		if model.Spec.APIKeySecret == req.Name {
			models = append(models, model.Name)
		}
	}

	var agents []*v1alpha2.Agent
	uniqueAgents := make(map[string]bool)

	for _, modelName := range models {
		agentsUsingModel, err := a.findAgentsUsingModel(ctx, ctrl.Request{
			NamespacedName: types.NamespacedName{
				Namespace: req.Namespace,
				Name:      modelName,
			},
		})
		if err != nil {
			return nil, fmt.Errorf("failed to find agents for model %s: %v", modelName, err)
		}

		for _, agent := range agentsUsingModel {
			key := utils.GetObjectRef(agent)
			if !uniqueAgents[key] {
				uniqueAgents[key] = true
				agents = append(agents, agent)
			}
=======
	for i := range modelsList.Items {
		model := &modelsList.Items[i]

		if model.Spec.APIKeySecretRef == "" {
			continue
		}

		secretNamespaced, err := utils.ParseRefString(model.Spec.APIKeySecretRef, model.Namespace)
		if err != nil {
			reconcileLog.Error(err, "failed to parse ModelConfig APIKeySecretRef",
				"errorDetails", err.Error(),
			)
			continue
		}

		if secretNamespaced == obj {
			models = append(models, model)
>>>>>>> 9160376c
		}
	}

	return models
}

<<<<<<< HEAD
func (a *kagentReconciler) findAgentsUsingRemoteMCPServer(ctx context.Context, req ctrl.Request) ([]*v1alpha2.Agent, error) {
	var agentsList v1alpha2.AgentList
=======
func (a *kagentReconciler) FindAgentsUsingMemory(ctx context.Context, obj types.NamespacedName) []*v1alpha1.Agent {
	var agents []*v1alpha1.Agent

	var agentsList v1alpha1.AgentList
	if err := a.kube.List(
		ctx,
		&agentsList,
	); err != nil {
		reconcileLog.Error(err, "failed to list Agents in order to reconcile Memory update")
		return agents
	}

	for i := range agentsList.Items {
		agent := &agentsList.Items[i]
		for _, memory := range agent.Spec.Memory {
			memoryNamespaced, err := utils.ParseRefString(memory, agent.Namespace)

			if err != nil {
				reconcileLog.Error(err, "failed to parse Agent Memory",
					"errorDetails", err.Error(),
				)
				continue
			}

			if memoryNamespaced == obj {
				agents = append(agents, agent)
				break
			}
		}
	}

	return agents
}

func (a *kagentReconciler) FindAgentsUsingToolServer(ctx context.Context, obj types.NamespacedName) []*v1alpha1.Agent {
	var agents []*v1alpha1.Agent

	var agentsList v1alpha1.AgentList
>>>>>>> 9160376c
	if err := a.kube.List(
		ctx,
		&agentsList,
	); err != nil {
		reconcileLog.Error(err, "failed to list Agents in order to reconcile ToolServer update")
		return agents
	}

<<<<<<< HEAD
	var agents []*v1alpha2.Agent
	appendAgentIfUsesRemoteMCPServer := func(agent *v1alpha2.Agent) {
=======
	appendAgentIfUsesToolServer := func(agent *v1alpha1.Agent) {
>>>>>>> 9160376c
		for _, tool := range agent.Spec.Tools {
			if tool.McpServer == nil {
				return
			}

			if agent.Namespace != req.Namespace {
				continue
			}

<<<<<<< HEAD
			if tool.McpServer.Name == req.Name {
=======
			if toolServerNamespaced == obj {
>>>>>>> 9160376c
				agents = append(agents, agent)
				return
			}
		}
	}

	for _, agent := range agentsList.Items {
		agent := agent
		appendAgentIfUsesRemoteMCPServer(&agent)
	}

	return agents

}

func (a *kagentReconciler) getDiscoveredMCPTools(ctx context.Context, serverRef string) ([]*v1alpha2.MCPTool, error) {
	allTools, err := a.dbClient.ListToolsForServer(serverRef)
	if err != nil {
		return nil, err
	}

	var discoveredTools []*v1alpha2.MCPTool
	for _, tool := range allTools {
		mcpTool, err := convertTool(&tool)
		if err != nil {
			return nil, fmt.Errorf("failed to convert tool: %v", err)
		}
		discoveredTools = append(discoveredTools, mcpTool)
	}

	return discoveredTools, nil
}

func (a *kagentReconciler) reconcileA2A(
	ctx context.Context,
	agent *v1alpha2.Agent,
	adkConfig *adk.AgentConfig,
) error {
	return a.a2aReconciler.ReconcileAgent(ctx, agent, adkConfig)
}

func convertTool(tool *database.Tool) (*v1alpha2.MCPTool, error) {
	return &v1alpha2.MCPTool{
		Name:        tool.ID,
		Description: tool.Description,
	}, nil
}<|MERGE_RESOLUTION|>--- conflicted
+++ resolved
@@ -39,23 +39,17 @@
 )
 
 type KagentReconciler interface {
-<<<<<<< HEAD
-	ReconcileAgent(ctx context.Context, req ctrl.Request) error
-	ReconcileModelConfig(ctx context.Context, req ctrl.Request) error
-	ReconcileApiKeySecret(ctx context.Context, req ctrl.Request) error
-	ReconcileMCPServer(ctx context.Context, req ctrl.Request) error
-	ReconcileRemoteMCPServer(ctx context.Context, req ctrl.Request) error
-	ReconcileMCPService(ctx context.Context, req ctrl.Request) error
-=======
 	ReconcileKagentAgent(ctx context.Context, req ctrl.Request) error
-	ReconcileKagentMemory(ctx context.Context, req ctrl.Request) error
 	ReconcileKagentModelConfig(ctx context.Context, req ctrl.Request) error
-	ReconcileKagentToolServer(ctx context.Context, req ctrl.Request) error
-	FindAgentsUsingMemory(ctx context.Context, obj types.NamespacedName) []*v1alpha1.Agent
-	FindAgentsUsingModelConfig(ctx context.Context, obj types.NamespacedName) []*v1alpha1.Agent
-	FindAgentsUsingToolServer(ctx context.Context, obj types.NamespacedName) []*v1alpha1.Agent
-	FindModelsUsingSecret(ctx context.Context, obj types.NamespacedName) []*v1alpha1.ModelConfig
->>>>>>> 9160376c
+	ReconcileKagentRemoteMCPServer(ctx context.Context, req ctrl.Request) error
+	ReconcileKagentMCPService(ctx context.Context, req ctrl.Request) error
+	ReconcileKagentMCPServer(ctx context.Context, req ctrl.Request) error
+
+	FindAgentsUsingModelConfig(ctx context.Context, obj types.NamespacedName) []*v1alpha2.Agent
+	FindAgentsUsingMCPServer(ctx context.Context, obj types.NamespacedName) []*v1alpha2.Agent
+	FindAgentsUsingMCPService(ctx context.Context, obj types.NamespacedName) []*v1alpha2.Agent
+	FindAgentsUsingRemoteMCPServer(ctx context.Context, obj types.NamespacedName) []*v1alpha2.Agent
+	FindModelsUsingSecret(ctx context.Context, obj types.NamespacedName) []*v1alpha2.ModelConfig
 }
 
 type kagentReconciler struct {
@@ -87,7 +81,7 @@
 	}
 }
 
-func (a *kagentReconciler) ReconcileAgent(ctx context.Context, req ctrl.Request) error {
+func (a *kagentReconciler) ReconcileKagentAgent(ctx context.Context, req ctrl.Request) error {
 	// TODO(sbx0r): missing finalizer logic
 
 	agent := &v1alpha2.Agent{}
@@ -223,7 +217,7 @@
 	return nil
 }
 
-func (a *kagentReconciler) ReconcileMCPService(ctx context.Context, req ctrl.Request) error {
+func (a *kagentReconciler) ReconcileKagentMCPService(ctx context.Context, req ctrl.Request) error {
 	service := &corev1.Service{}
 	if err := a.kube.Get(ctx, req.NamespacedName, service); err != nil {
 		return fmt.Errorf("failed to get service %s: %v", req.Name, err)
@@ -242,28 +236,23 @@
 			reconcileLog.Error(err, "failed to upsert tool server for mcp service", "service", utils.GetObjectRef(service))
 		}
 	}
-
-	agents, err := a.findAgentsUsingMCPService(ctx, req)
-	if err != nil {
-		return fmt.Errorf("failed to find agents for mcp service %s: %v", req.Name, err)
-	}
-
-	return a.reconcileAgents(ctx, agents...)
-}
-
-func (a *kagentReconciler) findAgentsUsingMCPService(ctx context.Context, req ctrl.Request) ([]*v1alpha2.Agent, error) {
+	return nil
+}
+
+func (a *kagentReconciler) FindAgentsUsingMCPService(ctx context.Context, obj types.NamespacedName) []*v1alpha2.Agent {
 
 	var agentsList v1alpha2.AgentList
 	if err := a.kube.List(
 		ctx,
 		&agentsList,
 	); err != nil {
-		return nil, fmt.Errorf("failed to list agents: %v", err)
+		reconcileLog.Error(err, "failed to list agents in order to reconcile MCPService update")
+		return nil
 	}
 
 	var agents []*v1alpha2.Agent
 	for _, agent := range agentsList.Items {
-		if agent.Namespace != req.Namespace {
+		if agent.Namespace != obj.Namespace {
 			continue
 		}
 
@@ -276,16 +265,16 @@
 				continue
 			}
 
-			if tool.McpServer.Name == req.Name {
+			if tool.McpServer.Name == obj.Name {
 				agents = append(agents, &agent)
 			}
 		}
 	}
 
-	return agents, nil
-}
-
-func (a *kagentReconciler) ReconcileModelConfig(ctx context.Context, req ctrl.Request) error {
+	return agents
+}
+
+func (a *kagentReconciler) ReconcileKagentModelConfig(ctx context.Context, req ctrl.Request) error {
 	modelConfig := &v1alpha2.ModelConfig{}
 	if err := a.kube.Get(ctx, req.NamespacedName, modelConfig); err != nil {
 		if k8s_errors.IsNotFound(err) {
@@ -295,11 +284,12 @@
 		return fmt.Errorf("failed to get model %s: %v", req.Name, err)
 	}
 
-	// Check if the referenced secret exists
-	secretRef, err := utils.ParseRefString(modelConfig.Spec.APIKeySecretRef, modelConfig.Namespace)
-	if err == nil {
+	var err error
+	if modelConfig.Spec.APIKeySecret != "" {
 		secret := &v1.Secret{}
-		err = a.kube.Get(ctx, secretRef, secret)
+		if err := a.kube.Get(ctx, types.NamespacedName{Namespace: modelConfig.Namespace, Name: modelConfig.Spec.APIKeySecret}, secret); err != nil {
+			err = fmt.Errorf("failed to get secret %s: %v", modelConfig.Spec.APIKeySecret, err)
+		}
 	}
 
 	return a.reconcileModelConfigStatus(
@@ -343,17 +333,7 @@
 	return nil
 }
 
-<<<<<<< HEAD
-func (a *kagentReconciler) ReconcileApiKeySecret(ctx context.Context, req ctrl.Request) error {
-	agents, err := a.findAgentsUsingApiKeySecret(ctx, req)
-	if err != nil {
-		return fmt.Errorf("failed to find agents for secret %s: %v", req.Name, err)
-	}
-
-	return a.reconcileAgents(ctx, agents...)
-}
-
-func (a *kagentReconciler) ReconcileMCPServer(ctx context.Context, req ctrl.Request) error {
+func (a *kagentReconciler) ReconcileKagentMCPServer(ctx context.Context, req ctrl.Request) error {
 	mcpServer := &v1alpha1.MCPServer{}
 	if err := a.kube.Get(ctx, req.NamespacedName, mcpServer); err != nil {
 		return fmt.Errorf("failed to get mcp server %s: %v", req.Name, err)
@@ -372,31 +352,22 @@
 		}
 	}
 
-	// find agents using MCP server
-	agents, err := a.findAgentsUsingMCPServer(ctx, req)
-	if err != nil {
-		return fmt.Errorf("failed to find agents for mcp server %s: %v", req.Name, err)
-	}
-
-	if err := a.reconcileAgents(ctx, agents...); err != nil {
-		return fmt.Errorf("failed to reconcile agents for mcp server %s, see status for more details", req.Name)
-	}
-
-	return nil
-}
-
-func (a *kagentReconciler) findAgentsUsingMCPServer(ctx context.Context, req ctrl.Request) ([]*v1alpha2.Agent, error) {
+	return nil
+}
+
+func (a *kagentReconciler) FindAgentsUsingMCPServer(ctx context.Context, obj types.NamespacedName) []*v1alpha2.Agent {
 	var agentsList v1alpha2.AgentList
 	if err := a.kube.List(
 		ctx,
 		&agentsList,
 	); err != nil {
-		return nil, fmt.Errorf("failed to list agents: %v", err)
+		reconcileLog.Error(err, "failed to list agents in order to reconcile MCPServer update")
+		return nil
 	}
 
 	var agents []*v1alpha2.Agent
 	for _, agent := range agentsList.Items {
-		if agent.Namespace != req.Namespace {
+		if agent.Namespace != obj.Namespace {
 			continue
 		}
 
@@ -409,20 +380,17 @@
 				continue
 			}
 
-			if tool.McpServer.Name == req.Name {
+			if tool.McpServer.Name == obj.Name {
 				agents = append(agents, &agent)
 			}
 		}
 
 	}
 
-	return agents, nil
-}
-
-func (a *kagentReconciler) ReconcileRemoteMCPServer(ctx context.Context, req ctrl.Request) error {
-=======
-func (a *kagentReconciler) ReconcileKagentToolServer(ctx context.Context, req ctrl.Request) error {
->>>>>>> 9160376c
+	return agents
+}
+
+func (a *kagentReconciler) ReconcileKagentRemoteMCPServer(ctx context.Context, req ctrl.Request) error {
 	// reconcile the agent team itself
 	toolServer := &v1alpha2.RemoteMCPServer{}
 	if err := a.kube.Get(ctx, req.NamespacedName, toolServer); err != nil {
@@ -450,19 +418,6 @@
 		return fmt.Errorf("failed to reconcile tool server %s: %v", req.Name, err)
 	}
 
-<<<<<<< HEAD
-	// find and reconcile all agents which use this tool server
-	agents, err := a.findAgentsUsingRemoteMCPServer(ctx, req)
-	if err != nil {
-		return fmt.Errorf("failed to find agents for remote mcp server %s: %v", req.Name, err)
-	}
-
-	if err := a.reconcileAgents(ctx, agents...); err != nil {
-		return fmt.Errorf("failed to reconcile agents for tool server %s, see status for more details", req.Name)
-	}
-
-=======
->>>>>>> 9160376c
 	return nil
 }
 
@@ -516,83 +471,7 @@
 	return nil
 }
 
-<<<<<<< HEAD
-func (a *kagentReconciler) reconcileAgents(ctx context.Context, agents ...*v1alpha2.Agent) error {
-	var multiErr *multierror.Error
-	for _, agent := range agents {
-		configHash, reconcileErr := a.reconcileAgent(ctx, agent)
-		// Append error but still try to reconcile the agent status
-		if reconcileErr != nil {
-			multiErr = multierror.Append(multiErr, fmt.Errorf(
-				"failed to reconcile agent %s/%s: %v", agent.Namespace, agent.Name, reconcileErr))
-		}
-		if err := a.reconcileAgentStatus(ctx, agent, configHash, reconcileErr); err != nil {
-			multiErr = multierror.Append(multiErr, fmt.Errorf(
-				"failed to reconcile agent status %s/%s: %v", agent.Namespace, agent.Name, err))
-		}
-	}
-
-	return multiErr.ErrorOrNil()
-}
-
 func (a *kagentReconciler) reconcileAgent(ctx context.Context, agent *v1alpha2.Agent) (*[sha256.Size]byte, error) {
-=======
-func (a *kagentReconciler) ReconcileKagentMemory(ctx context.Context, req ctrl.Request) error {
-	memory := &v1alpha1.Memory{}
-	err := a.kube.Get(ctx, req.NamespacedName, memory)
-	if err != nil {
-		if k8s_errors.IsNotFound(err) {
-			return a.handleMemoryDeletion(req)
-		}
-
-		return fmt.Errorf("failed to get memory %s: %v", req.Name, err)
-	}
-
-	return a.reconcileMemoryStatus(ctx, memory, nil)
-}
-
-func (a *kagentReconciler) handleMemoryDeletion(req ctrl.Request) error {
-
-	// TODO(sbx0r): implement memory deletion
-
-	return nil
-}
-
-func (a *kagentReconciler) reconcileMemoryStatus(ctx context.Context, memory *v1alpha1.Memory, err error) error {
-	var (
-		status  metav1.ConditionStatus
-		message string
-		reason  string
-	)
-	if err != nil {
-		status = metav1.ConditionFalse
-		message = err.Error()
-		reason = "MemoryReconcileFailed"
-		reconcileLog.Error(err, "failed to reconcile memory", "memory", utils.GetObjectRef(memory))
-	} else {
-		status = metav1.ConditionTrue
-		reason = "MemoryReconciled"
-	}
-
-	conditionChanged := meta.SetStatusCondition(&memory.Status.Conditions, metav1.Condition{
-		Type:               v1alpha1.MemoryConditionTypeAccepted,
-		Status:             status,
-		LastTransitionTime: metav1.Now(),
-		Reason:             reason,
-		Message:            message,
-	})
-
-	if conditionChanged || memory.Status.ObservedGeneration != memory.Generation {
-		memory.Status.ObservedGeneration = memory.Generation
-		if err := a.kube.Status().Update(ctx, memory); err != nil {
-			return fmt.Errorf("failed to update memory status: %v", err)
-		}
-	}
-	return nil
-}
-
-func (a *kagentReconciler) reconcileAgent(ctx context.Context, agent *v1alpha1.Agent) (*[sha256.Size]byte, error) {
->>>>>>> 9160376c
 	agentOutputs, err := a.adkTranslator.TranslateAgent(ctx, agent)
 	if err != nil {
 		return nil, fmt.Errorf("failed to translate agent %s/%s: %v", agent.Namespace, agent.Name, err)
@@ -712,15 +591,10 @@
 	return tools, nil
 }
 
-<<<<<<< HEAD
-func (a *kagentReconciler) findAgentsUsingModel(ctx context.Context, req ctrl.Request) ([]*v1alpha2.Agent, error) {
+func (a *kagentReconciler) FindAgentsUsingModelConfig(ctx context.Context, obj types.NamespacedName) []*v1alpha2.Agent {
+	var agents []*v1alpha2.Agent
+
 	var agentsList v1alpha2.AgentList
-=======
-func (a *kagentReconciler) FindAgentsUsingModelConfig(ctx context.Context, obj types.NamespacedName) []*v1alpha1.Agent {
-	var agents []*v1alpha1.Agent
-
-	var agentsList v1alpha1.AgentList
->>>>>>> 9160376c
 	if err := a.kube.List(
 		ctx,
 		&agentsList,
@@ -729,22 +603,14 @@
 		return agents
 	}
 
-<<<<<<< HEAD
-	var agents []*v1alpha2.Agent
-=======
->>>>>>> 9160376c
 	for i := range agentsList.Items {
 		agent := &agentsList.Items[i]
 		// Must be in the same namespace as the model config
-		if agent.Namespace != req.Namespace {
+		if agent.Namespace != obj.Namespace {
 			continue
 		}
 
-<<<<<<< HEAD
-		if agent.Spec.ModelConfig == req.Name {
-=======
-		if agentNamespaced == obj {
->>>>>>> 9160376c
+		if agent.Spec.ModelConfig == obj.Name {
 			agents = append(agents, agent)
 		}
 
@@ -753,15 +619,10 @@
 	return agents
 }
 
-<<<<<<< HEAD
-func (a *kagentReconciler) findAgentsUsingApiKeySecret(ctx context.Context, req ctrl.Request) ([]*v1alpha2.Agent, error) {
+func (a *kagentReconciler) FindModelsUsingSecret(ctx context.Context, obj types.NamespacedName) []*v1alpha2.ModelConfig {
+	var models []*v1alpha2.ModelConfig
+
 	var modelsList v1alpha2.ModelConfigList
-=======
-func (a *kagentReconciler) FindModelsUsingSecret(ctx context.Context, obj types.NamespacedName) []*v1alpha1.ModelConfig {
-	var models []*v1alpha1.ModelConfig
-
-	var modelsList v1alpha1.ModelConfigList
->>>>>>> 9160376c
 	if err := a.kube.List(
 		ctx,
 		&modelsList,
@@ -770,110 +631,28 @@
 		return models
 	}
 
-<<<<<<< HEAD
-	var models []string
-	for _, model := range modelsList.Items {
-		if model.Namespace != req.Namespace {
+	for i := range modelsList.Items {
+		model := &modelsList.Items[i]
+
+		if model.Namespace != obj.Namespace {
 			continue
 		}
 
 		if model.Spec.APIKeySecret == "" {
 			continue
 		}
-
-		if model.Spec.APIKeySecret == req.Name {
-			models = append(models, model.Name)
-		}
-	}
-
+		if model.Spec.APIKeySecret == obj.Name {
+			models = append(models, model)
+		}
+	}
+
+	return models
+}
+
+func (a *kagentReconciler) FindAgentsUsingRemoteMCPServer(ctx context.Context, obj types.NamespacedName) []*v1alpha2.Agent {
 	var agents []*v1alpha2.Agent
-	uniqueAgents := make(map[string]bool)
-
-	for _, modelName := range models {
-		agentsUsingModel, err := a.findAgentsUsingModel(ctx, ctrl.Request{
-			NamespacedName: types.NamespacedName{
-				Namespace: req.Namespace,
-				Name:      modelName,
-			},
-		})
-		if err != nil {
-			return nil, fmt.Errorf("failed to find agents for model %s: %v", modelName, err)
-		}
-
-		for _, agent := range agentsUsingModel {
-			key := utils.GetObjectRef(agent)
-			if !uniqueAgents[key] {
-				uniqueAgents[key] = true
-				agents = append(agents, agent)
-			}
-=======
-	for i := range modelsList.Items {
-		model := &modelsList.Items[i]
-
-		if model.Spec.APIKeySecretRef == "" {
-			continue
-		}
-
-		secretNamespaced, err := utils.ParseRefString(model.Spec.APIKeySecretRef, model.Namespace)
-		if err != nil {
-			reconcileLog.Error(err, "failed to parse ModelConfig APIKeySecretRef",
-				"errorDetails", err.Error(),
-			)
-			continue
-		}
-
-		if secretNamespaced == obj {
-			models = append(models, model)
->>>>>>> 9160376c
-		}
-	}
-
-	return models
-}
-
-<<<<<<< HEAD
-func (a *kagentReconciler) findAgentsUsingRemoteMCPServer(ctx context.Context, req ctrl.Request) ([]*v1alpha2.Agent, error) {
+
 	var agentsList v1alpha2.AgentList
-=======
-func (a *kagentReconciler) FindAgentsUsingMemory(ctx context.Context, obj types.NamespacedName) []*v1alpha1.Agent {
-	var agents []*v1alpha1.Agent
-
-	var agentsList v1alpha1.AgentList
-	if err := a.kube.List(
-		ctx,
-		&agentsList,
-	); err != nil {
-		reconcileLog.Error(err, "failed to list Agents in order to reconcile Memory update")
-		return agents
-	}
-
-	for i := range agentsList.Items {
-		agent := &agentsList.Items[i]
-		for _, memory := range agent.Spec.Memory {
-			memoryNamespaced, err := utils.ParseRefString(memory, agent.Namespace)
-
-			if err != nil {
-				reconcileLog.Error(err, "failed to parse Agent Memory",
-					"errorDetails", err.Error(),
-				)
-				continue
-			}
-
-			if memoryNamespaced == obj {
-				agents = append(agents, agent)
-				break
-			}
-		}
-	}
-
-	return agents
-}
-
-func (a *kagentReconciler) FindAgentsUsingToolServer(ctx context.Context, obj types.NamespacedName) []*v1alpha1.Agent {
-	var agents []*v1alpha1.Agent
-
-	var agentsList v1alpha1.AgentList
->>>>>>> 9160376c
 	if err := a.kube.List(
 		ctx,
 		&agentsList,
@@ -882,26 +661,17 @@
 		return agents
 	}
 
-<<<<<<< HEAD
-	var agents []*v1alpha2.Agent
 	appendAgentIfUsesRemoteMCPServer := func(agent *v1alpha2.Agent) {
-=======
-	appendAgentIfUsesToolServer := func(agent *v1alpha1.Agent) {
->>>>>>> 9160376c
 		for _, tool := range agent.Spec.Tools {
 			if tool.McpServer == nil {
 				return
 			}
 
-			if agent.Namespace != req.Namespace {
+			if agent.Namespace != obj.Namespace {
 				continue
 			}
 
-<<<<<<< HEAD
-			if tool.McpServer.Name == req.Name {
-=======
-			if toolServerNamespaced == obj {
->>>>>>> 9160376c
+			if tool.McpServer.Name == obj.Name {
 				agents = append(agents, agent)
 				return
 			}
