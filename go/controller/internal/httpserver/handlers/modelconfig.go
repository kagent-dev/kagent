package handlers

import (
	"encoding/json"
	"fmt"
	"net/http"
	"reflect"
	"strings"

	"github.com/kagent-dev/kagent/go/controller/api/v1alpha1"
	"github.com/kagent-dev/kagent/go/controller/internal/httpserver/errors"
	common "github.com/kagent-dev/kagent/go/controller/internal/utils"
	corev1 "k8s.io/api/core/v1"
	k8serrors "k8s.io/apimachinery/pkg/api/errors"
	metav1 "k8s.io/apimachinery/pkg/apis/meta/v1"
	ctrllog "sigs.k8s.io/controller-runtime/pkg/log"
)

// ModelConfigResponse defines the structure for the ModelConfig API response.
type ModelConfigResponse struct {
	Ref             string                 `json:"ref"`
	ProviderName    string                 `json:"providerName"`
	Model           string                 `json:"model"`
	APIKeySecretRef string                 `json:"apiKeySecretRef"`
	APIKeySecretKey string                 `json:"apiKeySecretKey"`
	ModelParams     map[string]interface{} `json:"modelParams"`
}

// ModelConfigHandler handles ModelConfiguration requests
type ModelConfigHandler struct {
	*Base
}

// NewModelConfigHandler creates a new ModelConfigHandler
func NewModelConfigHandler(base *Base) *ModelConfigHandler {
	return &ModelConfigHandler{Base: base}
}

// HandleListModelConfigs handles GET /api/modelconfigs requests
func (h *ModelConfigHandler) HandleListModelConfigs(w ErrorResponseWriter, r *http.Request) {
	log := ctrllog.FromContext(r.Context()).WithName("modelconfig-handler").WithValues("operation", "list")
	log.Info("Listing ModelConfigs")

	modelConfigs := &v1alpha1.ModelConfigList{}
	if err := h.KubeClient.List(r.Context(), modelConfigs); err != nil {
		w.RespondWithError(errors.NewInternalServerError("Failed to list ModelConfigs from Kubernetes", err))
		return
	}

	configs := make([]ModelConfigResponse, 0)
	for _, config := range modelConfigs.Items {
		modelParams := make(map[string]interface{})

		if config.Spec.OpenAI != nil {
			FlattenStructToMap(config.Spec.OpenAI, modelParams)
		}
		if config.Spec.Anthropic != nil {
			FlattenStructToMap(config.Spec.Anthropic, modelParams)
		}
		if config.Spec.AzureOpenAI != nil {
			FlattenStructToMap(config.Spec.AzureOpenAI, modelParams)
		}
		if config.Spec.Ollama != nil {
			FlattenStructToMap(config.Spec.Ollama, modelParams)
		}
		if config.Spec.GeminiVertexAI != nil {
			FlattenStructToMap(config.Spec.GeminiVertexAI, modelParams)
		}
		if config.Spec.AnthropicVertexAI != nil {
			FlattenStructToMap(config.Spec.AnthropicVertexAI, modelParams)
		}

		responseItem := ModelConfigResponse{
			Ref:             common.GetObjectRef(&config),
			ProviderName:    string(config.Spec.Provider),
			Model:           config.Spec.Model,
			APIKeySecretRef: config.Spec.APIKeySecretRef,
			APIKeySecretKey: config.Spec.APIKeySecretKey,
			ModelParams:     modelParams,
		}
		configs = append(configs, responseItem)
	}

	log.Info("Successfully listed ModelConfigs", "count", len(configs))
	RespondWithJSON(w, http.StatusOK, configs)
}

// HandleGetModelConfig handles GET /api/modelconfigs/{namespace}/{configName} requests
func (h *ModelConfigHandler) HandleGetModelConfig(w ErrorResponseWriter, r *http.Request) {
	log := ctrllog.FromContext(r.Context()).WithName("modelconfig-handler").WithValues("operation", "get")
	log.Info("Received request to get ModelConfig")

	namespace, err := GetPathParam(r, "namespace")
	if err != nil {
		log.Error(err, "Failed to get namespace from path")
		w.RespondWithError(errors.NewBadRequestError("Failed to get namespace from path", err))
		return
	}

	configName, err := GetPathParam(r, "configName")
	if err != nil {
		log.Error(err, "Failed to get config name from path")
		w.RespondWithError(errors.NewBadRequestError("Failed to get configName from path", err))
		return
	}

	log = log.WithValues(
		"configNamespace", namespace,
		"configName", configName,
	)

	log.V(1).Info("Checking if ModelConfig exists")
	modelConfig := &v1alpha1.ModelConfig{}
	err = common.GetObject(
		r.Context(),
		h.KubeClient,
		modelConfig,
		configName,
		namespace,
	)
	if err != nil {
		if k8serrors.IsNotFound(err) {
			log.Info("ModelConfig not found")
			w.RespondWithError(errors.NewNotFoundError("ModelConfig not found", nil))
			return
		}
		log.Error(err, "Failed to get ModelConfig")
		w.RespondWithError(errors.NewInternalServerError("Failed to get ModelConfig", err))
		return
	}

	log.V(1).Info("Constructing response object")
	modelParams := make(map[string]interface{})
	if modelConfig.Spec.OpenAI != nil {
		FlattenStructToMap(modelConfig.Spec.OpenAI, modelParams)
	}
	if modelConfig.Spec.Anthropic != nil {
		FlattenStructToMap(modelConfig.Spec.Anthropic, modelParams)
	}
	if modelConfig.Spec.AzureOpenAI != nil {
		FlattenStructToMap(modelConfig.Spec.AzureOpenAI, modelParams)
	}
	if modelConfig.Spec.Ollama != nil {
		FlattenStructToMap(modelConfig.Spec.Ollama, modelParams)
	}
	if modelConfig.Spec.GeminiVertexAI != nil {
		FlattenStructToMap(modelConfig.Spec.GeminiVertexAI, modelParams)
	}
	if modelConfig.Spec.AnthropicVertexAI != nil {
		FlattenStructToMap(modelConfig.Spec.AnthropicVertexAI, modelParams)
	}

	responseItem := ModelConfigResponse{
		Ref:             common.GetObjectRef(modelConfig),
		ProviderName:    string(modelConfig.Spec.Provider),
		Model:           modelConfig.Spec.Model,
		APIKeySecretRef: modelConfig.Spec.APIKeySecretRef,
		APIKeySecretKey: modelConfig.Spec.APIKeySecretKey,
		ModelParams:     modelParams,
	}

	log.Info("Successfully retrieved and formatted ModelConfig")
	RespondWithJSON(w, http.StatusOK, responseItem)
}

// Helper function to get all JSON keys from a struct type
func getStructJSONKeys(structType reflect.Type) []string {
	keys := []string{}
	if structType.Kind() != reflect.Struct {
		return keys
	}
	for i := 0; i < structType.NumField(); i++ {
		field := structType.Field(i)
		jsonTag := field.Tag.Get("json")
		if jsonTag != "" && jsonTag != "-" {
			tagParts := strings.Split(jsonTag, ",")
			keys = append(keys, tagParts[0])
		}
	}
	return keys
}

type CreateModelConfigRequest struct {
<<<<<<< HEAD
	Name                  string                            `json:"name"`
	Provider              Provider                          `json:"provider"`
	Model                 string                            `json:"model"`
	APIKey                string                            `json:"apiKey"`
	OpenAIParams          *v1alpha1.OpenAIConfig            `json:"openAI,omitempty"`
	AnthropicParams       *v1alpha1.AnthropicConfig         `json:"anthropic,omitempty"`
	AzureParams           *v1alpha1.AzureOpenAIConfig       `json:"azureOpenAI,omitempty"`
	OllamaParams          *v1alpha1.OllamaConfig            `json:"ollama,omitempty"`
	GeminiParams          *v1alpha1.GeminiVertexAIConfig    `json:"geminiVertexAI,omitempty"`
	AnthropicVertexParams *v1alpha1.AnthropicVertexAIConfig `json:"anthropicVertexAI,omitempty"`
=======
	Ref             string                      `json:"ref"`
	Provider        Provider                    `json:"provider"`
	Model           string                      `json:"model"`
	APIKey          string                      `json:"apiKey"`
	OpenAIParams    *v1alpha1.OpenAIConfig      `json:"openAI,omitempty"`
	AnthropicParams *v1alpha1.AnthropicConfig   `json:"anthropic,omitempty"`
	AzureParams     *v1alpha1.AzureOpenAIConfig `json:"azureOpenAI,omitempty"`
	OllamaParams    *v1alpha1.OllamaConfig      `json:"ollama,omitempty"`
>>>>>>> 2ccfbbda
}

type Provider struct {
	Name string `json:"name"`
	Type string `json:"type"`
}

// HandleCreateToolServer handles POST /api/modelconfigs requests
func (h *ModelConfigHandler) HandleCreateModelConfig(w ErrorResponseWriter, r *http.Request) {
	log := ctrllog.FromContext(r.Context()).WithName("modelconfig-handler").WithValues("operation", "create")
	log.Info("Received request to create ModelConfig")

	var req CreateModelConfigRequest
	if err := json.NewDecoder(r.Body).Decode(&req); err != nil {
		log.Error(err, "Failed to decode request body")
		w.RespondWithError(errors.NewBadRequestError("Invalid request body", err))
		return
	}

	modelConfigRef, err := common.ParseRefString(req.Ref, common.GetResourceNamespace())
	if err != nil {
		log.Error(err, "Failed to parse Ref")
		w.RespondWithError(errors.NewBadRequestError("Invalid Ref", err))
		return
	}
	if !strings.Contains(req.Ref, "/") {
		log.V(4).Info("Namespace not provided in request. Creating in controller installation namespace",
			"defaultNamespace", modelConfigRef.Namespace)
	}

	log = log.WithValues(
		"configNamespace", modelConfigRef.Namespace,
		"configName", modelConfigRef.Name,
		"provider", req.Provider.Type,
		"model", req.Model,
	)

	log.V(1).Info("Checking if ModelConfig already exists")
	existingConfig := &v1alpha1.ModelConfig{}
	err = common.GetObject(
		r.Context(),
		h.KubeClient,
		existingConfig,
		modelConfigRef.Name,
		modelConfigRef.Namespace,
	)
	if err == nil {
		log.Info("ModelConfig already exists")
		w.RespondWithError(errors.NewConflictError("ModelConfig already exists", nil))
		return
	} else if !k8serrors.IsNotFound(err) {
		log.Error(err, "Failed to check if ModelConfig exists")
		w.RespondWithError(errors.NewInternalServerError("Failed to check if ModelConfig exists", err))
		return
	}

	// --- Secret Creation ---
	providerTypeEnum := v1alpha1.ModelProvider(req.Provider.Type)
	modelConfigSpec := v1alpha1.ModelConfigSpec{
		Model:    req.Model,
		Provider: providerTypeEnum,
	}
	secret := &corev1.Secret{}

	// If the provider is Ollama, we don't need to create a secret.
	if providerTypeEnum == v1alpha1.Ollama || req.APIKey == "" {
		log.V(1).Info("Ollama provider or empty API key, skipping secret creation")
	} else {
		// TODO(sbx0r): should handle situation where the secret already exist
		apiKey := req.APIKey
		secretName := modelConfigRef.Name
		secretNamespace := modelConfigRef.Namespace
		secretKey := fmt.Sprintf("%s_API_KEY", strings.ToUpper(req.Provider.Type))
		log.V(1).Info("Creating API key secret", "secretName", secretName, "secretNamespace", secretNamespace, "secretKey", secretKey)
		secret, err = CreateSecret(h.KubeClient, secretName, secretNamespace, map[string]string{secretKey: apiKey})
		if err != nil {
			log.Error(err, "Failed to create API key secret")
			w.RespondWithError(errors.NewInternalServerError("Failed to create API key secret", err))
			return
		}
		log.V(1).Info("Successfully created API key secret")
		modelConfigSpec.APIKeySecretRef = common.GetObjectRef(secret)
		modelConfigSpec.APIKeySecretKey = secretKey
	}

	modelConfig := &v1alpha1.ModelConfig{
		ObjectMeta: metav1.ObjectMeta{
			Name:      modelConfigRef.Name,
			Namespace: modelConfigRef.Namespace,
		},
		Spec: modelConfigSpec,
	}

	var providerConfigErr error
	switch providerTypeEnum {
	case v1alpha1.OpenAI:
		if req.OpenAIParams != nil {
			modelConfig.Spec.OpenAI = req.OpenAIParams
			log.V(1).Info("Assigned OpenAI params to spec")
		} else {
			log.V(1).Info("No OpenAI params provided in create.")
		}
	case v1alpha1.Anthropic:
		if req.AnthropicParams != nil {
			modelConfig.Spec.Anthropic = req.AnthropicParams
			log.V(1).Info("Assigned Anthropic params to spec")
		} else {
			log.V(1).Info("No Anthropic params provided in create.")
		}
	case v1alpha1.AzureOpenAI:
		if req.AzureParams == nil {
			providerConfigErr = fmt.Errorf("azureOpenAI parameters are required for AzureOpenAI provider")
		} else {
			// Basic validation for required Azure fields (can be enhanced)
			if req.AzureParams.Endpoint == "" || req.AzureParams.APIVersion == "" {
				providerConfigErr = fmt.Errorf("missing required AzureOpenAI parameters: azureEndpoint, apiVersion")
			} else {
				modelConfig.Spec.AzureOpenAI = req.AzureParams
				log.V(1).Info("Assigned AzureOpenAI params to spec")
			}
		}
	case v1alpha1.Ollama:
		if req.OllamaParams != nil {
			modelConfig.Spec.Ollama = req.OllamaParams
			log.V(1).Info("Assigned Ollama params to spec")
		} else {
			log.V(1).Info("No Ollama params provided in create.")
		}
	case v1alpha1.GeminiVertexAI:
		if req.GeminiParams == nil {
			providerConfigErr = fmt.Errorf("geminiVertexAI parameters are required for GeminiVertexAI provider")
		} else {
			// Basic validation for required Gemini Vertex AI fields
			if req.GeminiParams.ProjectID == "" || req.GeminiParams.Location == "" {
				providerConfigErr = fmt.Errorf("missing required GeminiVertexAI parameters: projectID, location")
			} else {
				modelConfig.Spec.GeminiVertexAI = req.GeminiParams
				log.V(1).Info("Assigned GeminiVertexAI params to spec")
			}
		}
	case v1alpha1.AnthropicVertexAI:
		if req.AnthropicVertexParams == nil {
			providerConfigErr = fmt.Errorf("anthropicVertexAI parameters are required for AnthropicVertexAI provider")
		} else {
			// Basic validation for required Anthropic Vertex AI fields
			if req.AnthropicVertexParams.ProjectID == "" || req.AnthropicVertexParams.Location == "" {
				providerConfigErr = fmt.Errorf("missing required AnthropicVertexAI parameters: projectID, location")
			} else {
				modelConfig.Spec.AnthropicVertexAI = req.AnthropicVertexParams
				log.V(1).Info("Assigned AnthropicVertexAI params to spec")
			}
		}
	default:
		providerConfigErr = fmt.Errorf("unsupported provider type: %s", req.Provider.Type)
	}

	if providerConfigErr != nil {
		log.Error(providerConfigErr, "Failed to assign provider config")
		// Clean up the created secret if config assignment fails
		log.V(1).Info("Attempting to clean up secret due to config assignment failure")
		if providerTypeEnum != v1alpha1.Ollama {
			if cleanupErr := h.KubeClient.Delete(r.Context(), secret); cleanupErr != nil {
				log.Error(cleanupErr, "Failed to cleanup secret after config assignment failure")
			}
		}
		w.RespondWithError(errors.NewBadRequestError(providerConfigErr.Error(), providerConfigErr))
		return
	}

	if err := h.KubeClient.Create(r.Context(), modelConfig); err != nil {
		log.Error(err, "Failed to create ModelConfig resource")
		// If we fail to create the ModelConfig, we should clean up the secret
		log.V(1).Info("Attempting to clean up secret after ModelConfig creation failure")
		if providerTypeEnum != v1alpha1.Ollama {
			if cleanupErr := h.KubeClient.Delete(r.Context(), secret); cleanupErr != nil {
				log.Error(cleanupErr, "Failed to cleanup secret after ModelConfig creation failure")
			}
		}
		w.RespondWithError(errors.NewInternalServerError("Failed to create ModelConfig", err))
		return
	}

	log.Info("Successfully created ModelConfig")
	RespondWithJSON(w, http.StatusCreated, modelConfig)
}

// UpdateModelConfigRequest defines the structure for updating a ModelConfig.
// It's similar to Create, but APIKey is optional.
type UpdateModelConfigRequest struct {
	Provider              Provider                          `json:"provider"`
	Model                 string                            `json:"model"`
	APIKey                *string                           `json:"apiKey,omitempty"`
	OpenAIParams          *v1alpha1.OpenAIConfig            `json:"openAI,omitempty"`
	AnthropicParams       *v1alpha1.AnthropicConfig         `json:"anthropic,omitempty"`
	AzureParams           *v1alpha1.AzureOpenAIConfig       `json:"azureOpenAI,omitempty"`
	OllamaParams          *v1alpha1.OllamaConfig            `json:"ollama,omitempty"`
	GeminiParams          *v1alpha1.GeminiVertexAIConfig    `json:"geminiVertexAI,omitempty"`
	AnthropicVertexParams *v1alpha1.AnthropicVertexAIConfig `json:"anthropicVertexAI,omitempty"`
}

// HandleUpdateModelConfig handles POST /api/modelconfigs/{namespace}/{configName} requests
func (h *ModelConfigHandler) HandleUpdateModelConfig(w ErrorResponseWriter, r *http.Request) {
	log := ctrllog.FromContext(r.Context()).WithName("modelconfig-handler").WithValues("operation", "update")
	log.Info("Received request to update ModelConfig")

	namespace, err := GetPathParam(r, "namespace")
	if err != nil {
		log.Error(err, "Failed to get namespace from path")
		w.RespondWithError(errors.NewBadRequestError("Failed to get namespace from path", err))
		return
	}

	configName, err := GetPathParam(r, "configName")
	if err != nil {
		log.Error(err, "Failed to get configName from path")
		w.RespondWithError(errors.NewBadRequestError("Failed to get configName from path", err))
		return
	}

	var req UpdateModelConfigRequest

	if err := json.NewDecoder(r.Body).Decode(&req); err != nil {
		log.Error(err, "Failed to decode request body")
		w.RespondWithError(errors.NewBadRequestError("Invalid request body", err))
		return
	}

	log = log.WithValues(
		"configNamespace", namespace,
		"configName", configName,
		"provider", req.Provider.Type,
		"model", req.Model,
	)

	log.V(1).Info("Getting existing ModelConfig")
	modelConfig := &v1alpha1.ModelConfig{}
	err = common.GetObject(
		r.Context(),
		h.KubeClient,
		modelConfig,
		configName,
		namespace,
	)
	if err != nil {
		if k8serrors.IsNotFound(err) {
			log.Info("ModelConfig not found")
			w.RespondWithError(errors.NewNotFoundError("ModelConfig not found", nil))
			return
		}
		log.Error(err, "Failed to get ModelConfig")
		w.RespondWithError(errors.NewInternalServerError("Failed to get ModelConfig", err))
		return
	}

	modelConfig.Spec = v1alpha1.ModelConfigSpec{
		Model:       req.Model,
		Provider:    v1alpha1.ModelProvider(req.Provider.Type),
		OpenAI:      nil,
		Anthropic:   nil,
		AzureOpenAI: nil,
		Ollama:      nil,
	}

	// --- Update Secret if API Key is provided (and not Ollama or using AI API Gateway) ---
	shouldUpdateSecret := req.APIKey != nil && *req.APIKey != "" && modelConfig.Spec.Provider != v1alpha1.Ollama
	if shouldUpdateSecret {
		secretNamespace := namespace
		secretName := configName
		secretKey := fmt.Sprintf("%s_API_KEY", strings.ToUpper(req.Provider.Type))
		log.V(1).Info("Updating API key secret",
			"secretName", secretName,
			"secretNamespace", secretNamespace,
			"secretKey", secretKey,
		)
		existingSecret := &corev1.Secret{}
		err = common.GetObject(
			r.Context(),
			h.KubeClient,
			existingSecret,
			secretName,
			secretNamespace,
		)
		if err != nil && !k8serrors.IsNotFound(err) {
			log.Error(err, "Failed to get existing secret for update")
			w.RespondWithError(errors.NewInternalServerError("Failed to get API key secret", err))
			return
		}
		if k8serrors.IsNotFound(err) {
			// Secret doesn't exist, create it (edge case, should normally exist)
			log.Info("Secret not found for update, creating new one",
				"secretName", secretName,
				"secretNamespace", secretNamespace,
			)
			secret := &corev1.Secret{
				ObjectMeta: metav1.ObjectMeta{Name: secretName, Namespace: secretNamespace},
				StringData: map[string]string{secretKey: *req.APIKey},
			}
			if err := h.KubeClient.Create(r.Context(), secret); err != nil {
				log.Error(err, "Failed to create new API key secret during update")
				w.RespondWithError(errors.NewInternalServerError("Failed to create API key secret", err))
				return
			}
		} else {
			// Secret exists, update it
			if existingSecret.StringData == nil {
				existingSecret.StringData = make(map[string]string)
			}
			existingSecret.StringData[secretKey] = *req.APIKey
			if err := h.KubeClient.Update(r.Context(), existingSecret); err != nil {
				log.Error(err, "Failed to update API key secret")
				w.RespondWithError(errors.NewInternalServerError("Failed to update API key secret", err))
				return
			}
		}
		log.V(1).Info("Successfully updated API key secret")
		modelConfig.Spec.APIKeySecretRef = common.ResourceRefString(secretNamespace, secretName)
		modelConfig.Spec.APIKeySecretKey = secretKey
	}

	var providerConfigErr error
	switch modelConfig.Spec.Provider {
	case v1alpha1.OpenAI:
		if req.OpenAIParams != nil {
			modelConfig.Spec.OpenAI = req.OpenAIParams
			log.V(1).Info("Assigned updated OpenAI params to spec")
		} else {
			log.V(1).Info("No OpenAI params provided in update.")
		}
	case v1alpha1.Anthropic:
		if req.AnthropicParams != nil {
			modelConfig.Spec.Anthropic = req.AnthropicParams
			log.V(1).Info("Assigned updated Anthropic params to spec")
		} else {
			log.V(1).Info("No Anthropic params provided in update.")
		}
	case v1alpha1.AzureOpenAI:
		if req.AzureParams == nil {
			// Allow clearing Azure params if provider changes AWAY from Azure,
			// but require params if provider IS Azure.
			providerConfigErr = fmt.Errorf("azureOpenAI parameters are required when provider is AzureOpenAI")
		} else {
			// Basic validation for required Azure fields
			if req.AzureParams.Endpoint == "" || req.AzureParams.APIVersion == "" {
				providerConfigErr = fmt.Errorf("missing required AzureOpenAI parameters: azureEndpoint, apiVersion")
			} else {
				modelConfig.Spec.AzureOpenAI = req.AzureParams
				log.V(1).Info("Assigned updated AzureOpenAI params to spec")
			}
		}
	case v1alpha1.Ollama:
		if req.OllamaParams != nil {
			modelConfig.Spec.Ollama = req.OllamaParams
			log.V(1).Info("Assigned updated Ollama params to spec")
		} else {
			log.V(1).Info("No Ollama params provided in update.")
		}
	case v1alpha1.GeminiVertexAI:
		if req.GeminiParams == nil {
			providerConfigErr = fmt.Errorf("geminiVertexAI parameters are required for GeminiVertexAI provider")
		} else {
			// Basic validation for required Gemini Vertex AI fields
			if req.GeminiParams.ProjectID == "" || req.GeminiParams.Location == "" {
				providerConfigErr = fmt.Errorf("missing required GeminiVertexAI parameters: projectID, location")
			} else {
				modelConfig.Spec.GeminiVertexAI = req.GeminiParams
				log.V(1).Info("Assigned updated GeminiVertexAI params to spec")
			}
		}
	case v1alpha1.AnthropicVertexAI:
		if req.AnthropicVertexParams == nil {
			providerConfigErr = fmt.Errorf("anthropicVertexAI parameters are required for AnthropicVertexAI provider")
		} else {
			// Basic validation for required Anthropic Vertex AI fields
			if req.AnthropicVertexParams.ProjectID == "" || req.AnthropicVertexParams.Location == "" {
				providerConfigErr = fmt.Errorf("missing required AnthropicVertexAI parameters: projectID, location")
			} else {
				modelConfig.Spec.AnthropicVertexAI = req.AnthropicVertexParams
				log.V(1).Info("Assigned updated AnthropicVertexAI params to spec")
			}
		}
	default:
		providerConfigErr = fmt.Errorf("unsupported provider type specified: %s", req.Provider.Type)
	}

	if providerConfigErr != nil {
		log.Error(providerConfigErr, "Failed to assign provider config during update")
		w.RespondWithError(errors.NewBadRequestError(providerConfigErr.Error(), providerConfigErr))
		return
	}

	if err := h.KubeClient.Update(r.Context(), modelConfig); err != nil {
		log.Error(err, "Failed to update ModelConfig resource")
		w.RespondWithError(errors.NewInternalServerError("Failed to update ModelConfig", err))
		return
	}

	updatedParams := make(map[string]interface{})
	if modelConfig.Spec.OpenAI != nil {
		FlattenStructToMap(modelConfig.Spec.OpenAI, updatedParams)
	} else if modelConfig.Spec.Anthropic != nil {
		FlattenStructToMap(modelConfig.Spec.Anthropic, updatedParams)
	} else if modelConfig.Spec.AzureOpenAI != nil {
		FlattenStructToMap(modelConfig.Spec.AzureOpenAI, updatedParams)
	} else if modelConfig.Spec.Ollama != nil {
		FlattenStructToMap(modelConfig.Spec.Ollama, updatedParams)
	} else if modelConfig.Spec.GeminiVertexAI != nil {
		FlattenStructToMap(modelConfig.Spec.GeminiVertexAI, updatedParams)
	} else if modelConfig.Spec.AnthropicVertexAI != nil {
		FlattenStructToMap(modelConfig.Spec.AnthropicVertexAI, updatedParams)
	}

	responseItem := ModelConfigResponse{
		Ref:             common.GetObjectRef(modelConfig),
		ProviderName:    string(modelConfig.Spec.Provider),
		APIKeySecretRef: modelConfig.Spec.APIKeySecretRef,
		APIKeySecretKey: modelConfig.Spec.APIKeySecretKey,
		Model:           modelConfig.Spec.Model,
		ModelParams:     updatedParams,
	}

	log.V(1).Info("Successfully updated ModelConfig")
	RespondWithJSON(w, http.StatusOK, responseItem)
}

// HandleDeleteModelConfig handles DELETE /api/modelconfigs/{namespace}/{configName} requests
func (h *ModelConfigHandler) HandleDeleteModelConfig(w ErrorResponseWriter, r *http.Request) {
	log := ctrllog.FromContext(r.Context()).WithName("modelconfig-handler").WithValues("operation", "delete")
	log.Info("Received request to delete ModelConfig")

	namespace, err := GetPathParam(r, "namespace")
	if err != nil {
		log.Error(err, "Failed to get namespace from path")
		w.RespondWithError(errors.NewBadRequestError("Failed to get namespace from path", err))
		return
	}

	configName, err := GetPathParam(r, "configName")
	if err != nil {
		log.Error(err, "Failed to get config name from path")
		w.RespondWithError(errors.NewBadRequestError("Failed to get configName from path", err))
		return
	}

	log = log.WithValues(
		"configNamespace", namespace,
		"configName", configName,
	)

	log.V(1).Info("Checking if ModelConfig exists")
	existingConfig := &v1alpha1.ModelConfig{}
	err = common.GetObject(
		r.Context(),
		h.KubeClient,
		existingConfig,
		configName,
		namespace,
	)
	if err != nil {
		if k8serrors.IsNotFound(err) {
			log.Info("ModelConfig not found")
			w.RespondWithError(errors.NewNotFoundError("ModelConfig not found", nil))
			return
		}
		log.Error(err, "Failed to get ModelConfig")
		w.RespondWithError(errors.NewInternalServerError("Failed to get ModelConfig", err))
		return
	}

	log.V(1).Info("Deleting ModelConfig resource")
	if err := h.KubeClient.Delete(r.Context(), existingConfig); err != nil {
		log.Error(err, "Failed to delete ModelConfig resource")
		w.RespondWithError(errors.NewInternalServerError("Failed to delete ModelConfig", err))
		return
	}

	log.V(1).Info("Successfully deleted ModelConfig")
	RespondWithJSON(w, http.StatusOK, nil)
}<|MERGE_RESOLUTION|>--- conflicted
+++ resolved
@@ -181,7 +181,7 @@
 }
 
 type CreateModelConfigRequest struct {
-<<<<<<< HEAD
+
 	Name                  string                            `json:"name"`
 	Provider              Provider                          `json:"provider"`
 	Model                 string                            `json:"model"`
@@ -192,16 +192,6 @@
 	OllamaParams          *v1alpha1.OllamaConfig            `json:"ollama,omitempty"`
 	GeminiParams          *v1alpha1.GeminiVertexAIConfig    `json:"geminiVertexAI,omitempty"`
 	AnthropicVertexParams *v1alpha1.AnthropicVertexAIConfig `json:"anthropicVertexAI,omitempty"`
-=======
-	Ref             string                      `json:"ref"`
-	Provider        Provider                    `json:"provider"`
-	Model           string                      `json:"model"`
-	APIKey          string                      `json:"apiKey"`
-	OpenAIParams    *v1alpha1.OpenAIConfig      `json:"openAI,omitempty"`
-	AnthropicParams *v1alpha1.AnthropicConfig   `json:"anthropic,omitempty"`
-	AzureParams     *v1alpha1.AzureOpenAIConfig `json:"azureOpenAI,omitempty"`
-	OllamaParams    *v1alpha1.OllamaConfig      `json:"ollama,omitempty"`
->>>>>>> 2ccfbbda
 }
 
 type Provider struct {
