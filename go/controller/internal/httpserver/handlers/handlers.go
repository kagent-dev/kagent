package handlers

import (
	"k8s.io/apimachinery/pkg/types"
	"sigs.k8s.io/controller-runtime/pkg/client"

	autogen_client "github.com/kagent-dev/kagent/go/autogen/client"
	"github.com/kagent-dev/kagent/go/controller/internal/database"
)

// Handlers holds all the HTTP handler components
type Handlers struct {
	Health      *HealthHandler
	ModelConfig *ModelConfigHandler
	Model       *ModelHandler
	Provider    *ProviderHandler
	Sessions    *SessionsHandler
	Teams       *TeamsHandler
	Tools       *ToolsHandler
	ToolServers *ToolServersHandler
	Invoke      *InvokeHandler
	Memory      *MemoryHandler
	Feedback    *FeedbackHandler
	Namespaces  *NamespacesHandler
}

// Base holds common dependencies for all handlers
type Base struct {
	KubeClient         client.Client
	AutogenClient      autogen_client.Client
	DefaultModelConfig types.NamespacedName
	DatabaseService    *database.Service
}

// NewHandlers creates a new Handlers instance with all handler components
<<<<<<< HEAD
func NewHandlers(kubeClient client.Client, autogenClient autogen_client.Client, defaultModelConfig types.NamespacedName, dbService *database.Service) *Handlers {
=======
func NewHandlers(kubeClient client.Client, autogenClient autogen_client.Client, defaultModelConfig types.NamespacedName, watchedNamespaces []string) *Handlers {
>>>>>>> 234c3776
	base := &Base{
		KubeClient:         kubeClient,
		AutogenClient:      autogenClient,
		DefaultModelConfig: defaultModelConfig,
		DatabaseService:    dbService,
	}

	return &Handlers{
		Health:      NewHealthHandler(),
		ModelConfig: NewModelConfigHandler(base),
		Model:       NewModelHandler(base),
		Provider:    NewProviderHandler(base),
		Sessions:    NewSessionsHandler(base),
		Teams:       NewTeamsHandler(base),
		Tools:       NewToolsHandler(base),
		ToolServers: NewToolServersHandler(base),
		Invoke:      NewInvokeHandler(base),
		Memory:      NewMemoryHandler(base),
		Feedback:    NewFeedbackHandler(base),
		Namespaces:  NewNamespacesHandler(base, watchedNamespaces),
	}
}<|MERGE_RESOLUTION|>--- conflicted
+++ resolved
@@ -33,11 +33,7 @@
 }
 
 // NewHandlers creates a new Handlers instance with all handler components
-<<<<<<< HEAD
-func NewHandlers(kubeClient client.Client, autogenClient autogen_client.Client, defaultModelConfig types.NamespacedName, dbService *database.Service) *Handlers {
-=======
-func NewHandlers(kubeClient client.Client, autogenClient autogen_client.Client, defaultModelConfig types.NamespacedName, watchedNamespaces []string) *Handlers {
->>>>>>> 234c3776
+func NewHandlers(kubeClient client.Client, autogenClient autogen_client.Client, defaultModelConfig types.NamespacedName, dbService *database.Service, watchedNamespaces []string) *Handlers {
 	base := &Base{
 		KubeClient:         kubeClient,
 		AutogenClient:      autogenClient,
