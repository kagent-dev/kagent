package translator

import (
	"context"
	"crypto/sha256"
	"encoding/binary"
	"encoding/json"
	"fmt"
	"maps"
	"os"
	"slices"
	"strconv"
	"strings"

	"github.com/kagent-dev/kagent/go/controller/api/v1alpha2"
	"github.com/kagent-dev/kagent/go/internal/adk"
	"github.com/kagent-dev/kagent/go/internal/utils"
	common "github.com/kagent-dev/kagent/go/internal/utils"
	"github.com/kagent-dev/kagent/go/internal/version"
	"github.com/kagent-dev/kmcp/api/v1alpha1"
	appsv1 "k8s.io/api/apps/v1"
	corev1 "k8s.io/api/core/v1"
	"k8s.io/apimachinery/pkg/api/resource"
	metav1 "k8s.io/apimachinery/pkg/apis/meta/v1"
	"k8s.io/apimachinery/pkg/runtime/schema"
	"k8s.io/apimachinery/pkg/types"
	"k8s.io/apimachinery/pkg/util/intstr"
	"k8s.io/utils/ptr"
	"sigs.k8s.io/controller-runtime/pkg/client"
	"sigs.k8s.io/controller-runtime/pkg/controller/controllerutil"
	ctrllog "sigs.k8s.io/controller-runtime/pkg/log"
	"trpc.group/trpc-go/trpc-a2a-go/server"
)

const (
	MCPServiceLabel              = "kagent.dev/mcp-service"
	MCPServicePathAnnotation     = "kagent.dev/mcp-service-path"
	MCPServicePortAnnotation     = "kagent.dev/mcp-service-port"
	MCPServiceProtocolAnnotation = "kagent.dev/mcp-service-protocol"

	MCPServicePathDefault     = "/mcp"
	MCPServiceProtocolDefault = v1alpha2.RemoteMCPServerProtocolStreamableHttp
)

type AgentOutputs struct {
	Manifest []client.Object `json:"manifest,omitempty"`

	Config    *adk.AgentConfig `json:"config,omitempty"`
	AgentCard server.AgentCard `json:"agentCard"`
}

var adkLog = ctrllog.Log.WithName("adk")

type AdkApiTranslator interface {
	TranslateAgent(
		ctx context.Context,
		agent *v1alpha2.Agent,
	) (*AgentOutputs, error)
}

func NewAdkApiTranslator(kube client.Client, defaultModelConfig types.NamespacedName) AdkApiTranslator {
	return &adkApiTranslator{
		kube:               kube,
		defaultModelConfig: defaultModelConfig,
	}
}

type adkApiTranslator struct {
	kube               client.Client
	defaultModelConfig types.NamespacedName
}

const MAX_DEPTH = 10

type tState struct {
	// used to prevent infinite loops
	// The recursion limit is 10
	depth uint8
	// used to enforce DAG
	// The final member of the list will be the "parent" agent
	visitedAgents []string
}

func (s *tState) with(agent *v1alpha2.Agent) *tState {
	s.depth++
	s.visitedAgents = append(s.visitedAgents, common.GetObjectRef(agent))
	return s
}

func (t *tState) isVisited(agentName string) bool {
	return slices.Contains(t.visitedAgents, agentName)
}

func (a *adkApiTranslator) TranslateAgent(
	ctx context.Context,
	agent *v1alpha2.Agent,
) (*AgentOutputs, error) {

	switch agent.Spec.Type {
	case v1alpha2.AgentType_Inline:
		cfg, card, mdd, err := a.translateInlineAgent(ctx, agent, &tState{})
		if err != nil {
			return nil, err
		}
		dep, err := a.resolveInlineDeployment(agent, mdd)
		if err != nil {
			return nil, err
		}
		return a.buildManifest(ctx, agent, dep, cfg, card)

<<<<<<< HEAD
	case v1alpha2.AgentType_BYO:
=======
	byt, err := json.Marshal(struct {
		ModelDeploymentData *modelDeploymentData
		Deployment          *v1alpha2.DeploymentSpec
	}{
		ModelDeploymentData: mdd,
		Deployment:          agent.Spec.Deployment,
	})
	if err != nil {
		return nil, err
	}
>>>>>>> e73130df

		dep, err := a.resolveByoDeployment(agent)
		if err != nil {
			return nil, err
		}
		// TODO: Resolve this from the actual pod
		agentCard := &server.AgentCard{
			Name:        strings.ReplaceAll(agent.Name, "-", "_"),
			Description: agent.Spec.Description,
			URL:         fmt.Sprintf("http://%s.%s:8080", agent.Name, agent.Namespace),
			Capabilities: server.AgentCapabilities{
				Streaming:              ptr.To(true),
				PushNotifications:      ptr.To(false),
				StateTransitionHistory: ptr.To(true),
			},
			// Can't be null for Python, so set to empty list
			Skills:             []server.AgentSkill{},
			DefaultInputModes:  []string{"text"},
			DefaultOutputModes: []string{"text"},
		}
		return a.buildManifest(ctx, agent, dep, nil, agentCard)

	default:
		return nil, fmt.Errorf("unknown agent type: %s", agent.Spec.Type)
	}
}

<<<<<<< HEAD
func (a *adkApiTranslator) buildManifest(
	ctx context.Context,
	agent *v1alpha2.Agent,
	dep *resolvedDeployment,
	cfg *adk.AgentConfig, // nil for BYO
	card *server.AgentCard, // nil for BYO
) (*AgentOutputs, error) {
=======
func (a *adkApiTranslator) translateOutputs(_ context.Context, agent *v1alpha2.Agent, configHash uint64, configJson []byte, mdd *modelDeploymentData) (*AgentOutputs, error) {
>>>>>>> e73130df
	outputs := &AgentOutputs{}

	podLabels := map[string]string{
		"app":    "kagent",
		"kagent": agent.Name,
	}

	objMeta := metav1.ObjectMeta{
		Name:        agent.Name,
		Namespace:   agent.Namespace,
		Annotations: agent.Annotations,
		Labels:      podLabels,
	}

	// Service Account
	outputs.Manifest = append(outputs.Manifest, &corev1.ServiceAccount{
		TypeMeta: metav1.TypeMeta{
			APIVersion: "v1",
			Kind:       "ServiceAccount",
		},
		ObjectMeta: objMeta,
	})

	// Base env for both types
	sharedEnv := make([]corev1.EnvVar, 0, 8)
	sharedEnv = append(sharedEnv, collectOtelEnvFromProcess()...)
	sharedEnv = append(sharedEnv,
		corev1.EnvVar{
			Name: "KAGENT_NAMESPACE",
			ValueFrom: &corev1.EnvVarSource{
				FieldRef: &corev1.ObjectFieldSelector{FieldPath: "metadata.namespace"},
			},
		},
		corev1.EnvVar{
			Name: "KAGENT_NAME",
			ValueFrom: &corev1.EnvVarSource{
				FieldRef: &corev1.ObjectFieldSelector{FieldPath: "spec.serviceAccountName"},
			},
		},
		corev1.EnvVar{
			Name:  "KAGENT_URL",
			Value: fmt.Sprintf("http://kagent-controller.%s:8083", common.GetResourceNamespace()),
		},
	)

	// Optional config/card for Inline
	var configHash uint64
	var configVol []corev1.Volume
	var configMounts []corev1.VolumeMount
	if cfg != nil && card != nil {
		bCfg, err := json.Marshal(cfg)
		if err != nil {
			return nil, err
		}
		bCard, err := json.Marshal(card)
		if err != nil {
			return nil, err
		}
		configHash = computeConfigHash(bCfg, bCard)

		outputs.Manifest = append(outputs.Manifest, &corev1.ConfigMap{
			TypeMeta:   metav1.TypeMeta{APIVersion: "v1", Kind: "ConfigMap"},
			ObjectMeta: objMeta,
			Data: map[string]string{
				"config.json":     string(bCfg),
				"agent-card.json": string(bCard),
			},
		})

		configVol = []corev1.Volume{{
			Name: "config",
			VolumeSource: corev1.VolumeSource{
				ConfigMap: &corev1.ConfigMapVolumeSource{
					LocalObjectReference: corev1.LocalObjectReference{Name: agent.Name},
				},
			},
		}}
		configMounts = []corev1.VolumeMount{{Name: "config", MountPath: "/config"}}
	}

	// Build Deployment
	volumes := append(configVol, dep.Volumes...)
	volumeMounts := append(configMounts, dep.VolumeMounts...)
	env := append(dep.Env, sharedEnv...)

	podTemplateLabels := maps.Clone(podLabels)
	if dep.Labels != nil {
		maps.Copy(podTemplateLabels, dep.Labels)
	}
	if configHash != 0 {
		if podTemplateLabels == nil {
			podTemplateLabels = map[string]string{}
		}
		podTemplateLabels["kagent.dev/config-hash"] = fmt.Sprintf("%d", configHash)
	}

	var cmd []string
	if len(dep.Cmd) != 0 {
		cmd = []string{dep.Cmd}
	}

	deployment := &appsv1.Deployment{
		TypeMeta:   metav1.TypeMeta{APIVersion: "apps/v1", Kind: "Deployment"},
		ObjectMeta: objMeta,
		Spec: appsv1.DeploymentSpec{
			Replicas: dep.Replicas,
			Strategy: appsv1.DeploymentStrategy{
				Type: appsv1.RollingUpdateDeploymentStrategyType,
				RollingUpdate: &appsv1.RollingUpdateDeployment{
					MaxUnavailable: &intstr.IntOrString{Type: intstr.Int, IntVal: 0},
					MaxSurge:       &intstr.IntOrString{Type: intstr.Int, IntVal: 1},
				},
			},
			Selector: &metav1.LabelSelector{MatchLabels: podLabels},
			Template: corev1.PodTemplateSpec{
				ObjectMeta: metav1.ObjectMeta{Labels: podTemplateLabels, Annotations: dep.Annotations},
				Spec: corev1.PodSpec{
					ServiceAccountName: agent.Name,
					ImagePullSecrets:   dep.ImagePullSecrets,
					Containers: []corev1.Container{{
						Name:            "kagent",
						Image:           dep.Image,
						ImagePullPolicy: dep.ImagePullPolicy,
						Command:         cmd,
						Args:            dep.Args,
						Ports:           []corev1.ContainerPort{{Name: "http", ContainerPort: dep.Port}},
						Resources: corev1.ResourceRequirements{
							Requests: corev1.ResourceList{
								corev1.ResourceCPU:    resource.MustParse("100m"),
								corev1.ResourceMemory: resource.MustParse("384Mi"),
							},
							Limits: corev1.ResourceList{
								corev1.ResourceCPU:    resource.MustParse("2000m"),
								corev1.ResourceMemory: resource.MustParse("1Gi"),
							},
						},
						Env: env,
						ReadinessProbe: &corev1.Probe{
							ProbeHandler: corev1.ProbeHandler{
								HTTPGet: &corev1.HTTPGetAction{Path: "/health", Port: intstr.FromString("http")},
							},
							InitialDelaySeconds: 15,
							TimeoutSeconds:      15,
							PeriodSeconds:       15,
						},
						VolumeMounts: volumeMounts,
					}},
					Volumes: volumes,
				},
			},
		},
	}
	outputs.Manifest = append(outputs.Manifest, deployment)

	// Service
	outputs.Manifest = append(outputs.Manifest, &corev1.Service{
		TypeMeta:   metav1.TypeMeta{APIVersion: "v1", Kind: "Service"},
		ObjectMeta: objMeta,
		Spec: corev1.ServiceSpec{
			Selector: podLabels,
			Ports: []corev1.ServicePort{{
				Name:       "http",
				Port:       dep.Port,
				TargetPort: intstr.FromInt(int(dep.Port)),
			}},
			Type: corev1.ServiceTypeClusterIP,
		},
	})

	// Owner refs
	for _, obj := range outputs.Manifest {
		if err := controllerutil.SetControllerReference(agent, obj, a.kube.Scheme()); err != nil {
			return nil, err
		}
	}

	// Inline-only return values
	outputs.Config = cfg
	if card != nil {
		outputs.AgentCard = *card
	}
	return outputs, nil
}

<<<<<<< HEAD
func (a *adkApiTranslator) translateInlineAgent(ctx context.Context, agent *v1alpha2.Agent, state *tState) (*adk.AgentConfig, *server.AgentCard, *modelDeploymentData, error) {
=======
func (a *adkApiTranslator) translateDeclarativeAgent(ctx context.Context, agent *v1alpha2.Agent, state *tState) (*adk.AgentConfig, *modelDeploymentData, error) {
>>>>>>> e73130df

	model, mdd, err := a.translateModel(ctx, agent.Namespace, agent.Spec.Inline.ModelConfig)
	if err != nil {
		return nil, nil, nil, err
	}

	cfg := &adk.AgentConfig{
		Description: agent.Spec.Description,
		Instruction: agent.Spec.Inline.SystemMessage,
		Model:       model,
	}
	agentCard := &server.AgentCard{
		Name:        strings.ReplaceAll(agent.Name, "-", "_"),
		Description: agent.Spec.Description,
		URL:         fmt.Sprintf("http://%s.%s:8080", agent.Name, agent.Namespace),
		Capabilities: server.AgentCapabilities{
			Streaming:              ptr.To(true),
			PushNotifications:      ptr.To(false),
			StateTransitionHistory: ptr.To(true),
		},
		// Can't be null for Python, so set to empty list
		Skills:             []server.AgentSkill{},
		DefaultInputModes:  []string{"text"},
		DefaultOutputModes: []string{"text"},
	}

<<<<<<< HEAD
	if agent.Spec.Inline.A2AConfig != nil {
		agentCard.Skills = slices.Collect(utils.Map(slices.Values(agent.Spec.Inline.A2AConfig.Skills), func(skill v1alpha2.AgentSkill) server.AgentSkill {
=======
	if agent.Spec.A2AConfig != nil {
		cfg.AgentCard.Skills = slices.Collect(utils.Map(slices.Values(agent.Spec.A2AConfig.Skills), func(skill v1alpha2.AgentSkill) server.AgentSkill {
>>>>>>> e73130df
			return server.AgentSkill(skill)
		}))
	}

	toolsByServer := make(map[v1alpha2.TypedLocalReference][]string)
<<<<<<< HEAD
	for _, tool := range agent.Spec.Inline.Tools {
=======
	for _, tool := range agent.Spec.Tools {
>>>>>>> e73130df
		// Skip tools that are not applicable to the model provider
		switch {
		case tool.McpServer != nil:
			for _, toolName := range tool.McpServer.ToolNames {
				toolsByServer[tool.McpServer.TypedLocalReference] = append(toolsByServer[tool.McpServer.TypedLocalReference], toolName)
			}
		case tool.Agent != nil:

			agentRef := types.NamespacedName{
				Namespace: agent.Namespace,
				Name:      tool.Agent.Name,
			}

			if agentRef.Namespace == agent.Namespace && agentRef.Name == agent.Name {
<<<<<<< HEAD
				return nil, nil, nil, fmt.Errorf("agent tool cannot be used to reference itself, %s", agentRef)
			}

			if state.isVisited(agentRef.String()) {
				return nil, nil, nil, fmt.Errorf("cycle detected in agent tool chain: %s -> %s", agentRef, agentRef.String())
			}

			if state.depth > MAX_DEPTH {
				return nil, nil, nil, fmt.Errorf("recursion limit reached in agent tool chain: %s -> %s", agentRef, agentRef.String())
=======
				return nil, nil, fmt.Errorf("agent tool cannot be used to reference itself, %s", agentRef)
			}

			if state.isVisited(agentRef.String()) {
				return nil, nil, fmt.Errorf("cycle detected in agent tool chain: %s -> %s", agentRef, agentRef.String())
			}

			if state.depth > MAX_DEPTH {
				return nil, nil, fmt.Errorf("recursion limit reached in agent tool chain: %s -> %s", agentRef, agentRef.String())
>>>>>>> e73130df
			}

			// Translate a nested tool
			toolAgent := &v1alpha2.Agent{}
			err := a.kube.Get(ctx, agentRef, toolAgent)
			if err != nil {
				return nil, nil, nil, err
			}

			var toolAgentCfg *adk.AgentConfig
			switch toolAgent.Spec.Type {
			case v1alpha2.AgentType_Inline:
				toolAgentCfg, _, _, err = a.translateInlineAgent(ctx, toolAgent, state.with(agent))
				if err != nil {
					return nil, nil, nil, err
				}
				cfg.Agents = append(cfg.Agents, *toolAgentCfg)
			case v1alpha2.AgentType_BYO:
				port := int32(8080)
				url := fmt.Sprintf("http://%s.%s:%d", toolAgent.Name, toolAgent.Namespace, port)
				cfg.RemoteAgents = append(cfg.RemoteAgents, adk.RemoteAgentConfig{
					Name:        utils.ConvertToPythonIdentifier(utils.GetObjectRef(toolAgent)),
					Url:         url,
					Description: toolAgent.Spec.Description,
				})
			default:
				return nil, nil, nil, fmt.Errorf("unknown agent type: %s", toolAgent.Spec.Type)
			}

		default:
			return nil, nil, nil, fmt.Errorf("tool must have a provider or tool server")
		}
	}
	for server, tools := range toolsByServer {
		err := a.translateMCPServerTarget(ctx, cfg, server, tools, agent.Namespace)
		if err != nil {
			return nil, nil, nil, err
		}
	}

	return cfg, agentCard, mdd, nil
}

const (
	googleCredsVolumeName = "google-creds"
)

func (a *adkApiTranslator) translateModel(ctx context.Context, namespace, modelConfig string) (adk.Model, *modelDeploymentData, error) {
	model := &v1alpha2.ModelConfig{}
	err := a.kube.Get(ctx, types.NamespacedName{Namespace: namespace, Name: modelConfig}, model)
	if err != nil {
		return nil, nil, err
	}

	modelDeploymentData := &modelDeploymentData{}
	switch model.Spec.Provider {
	case v1alpha2.ModelProviderOpenAI:
		if model.Spec.APIKeySecret != "" {
			modelDeploymentData.EnvVars = append(modelDeploymentData.EnvVars, corev1.EnvVar{
				Name: "OPENAI_API_KEY",
				ValueFrom: &corev1.EnvVarSource{
					SecretKeyRef: &corev1.SecretKeySelector{
						LocalObjectReference: corev1.LocalObjectReference{
							Name: model.Spec.APIKeySecret,
						},
						Key: model.Spec.APIKeySecretKey,
					},
				},
			})
		}
		openai := &adk.OpenAI{
			BaseModel: adk.BaseModel{
				Model: model.Spec.Model,
			},
		}
		if model.Spec.OpenAI != nil {
			openai.BaseUrl = model.Spec.OpenAI.BaseURL
			if model.Spec.OpenAI.Organization != "" {
				modelDeploymentData.EnvVars = append(modelDeploymentData.EnvVars, corev1.EnvVar{
					Name:  "OPENAI_ORGANIZATION",
					Value: model.Spec.OpenAI.Organization,
				})
			}
		}
		return openai, modelDeploymentData, nil
	case v1alpha2.ModelProviderAnthropic:
		if model.Spec.APIKeySecret != "" {
			modelDeploymentData.EnvVars = append(modelDeploymentData.EnvVars, corev1.EnvVar{
				Name: "ANTHROPIC_API_KEY",
				ValueFrom: &corev1.EnvVarSource{
					SecretKeyRef: &corev1.SecretKeySelector{
						LocalObjectReference: corev1.LocalObjectReference{
							Name: model.Spec.APIKeySecret,
						},
						Key: model.Spec.APIKeySecretKey,
					},
				},
			})
		}
		anthropic := &adk.Anthropic{
			BaseModel: adk.BaseModel{
				Model: model.Spec.Model,
			},
		}
		if model.Spec.Anthropic != nil {
			anthropic.BaseUrl = model.Spec.Anthropic.BaseURL
		}
		return anthropic, modelDeploymentData, nil
	case v1alpha2.ModelProviderAzureOpenAI:
		if model.Spec.AzureOpenAI == nil {
			return nil, nil, fmt.Errorf("AzureOpenAI model config is required")
		}
		modelDeploymentData.EnvVars = append(modelDeploymentData.EnvVars, corev1.EnvVar{
			Name: "AZURE_API_KEY",
			ValueFrom: &corev1.EnvVarSource{
				SecretKeyRef: &corev1.SecretKeySelector{
					LocalObjectReference: corev1.LocalObjectReference{
						Name: model.Spec.APIKeySecret,
					},
					Key: model.Spec.APIKeySecretKey,
				},
			},
		})
		if model.Spec.AzureOpenAI.AzureADToken != "" {
			modelDeploymentData.EnvVars = append(modelDeploymentData.EnvVars, corev1.EnvVar{
				Name:  "AZURE_AD_TOKEN",
				Value: model.Spec.AzureOpenAI.AzureADToken,
			})
		}
		if model.Spec.AzureOpenAI.APIVersion != "" {
			modelDeploymentData.EnvVars = append(modelDeploymentData.EnvVars, corev1.EnvVar{
				Name:  "AZURE_API_VERSION",
				Value: model.Spec.AzureOpenAI.APIVersion,
			})
		}
		if model.Spec.AzureOpenAI.Endpoint != "" {
			modelDeploymentData.EnvVars = append(modelDeploymentData.EnvVars, corev1.EnvVar{
				Name:  "AZURE_API_BASE",
				Value: model.Spec.AzureOpenAI.Endpoint,
			})
		}
		azureOpenAI := &adk.AzureOpenAI{
			BaseModel: adk.BaseModel{
				Model: model.Spec.AzureOpenAI.DeploymentName,
			},
		}
		return azureOpenAI, modelDeploymentData, nil
	case v1alpha2.ModelProviderGeminiVertexAI:
		if model.Spec.GeminiVertexAI == nil {
			return nil, nil, fmt.Errorf("GeminiVertexAI model config is required")
		}
		modelDeploymentData.EnvVars = append(modelDeploymentData.EnvVars, corev1.EnvVar{
			Name:  "GOOGLE_CLOUD_PROJECT",
			Value: model.Spec.GeminiVertexAI.ProjectID,
		})
		modelDeploymentData.EnvVars = append(modelDeploymentData.EnvVars, corev1.EnvVar{
			Name:  "GOOGLE_CLOUD_LOCATION",
			Value: model.Spec.GeminiVertexAI.Location,
		})
		modelDeploymentData.EnvVars = append(modelDeploymentData.EnvVars, corev1.EnvVar{
			Name:  "GOOGLE_GENAI_USE_VERTEXAI",
			Value: "true",
		})
		if model.Spec.APIKeySecret != "" {
			modelDeploymentData.EnvVars = append(modelDeploymentData.EnvVars, corev1.EnvVar{
				Name:  "GOOGLE_APPLICATION_CREDENTIALS",
				Value: "/creds/" + model.Spec.APIKeySecretKey,
			})
			modelDeploymentData.Volumes = append(modelDeploymentData.Volumes, corev1.Volume{
				Name: googleCredsVolumeName,
				VolumeSource: corev1.VolumeSource{
					Secret: &corev1.SecretVolumeSource{
						SecretName: model.Spec.APIKeySecret,
					},
				},
			})
			modelDeploymentData.VolumeMounts = append(modelDeploymentData.VolumeMounts, corev1.VolumeMount{
				Name:      googleCredsVolumeName,
				MountPath: "/creds",
			})
		}
		gemini := &adk.GeminiVertexAI{
			BaseModel: adk.BaseModel{
				Model: model.Spec.Model,
			},
		}
		return gemini, modelDeploymentData, nil
	case v1alpha2.ModelProviderAnthropicVertexAI:
		if model.Spec.AnthropicVertexAI == nil {
			return nil, nil, fmt.Errorf("AnthropicVertexAI model config is required")
		}
		modelDeploymentData.EnvVars = append(modelDeploymentData.EnvVars, corev1.EnvVar{
			Name:  "GOOGLE_CLOUD_PROJECT",
			Value: model.Spec.AnthropicVertexAI.ProjectID,
		})
		modelDeploymentData.EnvVars = append(modelDeploymentData.EnvVars, corev1.EnvVar{
			Name:  "GOOGLE_CLOUD_LOCATION",
			Value: model.Spec.AnthropicVertexAI.Location,
		})
		if model.Spec.APIKeySecret != "" {
			modelDeploymentData.EnvVars = append(modelDeploymentData.EnvVars, corev1.EnvVar{
				Name:  "GOOGLE_APPLICATION_CREDENTIALS",
				Value: "/creds/" + model.Spec.APIKeySecretKey,
			})
			modelDeploymentData.Volumes = append(modelDeploymentData.Volumes, corev1.Volume{
				Name: googleCredsVolumeName,
				VolumeSource: corev1.VolumeSource{
					Secret: &corev1.SecretVolumeSource{
						SecretName: model.Spec.APIKeySecret,
					},
				},
			})
			modelDeploymentData.VolumeMounts = append(modelDeploymentData.VolumeMounts, corev1.VolumeMount{
				Name:      googleCredsVolumeName,
				MountPath: "/creds",
			})
		}
		anthropic := &adk.GeminiAnthropic{
			BaseModel: adk.BaseModel{
				Model: model.Spec.Model,
			},
		}
		return anthropic, modelDeploymentData, nil
	case v1alpha2.ModelProviderOllama:
		if model.Spec.Ollama == nil {
			return nil, nil, fmt.Errorf("Ollama model config is required")
		}
		modelDeploymentData.EnvVars = append(modelDeploymentData.EnvVars, corev1.EnvVar{
			Name:  "OLLAMA_API_BASE",
			Value: model.Spec.Ollama.Host,
		})
		ollama := &adk.Ollama{
			BaseModel: adk.BaseModel{
				Model: model.Spec.Model,
			},
		}
		return ollama, modelDeploymentData, nil
	case v1alpha2.ModelProviderGemini:
		modelDeploymentData.EnvVars = append(modelDeploymentData.EnvVars, corev1.EnvVar{
			Name: "GOOGLE_API_KEY",
			ValueFrom: &corev1.EnvVarSource{
				SecretKeyRef: &corev1.SecretKeySelector{
					LocalObjectReference: corev1.LocalObjectReference{
						Name: model.Spec.APIKeySecret,
					},
					Key: model.Spec.APIKeySecretKey,
				},
			},
		})
		gemini := &adk.Gemini{
			BaseModel: adk.BaseModel{
				Model: model.Spec.Model,
			},
		}
		return gemini, modelDeploymentData, nil
	}
	return nil, nil, fmt.Errorf("unknown model provider: %s", model.Spec.Provider)
}

func (a *adkApiTranslator) translateStreamableHttpTool(ctx context.Context, tool *v1alpha2.RemoteMCPServerSpec, namespace string) (*adk.StreamableHTTPConnectionParams, error) {
	headers := make(map[string]string)
	for _, header := range tool.HeadersFrom {
		if header.Value != "" {
			headers[header.Name] = header.Value
		} else if header.ValueFrom != nil {
			value, err := resolveValueSource(ctx, a.kube, header.ValueFrom, namespace)
			if err != nil {
				return nil, err
			}
			headers[header.Name] = value
		}
	}

	params := &adk.StreamableHTTPConnectionParams{
		Url:     tool.URL,
		Headers: headers,
	}
	if tool.Timeout != nil {
		params.Timeout = ptr.To(tool.Timeout.Seconds())
	}
	if tool.SseReadTimeout != nil {
		params.SseReadTimeout = ptr.To(tool.SseReadTimeout.Seconds())
	}
	if tool.TerminateOnClose != nil {
		params.TerminateOnClose = tool.TerminateOnClose
	}
	return params, nil
}

func (a *adkApiTranslator) translateSseHttpTool(ctx context.Context, tool *v1alpha2.RemoteMCPServerSpec, namespace string) (*adk.SseConnectionParams, error) {
	headers := make(map[string]string)
	for _, header := range tool.HeadersFrom {
		if header.Value != "" {
			headers[header.Name] = header.Value
		} else if header.ValueFrom != nil {
			value, err := resolveValueSource(ctx, a.kube, header.ValueFrom, namespace)
			if err != nil {
				return nil, err
			}
			headers[header.Name] = value
		}
	}
	params := &adk.SseConnectionParams{
		Url:     tool.URL,
		Headers: headers,
	}
	if tool.Timeout != nil {
		params.Timeout = ptr.To(tool.Timeout.Seconds())
	}
	if tool.SseReadTimeout != nil {
		params.SseReadTimeout = ptr.To(tool.SseReadTimeout.Seconds())
	}
	return params, nil
}

func (a *adkApiTranslator) translateMCPServerTarget(ctx context.Context, agent *adk.AgentConfig, toolServerRef v1alpha2.TypedLocalReference, toolNames []string, agentNamespace string) error {
	gvk := toolServerRef.GroupKind()

	switch gvk {
	case schema.GroupKind{
		Group: "",
		Kind:  "",
	}:
		fallthrough // default to MCP server
	case schema.GroupKind{
		Group: "",
		Kind:  "MCPServer",
	}:
		fallthrough // default to MCP server
	case schema.GroupKind{
		Group: "kagent.dev",
		Kind:  "MCPServer",
	}:
		mcpServer := &v1alpha1.MCPServer{}
		err := a.kube.Get(ctx, types.NamespacedName{Namespace: agentNamespace, Name: toolServerRef.Name}, mcpServer)
		if err != nil {
			return err
		}
		spec, err := ConvertMCPServerToRemoteMCPServer(mcpServer)
		if err != nil {
			return err
		}
		return a.translateRemoteMCPServerTarget(ctx, agent, spec, toolNames, agentNamespace)
	case schema.GroupKind{
		Group: "",
		Kind:  "RemoteMCPServer",
	}:
		fallthrough // default to remote MCP server
	case schema.GroupKind{
		Group: "kagent.dev",
		Kind:  "RemoteMCPServer",
	}:
		remoteMcpServer := &v1alpha2.RemoteMCPServer{}
		err := a.kube.Get(ctx, types.NamespacedName{Namespace: agentNamespace, Name: toolServerRef.Name}, remoteMcpServer)
		if err != nil {
			return err
		}
		return a.translateRemoteMCPServerTarget(ctx, agent, &remoteMcpServer.Spec, toolNames, agentNamespace)
	case schema.GroupKind{
		Group: "",
		Kind:  "Service",
	}:
		fallthrough // default to service
	case schema.GroupKind{
		Group: "core",
		Kind:  "Service",
	}:
		svc := &corev1.Service{}
		err := a.kube.Get(ctx, types.NamespacedName{Namespace: agentNamespace, Name: toolServerRef.Name}, svc)
		if err != nil {
			return err
		}
		spec, err := ConvertServiceToRemoteMCPServer(svc)
		if err != nil {
			return err
		}
		return a.translateRemoteMCPServerTarget(ctx, agent, spec, toolNames, agentNamespace)

	default:
		return fmt.Errorf("unknown tool server type: %s", gvk)
<<<<<<< HEAD
	}
}

func ConvertServiceToRemoteMCPServer(svc *corev1.Service) (*v1alpha2.RemoteMCPServerSpec, error) {
	// Check wellknown annotations
	port := int64(0)
	protocol := string(MCPServiceProtocolDefault)
	path := MCPServicePathDefault
	if svc.Annotations != nil {
		if portStr, ok := svc.Annotations[MCPServicePortAnnotation]; ok {
			var err error
			port, err = strconv.ParseInt(portStr, 10, 64)
			if err != nil {
				return nil, fmt.Errorf("port in annotation %s is not a valid integer: %v", MCPServicePortAnnotation, err)
			}
		}
		if protocolStr, ok := svc.Annotations[MCPServiceProtocolAnnotation]; ok {
			if protocolStr != string(v1alpha2.RemoteMCPServerProtocolSse) && protocolStr != string(v1alpha2.RemoteMCPServerProtocolStreamableHttp) {
				// default to streamable http
				protocol = string(v1alpha2.RemoteMCPServerProtocolStreamableHttp)
			} else {
				protocol = protocolStr
			}
		}
		if pathStr, ok := svc.Annotations[MCPServicePathAnnotation]; ok {
			path = pathStr
		}
	}
	if port == 0 {
		// Look through ports to find AppProtcol = mcp
		for _, svcPort := range svc.Spec.Ports {
			if svcPort.AppProtocol != nil && strings.ToLower(*svcPort.AppProtocol) == "mcp" {
				port = int64(svcPort.Port)
				break
			}
		}
	}
	if port == 0 {
		return nil, fmt.Errorf("no port found for service %s with protocol %s", svc.Name, protocol)
	}
	return &v1alpha2.RemoteMCPServerSpec{
		URL:      fmt.Sprintf("http://%s.%s:%d%s", svc.Name, svc.Namespace, port, path),
		Protocol: v1alpha2.RemoteMCPServerProtocol(protocol),
	}, nil
}

func ConvertMCPServerToRemoteMCPServer(mcpServer *v1alpha1.MCPServer) (*v1alpha2.RemoteMCPServerSpec, error) {
	if mcpServer.Spec.Deployment.Port == 0 {
		return nil, fmt.Errorf("Cannot determine port for MCP server %s", mcpServer.Name)
=======
>>>>>>> e73130df
	}
}

<<<<<<< HEAD
=======
func ConvertServiceToRemoteMCPServer(svc *corev1.Service) (*v1alpha2.RemoteMCPServerSpec, error) {
	// Check wellknown annotations
	port := int64(0)
	protocol := string(MCPServiceProtocolDefault)
	path := MCPServicePathDefault
	if svc.Annotations != nil {
		if portStr, ok := svc.Annotations[MCPServicePortAnnotation]; ok {
			var err error
			port, err = strconv.ParseInt(portStr, 10, 64)
			if err != nil {
				return nil, fmt.Errorf("port in annotation %s is not a valid integer: %v", MCPServicePortAnnotation, err)
			}
		}
		if protocolStr, ok := svc.Annotations[MCPServiceProtocolAnnotation]; ok {
			if protocolStr != string(v1alpha2.RemoteMCPServerProtocolSse) && protocolStr != string(v1alpha2.RemoteMCPServerProtocolStreamableHttp) {
				// default to streamable http
				protocol = string(v1alpha2.RemoteMCPServerProtocolStreamableHttp)
			} else {
				protocol = protocolStr
			}
		}
		if pathStr, ok := svc.Annotations[MCPServicePathAnnotation]; ok {
			path = pathStr
		}
	}
	if port == 0 {
		// Look through ports to find AppProtcol = mcp
		for _, svcPort := range svc.Spec.Ports {
			if svcPort.AppProtocol != nil && strings.ToLower(*svcPort.AppProtocol) == "mcp" {
				port = int64(svcPort.Port)
				break
			}
		}
	}
	if port == 0 {
		return nil, fmt.Errorf("no port found for service %s with protocol %s", svc.Name, protocol)
	}
	return &v1alpha2.RemoteMCPServerSpec{
		URL:      fmt.Sprintf("http://%s.%s:%d%s", svc.Name, svc.Namespace, port, path),
		Protocol: v1alpha2.RemoteMCPServerProtocol(protocol),
	}, nil
}

func ConvertMCPServerToRemoteMCPServer(mcpServer *v1alpha1.MCPServer) (*v1alpha2.RemoteMCPServerSpec, error) {
	if mcpServer.Spec.Deployment.Port == 0 {
		return nil, fmt.Errorf("Cannot determine port for MCP server %s", mcpServer.Name)
	}

>>>>>>> e73130df
	return &v1alpha2.RemoteMCPServerSpec{
		URL:      fmt.Sprintf("http://%s.%s:%d/mcp", mcpServer.Name, mcpServer.Namespace, mcpServer.Spec.Deployment.Port),
		Protocol: v1alpha2.RemoteMCPServerProtocolStreamableHttp,
	}, nil
}

func (a *adkApiTranslator) translateRemoteMCPServerTarget(ctx context.Context, agent *adk.AgentConfig, remoteMcpServer *v1alpha2.RemoteMCPServerSpec, toolNames []string, agentNamespace string) error {
	switch {
	case remoteMcpServer.Protocol == v1alpha2.RemoteMCPServerProtocolSse:
		tool, err := a.translateSseHttpTool(ctx, remoteMcpServer, agentNamespace)
		if err != nil {
			return err
		}
		agent.SseTools = append(agent.SseTools, adk.SseMcpServerConfig{
			Params: *tool,
			Tools:  toolNames,
		})
	default:
		tool, err := a.translateStreamableHttpTool(ctx, remoteMcpServer, agentNamespace)
		if err != nil {
			return err
		}
		agent.HttpTools = append(agent.HttpTools, adk.HttpMcpServerConfig{
			Params: *tool,
			Tools:  toolNames,
		})
	}
	return nil
}

// resolveValueSource resolves a value from a ValueSource
func resolveValueSource(ctx context.Context, kube client.Client, source *v1alpha2.ValueSource, namespace string) (string, error) {
	if source == nil {
		return "", fmt.Errorf("source cannot be nil")
	}

	switch source.Type {
	case v1alpha2.ConfigMapValueSource:
		return getConfigMapValue(ctx, kube, source, namespace)
	case v1alpha2.SecretValueSource:
		return getSecretValue(ctx, kube, source, namespace)
	default:
		return "", fmt.Errorf("unknown value source type: %s", source.Type)
	}
}

// getConfigMapValue fetches a value from a ConfigMap
func getConfigMapValue(ctx context.Context, kube client.Client, source *v1alpha2.ValueSource, namespace string) (string, error) {
	if source == nil {
		return "", fmt.Errorf("source cannot be nil")
	}

	configMap := &corev1.ConfigMap{}
	ref := types.NamespacedName{Namespace: namespace, Name: source.Name}
	err := kube.Get(ctx, ref, configMap)
	if err != nil {
		return "", fmt.Errorf("failed to find ConfigMap for %s: %v", source.Name, err)
	}

	value, exists := configMap.Data[source.Key]
	if !exists {
		return "", fmt.Errorf("key %s not found in ConfigMap %s/%s", source.Key, configMap.Namespace, configMap.Name)
	}
	return value, nil
}

// getSecretValue fetches a value from a Secret
func getSecretValue(ctx context.Context, kube client.Client, source *v1alpha2.ValueSource, namespace string) (string, error) {
	if source == nil {
		return "", fmt.Errorf("source cannot be nil")
	}

	secret := &corev1.Secret{}
	ref := types.NamespacedName{Namespace: namespace, Name: source.Name}
	err := kube.Get(ctx, ref, secret)
	if err != nil {
		return "", fmt.Errorf("failed to find Secret for %s: %v", source.Name, err)
	}

	value, exists := secret.Data[source.Key]
	if !exists {
		return "", fmt.Errorf("key %s not found in Secret %s/%s", source.Key, secret.Namespace, secret.Name)
	}
	return string(value), nil
}

// Helper functions

func computeConfigHash(config, card []byte) uint64 {
	hasher := sha256.New()
	hasher.Write(config)
	hasher.Write(card)
	hash := hasher.Sum(nil)
	return binary.BigEndian.Uint64(hash[:8])
}

func collectOtelEnvFromProcess() []corev1.EnvVar {
	return slices.Collect(utils.Map(
		utils.Filter(
			slices.Values(os.Environ()),
			func(envVar string) bool {
				return strings.HasPrefix(envVar, "OTEL_")
			},
		),
		func(envVar string) corev1.EnvVar {
			parts := strings.SplitN(envVar, "=", 2)
			return corev1.EnvVar{
				Name:  parts[0],
				Value: parts[1],
			}
		},
	))
}

// Internal to translator - Data added to the deployment spec for an inline agent
// Mostly used for model auth and config.
type modelDeploymentData struct {
	EnvVars      []corev1.EnvVar
	Volumes      []corev1.Volume
	VolumeMounts []corev1.VolumeMount
}

// Internal to translator – a unified deployment spec for any agent.
type resolvedDeployment struct {
	// Required concrete runtime properties
	Image           string
	Cmd             string // empty → no explicit command
	Args            []string
	Port            int32 // container port and Service port
	ImagePullPolicy corev1.PullPolicy

	// SharedDeploymentSpec merged
	Replicas         *int32
	ImagePullSecrets []corev1.LocalObjectReference
	Volumes          []corev1.Volume
	VolumeMounts     []corev1.VolumeMount
	Labels           map[string]string
	Annotations      map[string]string
	Env              []corev1.EnvVar
}

func (a *adkApiTranslator) resolveInlineDeployment(agent *v1alpha2.Agent, mdd *modelDeploymentData) (*resolvedDeployment, error) {
	// Defaults
	image := fmt.Sprintf("cr.kagent.dev/kagent-dev/kagent/app:%s", version.Get().Version)
	port := int32(8080)
	cmd := "kagent-adk"
	args := []string{
		"static",
		"--host",
		"0.0.0.0",
		"--port",
		fmt.Sprintf("%d", port),
		"--filepath",
		"/config",
	}

	// Start with shared deployment spec
	shared := &v1alpha2.SharedDeploymentSpec{}
	if agent.Spec.Inline.Deployment != nil {
		shared = &agent.Spec.Inline.Deployment.SharedDeploymentSpec
	}

	dep := &resolvedDeployment{
		Image:            image,
		Cmd:              cmd,
		Args:             args,
		Port:             port,
		ImagePullPolicy:  shared.ImagePullPolicy,
		Replicas:         shared.Replicas,
		ImagePullSecrets: slices.Clone(shared.ImagePullSecrets),
		Volumes:          append(slices.Clone(shared.Volumes), mdd.Volumes...),
		VolumeMounts:     append(slices.Clone(shared.VolumeMounts), mdd.VolumeMounts...),
		Labels:           maps.Clone(shared.Labels),
		Annotations:      maps.Clone(shared.Annotations),
		Env:              append(slices.Clone(shared.Env), mdd.EnvVars...),
	}

	// Set default replicas if not specified
	if dep.Replicas == nil {
		dep.Replicas = ptr.To(int32(1))
	}

	return dep, nil
}

func (a *adkApiTranslator) resolveByoDeployment(agent *v1alpha2.Agent) (*resolvedDeployment, error) {
	spec := agent.Spec.BYO.Deployment
	if spec == nil {
		return nil, fmt.Errorf("BYO deployment spec is required")
	}

	// Defaults
	port := int32(8080)

	image := spec.Image
	if image == "" {
		// This should never happen as it's required by the API
		return nil, fmt.Errorf("image is required for BYO deployment")
	}

	cmd := ""
	if spec.Cmd != nil && len(*spec.Cmd) != 0 {
		cmd = *spec.Cmd
	}

	var args []string
	if len(spec.Args) != 0 {
		args = spec.Args
	}

	imagePullPolicy := corev1.PullIfNotPresent
	if spec.ImagePullPolicy != "" {
		imagePullPolicy = spec.ImagePullPolicy
	}

	replicas := spec.Replicas
	if replicas == nil {
		replicas = ptr.To(int32(1))
	}

	dep := &resolvedDeployment{
		Image:            image,
		Cmd:              cmd,
		Args:             args,
		Port:             port,
		ImagePullPolicy:  imagePullPolicy,
		Replicas:         replicas,
		ImagePullSecrets: slices.Clone(spec.ImagePullSecrets),
		Volumes:          slices.Clone(spec.Volumes),
		VolumeMounts:     slices.Clone(spec.VolumeMounts),
		Labels:           maps.Clone(spec.Labels),
		Annotations:      maps.Clone(spec.Annotations),
		Env:              slices.Clone(spec.Env),
	}

	return dep, nil
}<|MERGE_RESOLUTION|>--- conflicted
+++ resolved
@@ -108,20 +108,7 @@
 		}
 		return a.buildManifest(ctx, agent, dep, cfg, card)
 
-<<<<<<< HEAD
 	case v1alpha2.AgentType_BYO:
-=======
-	byt, err := json.Marshal(struct {
-		ModelDeploymentData *modelDeploymentData
-		Deployment          *v1alpha2.DeploymentSpec
-	}{
-		ModelDeploymentData: mdd,
-		Deployment:          agent.Spec.Deployment,
-	})
-	if err != nil {
-		return nil, err
-	}
->>>>>>> e73130df
 
 		dep, err := a.resolveByoDeployment(agent)
 		if err != nil {
@@ -149,7 +136,6 @@
 	}
 }
 
-<<<<<<< HEAD
 func (a *adkApiTranslator) buildManifest(
 	ctx context.Context,
 	agent *v1alpha2.Agent,
@@ -157,9 +143,6 @@
 	cfg *adk.AgentConfig, // nil for BYO
 	card *server.AgentCard, // nil for BYO
 ) (*AgentOutputs, error) {
-=======
-func (a *adkApiTranslator) translateOutputs(_ context.Context, agent *v1alpha2.Agent, configHash uint64, configJson []byte, mdd *modelDeploymentData) (*AgentOutputs, error) {
->>>>>>> e73130df
 	outputs := &AgentOutputs{}
 
 	podLabels := map[string]string{
@@ -344,11 +327,7 @@
 	return outputs, nil
 }
 
-<<<<<<< HEAD
 func (a *adkApiTranslator) translateInlineAgent(ctx context.Context, agent *v1alpha2.Agent, state *tState) (*adk.AgentConfig, *server.AgentCard, *modelDeploymentData, error) {
-=======
-func (a *adkApiTranslator) translateDeclarativeAgent(ctx context.Context, agent *v1alpha2.Agent, state *tState) (*adk.AgentConfig, *modelDeploymentData, error) {
->>>>>>> e73130df
 
 	model, mdd, err := a.translateModel(ctx, agent.Namespace, agent.Spec.Inline.ModelConfig)
 	if err != nil {
@@ -375,23 +354,14 @@
 		DefaultOutputModes: []string{"text"},
 	}
 
-<<<<<<< HEAD
 	if agent.Spec.Inline.A2AConfig != nil {
 		agentCard.Skills = slices.Collect(utils.Map(slices.Values(agent.Spec.Inline.A2AConfig.Skills), func(skill v1alpha2.AgentSkill) server.AgentSkill {
-=======
-	if agent.Spec.A2AConfig != nil {
-		cfg.AgentCard.Skills = slices.Collect(utils.Map(slices.Values(agent.Spec.A2AConfig.Skills), func(skill v1alpha2.AgentSkill) server.AgentSkill {
->>>>>>> e73130df
 			return server.AgentSkill(skill)
 		}))
 	}
 
 	toolsByServer := make(map[v1alpha2.TypedLocalReference][]string)
-<<<<<<< HEAD
 	for _, tool := range agent.Spec.Inline.Tools {
-=======
-	for _, tool := range agent.Spec.Tools {
->>>>>>> e73130df
 		// Skip tools that are not applicable to the model provider
 		switch {
 		case tool.McpServer != nil:
@@ -406,7 +376,6 @@
 			}
 
 			if agentRef.Namespace == agent.Namespace && agentRef.Name == agent.Name {
-<<<<<<< HEAD
 				return nil, nil, nil, fmt.Errorf("agent tool cannot be used to reference itself, %s", agentRef)
 			}
 
@@ -416,17 +385,6 @@
 
 			if state.depth > MAX_DEPTH {
 				return nil, nil, nil, fmt.Errorf("recursion limit reached in agent tool chain: %s -> %s", agentRef, agentRef.String())
-=======
-				return nil, nil, fmt.Errorf("agent tool cannot be used to reference itself, %s", agentRef)
-			}
-
-			if state.isVisited(agentRef.String()) {
-				return nil, nil, fmt.Errorf("cycle detected in agent tool chain: %s -> %s", agentRef, agentRef.String())
-			}
-
-			if state.depth > MAX_DEPTH {
-				return nil, nil, fmt.Errorf("recursion limit reached in agent tool chain: %s -> %s", agentRef, agentRef.String())
->>>>>>> e73130df
 			}
 
 			// Translate a nested tool
@@ -807,7 +765,6 @@
 
 	default:
 		return fmt.Errorf("unknown tool server type: %s", gvk)
-<<<<<<< HEAD
 	}
 }
 
@@ -857,68 +814,13 @@
 func ConvertMCPServerToRemoteMCPServer(mcpServer *v1alpha1.MCPServer) (*v1alpha2.RemoteMCPServerSpec, error) {
 	if mcpServer.Spec.Deployment.Port == 0 {
 		return nil, fmt.Errorf("Cannot determine port for MCP server %s", mcpServer.Name)
-=======
->>>>>>> e73130df
-	}
-}
-
-<<<<<<< HEAD
-=======
-func ConvertServiceToRemoteMCPServer(svc *corev1.Service) (*v1alpha2.RemoteMCPServerSpec, error) {
-	// Check wellknown annotations
-	port := int64(0)
-	protocol := string(MCPServiceProtocolDefault)
-	path := MCPServicePathDefault
-	if svc.Annotations != nil {
-		if portStr, ok := svc.Annotations[MCPServicePortAnnotation]; ok {
-			var err error
-			port, err = strconv.ParseInt(portStr, 10, 64)
-			if err != nil {
-				return nil, fmt.Errorf("port in annotation %s is not a valid integer: %v", MCPServicePortAnnotation, err)
-			}
-		}
-		if protocolStr, ok := svc.Annotations[MCPServiceProtocolAnnotation]; ok {
-			if protocolStr != string(v1alpha2.RemoteMCPServerProtocolSse) && protocolStr != string(v1alpha2.RemoteMCPServerProtocolStreamableHttp) {
-				// default to streamable http
-				protocol = string(v1alpha2.RemoteMCPServerProtocolStreamableHttp)
-			} else {
-				protocol = protocolStr
-			}
-		}
-		if pathStr, ok := svc.Annotations[MCPServicePathAnnotation]; ok {
-			path = pathStr
-		}
-	}
-	if port == 0 {
-		// Look through ports to find AppProtcol = mcp
-		for _, svcPort := range svc.Spec.Ports {
-			if svcPort.AppProtocol != nil && strings.ToLower(*svcPort.AppProtocol) == "mcp" {
-				port = int64(svcPort.Port)
-				break
-			}
-		}
-	}
-	if port == 0 {
-		return nil, fmt.Errorf("no port found for service %s with protocol %s", svc.Name, protocol)
-	}
-	return &v1alpha2.RemoteMCPServerSpec{
-		URL:      fmt.Sprintf("http://%s.%s:%d%s", svc.Name, svc.Namespace, port, path),
-		Protocol: v1alpha2.RemoteMCPServerProtocol(protocol),
-	}, nil
-}
-
-func ConvertMCPServerToRemoteMCPServer(mcpServer *v1alpha1.MCPServer) (*v1alpha2.RemoteMCPServerSpec, error) {
-	if mcpServer.Spec.Deployment.Port == 0 {
-		return nil, fmt.Errorf("Cannot determine port for MCP server %s", mcpServer.Name)
-	}
-
->>>>>>> e73130df
+	}
+
 	return &v1alpha2.RemoteMCPServerSpec{
 		URL:      fmt.Sprintf("http://%s.%s:%d/mcp", mcpServer.Name, mcpServer.Namespace, mcpServer.Spec.Deployment.Port),
 		Protocol: v1alpha2.RemoteMCPServerProtocolStreamableHttp,
 	}, nil
 }
-
 func (a *adkApiTranslator) translateRemoteMCPServerTarget(ctx context.Context, agent *adk.AgentConfig, remoteMcpServer *v1alpha2.RemoteMCPServerSpec, toolNames []string, agentNamespace string) error {
 	switch {
 	case remoteMcpServer.Protocol == v1alpha2.RemoteMCPServerProtocolSse:
