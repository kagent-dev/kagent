package translator

import (
	"context"
	"crypto/sha256"
	"encoding/binary"
	"encoding/json"
	"fmt"
	"maps"
	"os"
	"slices"
	"strconv"
	"strings"

	"github.com/kagent-dev/kagent/go/controller/api/v1alpha2"
	"github.com/kagent-dev/kagent/go/internal/adk"
	"github.com/kagent-dev/kagent/go/internal/utils"
	common "github.com/kagent-dev/kagent/go/internal/utils"
	"github.com/kagent-dev/kagent/go/internal/version"
	"github.com/kagent-dev/kmcp/api/v1alpha1"
	appsv1 "k8s.io/api/apps/v1"
	corev1 "k8s.io/api/core/v1"
	"k8s.io/apimachinery/pkg/api/resource"
	metav1 "k8s.io/apimachinery/pkg/apis/meta/v1"
	"k8s.io/apimachinery/pkg/runtime/schema"
	"k8s.io/apimachinery/pkg/types"
	"k8s.io/apimachinery/pkg/util/intstr"
	"k8s.io/utils/ptr"
	"sigs.k8s.io/controller-runtime/pkg/client"
	"sigs.k8s.io/controller-runtime/pkg/controller/controllerutil"
	ctrllog "sigs.k8s.io/controller-runtime/pkg/log"
	"trpc.group/trpc-go/trpc-a2a-go/server"
)

const (
	MCPServiceLabel              = "kagent.dev/mcp-service"
	MCPServicePathAnnotation     = "kagent.dev/mcp-service-path"
	MCPServicePortAnnotation     = "kagent.dev/mcp-service-port"
	MCPServiceProtocolAnnotation = "kagent.dev/mcp-service-protocol"

	MCPServicePathDefault     = "/mcp"
	MCPServiceProtocolDefault = v1alpha2.RemoteMCPServerProtocolStreamableHttp
)

type AgentOutputs struct {
	Manifest []client.Object `json:"manifest,omitempty"`

	Config     *adk.AgentConfig  `json:"config,omitempty"`
	ConfigHash [sha256.Size]byte `json:"configHash"`
}

var adkLog = ctrllog.Log.WithName("adk")

type AdkApiTranslator interface {
	TranslateAgent(
		ctx context.Context,
		agent *v1alpha2.Agent,
	) (*AgentOutputs, error)
}

func NewAdkApiTranslator(kube client.Client, defaultModelConfig types.NamespacedName) AdkApiTranslator {
	return &adkApiTranslator{
		kube:               kube,
		defaultModelConfig: defaultModelConfig,
	}
}

type adkApiTranslator struct {
	kube               client.Client
	defaultModelConfig types.NamespacedName
}

const MAX_DEPTH = 10

type tState struct {
	// used to prevent infinite loops
	// The recursion limit is 10
	depth uint8
	// used to enforce DAG
	// The final member of the list will be the "parent" agent
	visitedAgents []string
}

func (s *tState) with(agent *v1alpha2.Agent) *tState {
	s.depth++
	s.visitedAgents = append(s.visitedAgents, common.GetObjectRef(agent))
	return s
}

func (t *tState) isVisited(agentName string) bool {
	return slices.Contains(t.visitedAgents, agentName)
}

type modelDeploymentData struct {
	EnvVars      []corev1.EnvVar
	Volumes      []corev1.Volume
	VolumeMounts []corev1.VolumeMount
}

func (a *adkApiTranslator) TranslateAgent(
	ctx context.Context,
	agent *v1alpha2.Agent,
) (*AgentOutputs, error) {

	adkAgent, mdd, err := a.translateDeclarativeAgent(ctx, agent, &tState{})
	if err != nil {
		return nil, err
	}

	agentJson, err := json.Marshal(adkAgent)
	if err != nil {
		return nil, err
	}

	byt, err := json.Marshal(struct {
<<<<<<< HEAD
		EnvVars    []corev1.EnvVar
		Deployment *v1alpha2.DeploymentSpec
=======
		ModelDeploymentData *modelDeploymentData
		Deployment          *v1alpha1.DeploymentSpec
>>>>>>> 9160376c
	}{
		ModelDeploymentData: mdd,
		Deployment:          agent.Spec.Deployment,
	})
	if err != nil {
		return nil, err
	}

	hash := sha256.Sum256(append(byt, agentJson...))
	configHash := binary.BigEndian.Uint64(hash[:8])

	outputs, err := a.translateOutputs(ctx, agent, configHash, agentJson, mdd)
	if err != nil {
		return nil, err
	}
	outputs.Config = adkAgent
	outputs.ConfigHash = hash

	return outputs, nil
}

<<<<<<< HEAD
func (a *adkApiTranslator) translateOutputs(_ context.Context, agent *v1alpha2.Agent, configHash uint64, configJson []byte, envVars ...corev1.EnvVar) (*AgentOutputs, error) {
=======
func (a *adkApiTranslator) translateOutputs(_ context.Context, agent *v1alpha1.Agent, configHash uint64, configJson []byte, mdd *modelDeploymentData) (*AgentOutputs, error) {
>>>>>>> 9160376c
	outputs := &AgentOutputs{}

	podLabels := map[string]string{
		"app":    "kagent",
		"kagent": agent.Name,
	}

	objMeta := metav1.ObjectMeta{
		Name:        agent.Name,
		Namespace:   agent.Namespace,
		Annotations: agent.Annotations,
		Labels:      podLabels,
	}
	if agent.Spec.Deployment != nil {
		mdd.EnvVars = append(mdd.EnvVars, agent.Spec.Deployment.Env...)
	}

	outputs.Manifest = append(outputs.Manifest, &corev1.ServiceAccount{
		TypeMeta: metav1.TypeMeta{
			APIVersion: "v1",
			Kind:       "ServiceAccount",
		},
		ObjectMeta: objMeta,
	})

	outputs.Manifest = append(outputs.Manifest, &corev1.ConfigMap{
		TypeMeta: metav1.TypeMeta{
			APIVersion: "v1",
			Kind:       "ConfigMap",
		},
		ObjectMeta: objMeta,
		Data: map[string]string{
			"config.json": string(configJson),
		},
	})

	spec := defaultDeploymentSpec(objMeta.Name, podLabels, configHash, mdd)
	outputs.Manifest = append(outputs.Manifest, &appsv1.Deployment{
		TypeMeta: metav1.TypeMeta{
			APIVersion: "apps/v1",
			Kind:       "Deployment",
		},
		ObjectMeta: objMeta,
		Spec:       spec,
	})

	outputs.Manifest = append(outputs.Manifest, &corev1.Service{
		TypeMeta: metav1.TypeMeta{
			APIVersion: "v1",
			Kind:       "Service",
		},
		ObjectMeta: objMeta,
		Spec: corev1.ServiceSpec{
			Selector: map[string]string{
				"app":    "kagent",
				"kagent": agent.Name,
			},
			Ports: []corev1.ServicePort{
				{
					Name:       "http",
					Port:       8080,
					TargetPort: intstr.FromInt(8080),
				},
			},
			Type: corev1.ServiceTypeClusterIP,
		},
	})

	for _, obj := range outputs.Manifest {
		if err := controllerutil.SetControllerReference(agent, obj, a.kube.Scheme()); err != nil {
			return nil, err
		}
	}

	return outputs, nil
}

func defaultDeploymentSpec(name string, labels map[string]string, configHash uint64, mdd *modelDeploymentData) appsv1.DeploymentSpec {
	// TODO: Come up with a better way to do tracing config for the agents
	mdd.EnvVars = append(mdd.EnvVars, slices.Collect(utils.Map(
		utils.Filter(
			slices.Values(os.Environ()),
			func(envVar string) bool {
				return strings.HasPrefix(envVar, "OTEL_")
			},
		),
		func(envVar string) corev1.EnvVar {
			parts := strings.SplitN(envVar, "=", 2)
			return corev1.EnvVar{
				Name:  parts[0],
				Value: parts[1],
			}
		},
	))...)

	mdd.EnvVars = append(mdd.EnvVars, corev1.EnvVar{
		Name: "KAGENT_NAMESPACE",
		ValueFrom: &corev1.EnvVarSource{
			FieldRef: &corev1.ObjectFieldSelector{
				FieldPath: "metadata.namespace",
			},
		},
	})

	podTemplateLabels := maps.Clone(labels)
	podTemplateLabels["config.kagent.dev/hash"] = fmt.Sprintf("%d", configHash)

	volumes := []corev1.Volume{
		{
			Name: "config",
			VolumeSource: corev1.VolumeSource{
				ConfigMap: &corev1.ConfigMapVolumeSource{
					LocalObjectReference: corev1.LocalObjectReference{
						Name: name,
					},
				},
			},
		},
	}
	volumes = append(volumes, mdd.Volumes...)
	volumeMounts := []corev1.VolumeMount{
		{
			Name:      "config",
			MountPath: "/config",
		},
	}
	volumeMounts = append(volumeMounts, mdd.VolumeMounts...)

	return appsv1.DeploymentSpec{
		Replicas: ptr.To(int32(1)),
		// Add min and max replicas constraints
		Strategy: appsv1.DeploymentStrategy{
			Type: appsv1.RollingUpdateDeploymentStrategyType,
			RollingUpdate: &appsv1.RollingUpdateDeployment{
				MaxUnavailable: &intstr.IntOrString{Type: intstr.Int, IntVal: 0},
				MaxSurge:       &intstr.IntOrString{Type: intstr.Int, IntVal: 1},
			},
		},
		Selector: &metav1.LabelSelector{
			MatchLabels: labels,
		},
		Template: corev1.PodTemplateSpec{
			ObjectMeta: metav1.ObjectMeta{
				Labels: podTemplateLabels,
			},
			Spec: corev1.PodSpec{
				ServiceAccountName: name,
				Containers: []corev1.Container{
					{
						Name:            "kagent",
						Image:           fmt.Sprintf("cr.kagent.dev/kagent-dev/kagent/app:%s", version.Get().Version),
						ImagePullPolicy: corev1.PullIfNotPresent,
						Command:         []string{"kagent", "static", "--host", "0.0.0.0", "--port", "8080", "--filepath", "/config/config.json"},
						Ports: []corev1.ContainerPort{
							{
								Name:          "http",
								ContainerPort: 8080,
							},
						},
						Resources: corev1.ResourceRequirements{
							Requests: corev1.ResourceList{
								corev1.ResourceCPU:    resource.MustParse("100m"),
								corev1.ResourceMemory: resource.MustParse("384Mi"),
							},
							Limits: corev1.ResourceList{
								corev1.ResourceCPU:    resource.MustParse("2000m"),
								corev1.ResourceMemory: resource.MustParse("1Gi"),
							},
						},
						Env: mdd.EnvVars,
						ReadinessProbe: &corev1.Probe{
							ProbeHandler: corev1.ProbeHandler{
								HTTPGet: &corev1.HTTPGetAction{
									Path: "/health",
									Port: intstr.FromString("http"),
								},
							},
							InitialDelaySeconds: 15,
							TimeoutSeconds:      15,
							PeriodSeconds:       15,
						},
						VolumeMounts: volumeMounts,
					},
				},
				Volumes: volumes,
			},
		},
	}
}

<<<<<<< HEAD
func (a *adkApiTranslator) translateDeclarativeAgent(ctx context.Context, agent *v1alpha2.Agent, state *tState) (*adk.AgentConfig, []corev1.EnvVar, error) {
=======
func (a *adkApiTranslator) translateDeclarativeAgent(ctx context.Context, agent *v1alpha1.Agent, state *tState) (*adk.AgentConfig, *modelDeploymentData, error) {
>>>>>>> 9160376c

	model, mdd, err := a.translateModel(ctx, agent.Namespace, agent.Spec.ModelConfig)
	if err != nil {
		return nil, nil, err
	}

	cfg := &adk.AgentConfig{
		KagentUrl:   fmt.Sprintf("http://kagent-controller.%s.svc:8083", common.GetResourceNamespace()),
		Name:        common.ConvertToPythonIdentifier(common.GetObjectRef(agent)),
		Description: agent.Spec.Description,
		Instruction: agent.Spec.SystemMessage,
		Model:       model,
		AgentCard: server.AgentCard{
			Name:        agent.Name,
			Description: agent.Spec.Description,
			URL:         fmt.Sprintf("http://%s.%s.svc:8080", agent.Name, agent.Namespace),
			Capabilities: server.AgentCapabilities{
				Streaming:              ptr.To(true),
				PushNotifications:      ptr.To(false),
				StateTransitionHistory: ptr.To(true),
			},
			// Can't be null for Python, so set to empty list
			Skills:             []server.AgentSkill{},
			DefaultInputModes:  []string{"text"},
			DefaultOutputModes: []string{"text"},
		},
	}

	if agent.Spec.A2AConfig != nil {
		cfg.AgentCard.Skills = slices.Collect(utils.Map(slices.Values(agent.Spec.A2AConfig.Skills), func(skill v1alpha2.AgentSkill) server.AgentSkill {
			return server.AgentSkill(skill)
		}))
	}

	toolsByServer := make(map[v1alpha2.TypedLocalReference][]string)
	for _, tool := range agent.Spec.Tools {
		// Skip tools that are not applicable to the model provider
		switch {
		case tool.McpServer != nil:
			for _, toolName := range tool.McpServer.ToolNames {
				toolsByServer[tool.McpServer.TypedLocalReference] = append(toolsByServer[tool.McpServer.TypedLocalReference], toolName)
			}
		case tool.Agent != nil:

			agentRef := types.NamespacedName{
				Namespace: agent.Namespace,
				Name:      tool.Agent.Name,
			}

			if agentRef.Namespace == agent.Namespace && agentRef.Name == agent.Name {
				return nil, nil, fmt.Errorf("agent tool cannot be used to reference itself, %s", agentRef)
			}

			if state.isVisited(agentRef.String()) {
				return nil, nil, fmt.Errorf("cycle detected in agent tool chain: %s -> %s", agentRef, agentRef.String())
			}

			if state.depth > MAX_DEPTH {
				return nil, nil, fmt.Errorf("recursion limit reached in agent tool chain: %s -> %s", agentRef, agentRef.String())
			}

			// Translate a nested tool
			toolAgent := &v1alpha2.Agent{}
			err := a.kube.Get(ctx, agentRef, toolAgent)
			if err != nil {
				return nil, nil, err
			}

			var toolAgentCfg *adk.AgentConfig
			toolAgentCfg, _, err = a.translateDeclarativeAgent(ctx, toolAgent, state.with(agent))
			if err != nil {
				return nil, nil, err
			}

			cfg.Agents = append(cfg.Agents, *toolAgentCfg)

		default:
			return nil, nil, fmt.Errorf("tool must have a provider or tool server")
		}
	}
	for server, tools := range toolsByServer {
		err := a.translateMCPServerTarget(ctx, cfg, server, tools, agent.Namespace)
		if err != nil {
			return nil, nil, err
		}
	}

	return cfg, mdd, nil
}

<<<<<<< HEAD
func (a *adkApiTranslator) translateModel(ctx context.Context, namespace, modelConfig string) (adk.Model, []corev1.EnvVar, error) {
	model := &v1alpha2.ModelConfig{}
=======
const (
	googleCredsVolumeName = "google-creds"
)

func (a *adkApiTranslator) translateModel(ctx context.Context, namespace, modelConfig string) (adk.Model, *modelDeploymentData, error) {
	model := &v1alpha1.ModelConfig{}
>>>>>>> 9160376c
	err := a.kube.Get(ctx, types.NamespacedName{Namespace: namespace, Name: modelConfig}, model)
	if err != nil {
		return nil, nil, err
	}

	modelDeploymentData := &modelDeploymentData{}
	switch model.Spec.Provider {
<<<<<<< HEAD
	case v1alpha2.ModelProviderOpenAI:
		if model.Spec.APIKeySecret != "" {
			envVars = append(envVars, corev1.EnvVar{
=======
	case v1alpha1.ModelProviderOpenAI:
		if model.Spec.APIKeySecretRef != "" {
			modelDeploymentData.EnvVars = append(modelDeploymentData.EnvVars, corev1.EnvVar{
>>>>>>> 9160376c
				Name: "OPENAI_API_KEY",
				ValueFrom: &corev1.EnvVarSource{
					SecretKeyRef: &corev1.SecretKeySelector{
						LocalObjectReference: corev1.LocalObjectReference{
							Name: model.Spec.APIKeySecret,
						},
						Key: model.Spec.APIKeySecretKey,
					},
				},
			})
		}
		openai := &adk.OpenAI{
			BaseModel: adk.BaseModel{
				Model: model.Spec.Model,
			},
		}
		if model.Spec.OpenAI != nil {
			openai.BaseUrl = model.Spec.OpenAI.BaseURL
			if model.Spec.OpenAI.Organization != "" {
				modelDeploymentData.EnvVars = append(modelDeploymentData.EnvVars, corev1.EnvVar{
					Name:  "OPENAI_ORGANIZATION",
					Value: model.Spec.OpenAI.Organization,
				})
			}
		}
<<<<<<< HEAD
		return openai, envVars, nil
	case v1alpha2.ModelProviderAnthropic:
		if model.Spec.APIKeySecret != "" {
			envVars = append(envVars, corev1.EnvVar{
=======
		return openai, modelDeploymentData, nil
	case v1alpha1.ModelProviderAnthropic:
		if model.Spec.APIKeySecretRef != "" {
			modelDeploymentData.EnvVars = append(modelDeploymentData.EnvVars, corev1.EnvVar{
>>>>>>> 9160376c
				Name: "ANTHROPIC_API_KEY",
				ValueFrom: &corev1.EnvVarSource{
					SecretKeyRef: &corev1.SecretKeySelector{
						LocalObjectReference: corev1.LocalObjectReference{
							Name: model.Spec.APIKeySecret,
						},
						Key: model.Spec.APIKeySecretKey,
					},
				},
			})
		}
		anthropic := &adk.Anthropic{
			BaseModel: adk.BaseModel{
				Model: model.Spec.Model,
			},
		}
		if model.Spec.Anthropic != nil {
			anthropic.BaseUrl = model.Spec.Anthropic.BaseURL
		}
<<<<<<< HEAD
		return anthropic, envVars, nil
	case v1alpha2.ModelProviderAzureOpenAI:
=======
		return anthropic, modelDeploymentData, nil
	case v1alpha1.ModelProviderAzureOpenAI:
>>>>>>> 9160376c
		if model.Spec.AzureOpenAI == nil {
			return nil, nil, fmt.Errorf("AzureOpenAI model config is required")
		}
		modelDeploymentData.EnvVars = append(modelDeploymentData.EnvVars, corev1.EnvVar{
			Name: "AZURE_API_KEY",
			ValueFrom: &corev1.EnvVarSource{
				SecretKeyRef: &corev1.SecretKeySelector{
					LocalObjectReference: corev1.LocalObjectReference{
						Name: model.Spec.APIKeySecret,
					},
					Key: model.Spec.APIKeySecretKey,
				},
			},
		})
		if model.Spec.AzureOpenAI.AzureADToken != "" {
			modelDeploymentData.EnvVars = append(modelDeploymentData.EnvVars, corev1.EnvVar{
				Name:  "AZURE_AD_TOKEN",
				Value: model.Spec.AzureOpenAI.AzureADToken,
			})
		}
		if model.Spec.AzureOpenAI.APIVersion != "" {
			modelDeploymentData.EnvVars = append(modelDeploymentData.EnvVars, corev1.EnvVar{
				Name:  "AZURE_API_VERSION",
				Value: model.Spec.AzureOpenAI.APIVersion,
			})
		}
		if model.Spec.AzureOpenAI.Endpoint != "" {
			modelDeploymentData.EnvVars = append(modelDeploymentData.EnvVars, corev1.EnvVar{
				Name:  "AZURE_API_BASE",
				Value: model.Spec.AzureOpenAI.Endpoint,
			})
		}
		azureOpenAI := &adk.AzureOpenAI{
			BaseModel: adk.BaseModel{
				Model: model.Spec.AzureOpenAI.DeploymentName,
			},
		}
<<<<<<< HEAD
		return azureOpenAI, envVars, nil
	case v1alpha2.ModelProviderGeminiVertexAI:
=======
		return azureOpenAI, modelDeploymentData, nil
	case v1alpha1.ModelProviderGeminiVertexAI:
>>>>>>> 9160376c
		if model.Spec.GeminiVertexAI == nil {
			return nil, nil, fmt.Errorf("GeminiVertexAI model config is required")
		}
		modelDeploymentData.EnvVars = append(modelDeploymentData.EnvVars, corev1.EnvVar{
			Name:  "GOOGLE_CLOUD_PROJECT",
			Value: model.Spec.GeminiVertexAI.ProjectID,
		})
		modelDeploymentData.EnvVars = append(modelDeploymentData.EnvVars, corev1.EnvVar{
			Name:  "GOOGLE_CLOUD_LOCATION",
			Value: model.Spec.GeminiVertexAI.Location,
		})
<<<<<<< HEAD
		if model.Spec.APIKeySecret != "" {
			envVars = append(envVars, corev1.EnvVar{
				Name: "GOOGLE_APPLICATION_CREDENTIALS",
				ValueFrom: &corev1.EnvVarSource{
					SecretKeyRef: &corev1.SecretKeySelector{
						LocalObjectReference: corev1.LocalObjectReference{
							Name: model.Spec.APIKeySecret,
						},
						Key: model.Spec.APIKeySecretKey,
=======
		modelDeploymentData.EnvVars = append(modelDeploymentData.EnvVars, corev1.EnvVar{
			Name:  "GOOGLE_GENAI_USE_VERTEXAI",
			Value: "true",
		})
		if model.Spec.APIKeySecretRef != "" {
			modelDeploymentData.EnvVars = append(modelDeploymentData.EnvVars, corev1.EnvVar{
				Name:  "GOOGLE_APPLICATION_CREDENTIALS",
				Value: "/creds/" + model.Spec.APIKeySecretKey,
			})
			modelDeploymentData.Volumes = append(modelDeploymentData.Volumes, corev1.Volume{
				Name: googleCredsVolumeName,
				VolumeSource: corev1.VolumeSource{
					Secret: &corev1.SecretVolumeSource{
						SecretName: model.Spec.APIKeySecretRef,
>>>>>>> 9160376c
					},
				},
			})
			modelDeploymentData.VolumeMounts = append(modelDeploymentData.VolumeMounts, corev1.VolumeMount{
				Name:      googleCredsVolumeName,
				MountPath: "/creds",
			})
		}
		gemini := &adk.GeminiVertexAI{
			BaseModel: adk.BaseModel{
				Model: model.Spec.Model,
			},
		}
<<<<<<< HEAD
		return gemini, envVars, nil
	case v1alpha2.ModelProviderAnthropicVertexAI:
=======
		return gemini, modelDeploymentData, nil
	case v1alpha1.ModelProviderAnthropicVertexAI:
>>>>>>> 9160376c
		if model.Spec.AnthropicVertexAI == nil {
			return nil, nil, fmt.Errorf("AnthropicVertexAI model config is required")
		}
		modelDeploymentData.EnvVars = append(modelDeploymentData.EnvVars, corev1.EnvVar{
			Name:  "GOOGLE_CLOUD_PROJECT",
			Value: model.Spec.AnthropicVertexAI.ProjectID,
		})
		modelDeploymentData.EnvVars = append(modelDeploymentData.EnvVars, corev1.EnvVar{
			Name:  "GOOGLE_CLOUD_LOCATION",
			Value: model.Spec.AnthropicVertexAI.Location,
		})
<<<<<<< HEAD
		if model.Spec.APIKeySecret != "" {
			envVars = append(envVars, corev1.EnvVar{
				Name: "GOOGLE_APPLICATION_CREDENTIALS",
				ValueFrom: &corev1.EnvVarSource{
					SecretKeyRef: &corev1.SecretKeySelector{
						LocalObjectReference: corev1.LocalObjectReference{
							Name: model.Spec.APIKeySecret,
						},
						Key: model.Spec.APIKeySecretKey,
=======
		if model.Spec.APIKeySecretRef != "" {
			modelDeploymentData.EnvVars = append(modelDeploymentData.EnvVars, corev1.EnvVar{
				Name:  "GOOGLE_APPLICATION_CREDENTIALS",
				Value: "/creds/" + model.Spec.APIKeySecretKey,
			})
			modelDeploymentData.Volumes = append(modelDeploymentData.Volumes, corev1.Volume{
				Name: googleCredsVolumeName,
				VolumeSource: corev1.VolumeSource{
					Secret: &corev1.SecretVolumeSource{
						SecretName: model.Spec.APIKeySecretRef,
>>>>>>> 9160376c
					},
				},
			})
			modelDeploymentData.VolumeMounts = append(modelDeploymentData.VolumeMounts, corev1.VolumeMount{
				Name:      googleCredsVolumeName,
				MountPath: "/creds",
			})
		}
		anthropic := &adk.GeminiAnthropic{
			BaseModel: adk.BaseModel{
				Model: model.Spec.Model,
			},
		}
<<<<<<< HEAD
		return anthropic, envVars, nil
	case v1alpha2.ModelProviderOllama:
=======
		return anthropic, modelDeploymentData, nil
	case v1alpha1.ModelProviderOllama:
>>>>>>> 9160376c
		if model.Spec.Ollama == nil {
			return nil, nil, fmt.Errorf("Ollama model config is required")
		}
		modelDeploymentData.EnvVars = append(modelDeploymentData.EnvVars, corev1.EnvVar{
			Name:  "OLLAMA_API_BASE",
			Value: model.Spec.Ollama.Host,
		})
		ollama := &adk.Ollama{
			BaseModel: adk.BaseModel{
				Model: model.Spec.Model,
			},
		}
<<<<<<< HEAD
		return ollama, envVars, nil
	case v1alpha2.ModelProviderGemini:
		envVars = append(envVars, corev1.EnvVar{
=======
		return ollama, modelDeploymentData, nil
	case v1alpha1.ModelProviderGemini:
		modelDeploymentData.EnvVars = append(modelDeploymentData.EnvVars, corev1.EnvVar{
>>>>>>> 9160376c
			Name: "GOOGLE_API_KEY",
			ValueFrom: &corev1.EnvVarSource{
				SecretKeyRef: &corev1.SecretKeySelector{
					LocalObjectReference: corev1.LocalObjectReference{
						Name: model.Spec.APIKeySecret,
					},
					Key: model.Spec.APIKeySecretKey,
				},
			},
		})
		gemini := &adk.Gemini{
			BaseModel: adk.BaseModel{
				Model: model.Spec.Model,
			},
		}
		return gemini, modelDeploymentData, nil
	}
	return nil, nil, fmt.Errorf("unknown model provider: %s", model.Spec.Provider)
}

func (a *adkApiTranslator) translateStreamableHttpTool(ctx context.Context, tool *v1alpha2.RemoteMCPServerSpec, namespace string) (*adk.StreamableHTTPConnectionParams, error) {
	headers := make(map[string]string)
	for _, header := range tool.HeadersFrom {
		if header.Value != "" {
			headers[header.Name] = header.Value
		} else if header.ValueFrom != nil {
			value, err := resolveValueSource(ctx, a.kube, header.ValueFrom, namespace)
			if err != nil {
				return nil, err
			}
			headers[header.Name] = value
		}
	}

	params := &adk.StreamableHTTPConnectionParams{
		Url:     tool.URL,
		Headers: headers,
	}
	if tool.Timeout != nil {
		params.Timeout = ptr.To(tool.Timeout.Seconds())
	}
	if tool.SseReadTimeout != nil {
		params.SseReadTimeout = ptr.To(tool.SseReadTimeout.Seconds())
	}
	if tool.TerminateOnClose != nil {
		params.TerminateOnClose = tool.TerminateOnClose
	}
	return params, nil
}

func (a *adkApiTranslator) translateSseHttpTool(ctx context.Context, tool *v1alpha2.RemoteMCPServerSpec, namespace string) (*adk.SseConnectionParams, error) {
	headers := make(map[string]string)
	for _, header := range tool.HeadersFrom {
		if header.Value != "" {
			headers[header.Name] = header.Value
		} else if header.ValueFrom != nil {
			value, err := resolveValueSource(ctx, a.kube, header.ValueFrom, namespace)
			if err != nil {
				return nil, err
			}
			headers[header.Name] = value
		}
	}
	params := &adk.SseConnectionParams{
		Url:     tool.URL,
		Headers: headers,
	}
	if tool.Timeout != nil {
		params.Timeout = ptr.To(tool.Timeout.Seconds())
	}
	if tool.SseReadTimeout != nil {
		params.SseReadTimeout = ptr.To(tool.SseReadTimeout.Seconds())
	}
	return params, nil
}

func (a *adkApiTranslator) translateMCPServerTarget(ctx context.Context, agent *adk.AgentConfig, toolServerRef v1alpha2.TypedLocalReference, toolNames []string, agentNamespace string) error {
	gvk := toolServerRef.GroupKind()

	switch gvk {
	case schema.GroupKind{
		Group: "",
		Kind:  "",
	}:
		fallthrough // default to MCP server
	case schema.GroupKind{
		Group: "",
		Kind:  "MCPServer",
	}:
		fallthrough // default to MCP server
	case schema.GroupKind{
		Group: "kagent.dev",
		Kind:  "MCPServer",
	}:
		mcpServer := &v1alpha1.MCPServer{}
		err := a.kube.Get(ctx, types.NamespacedName{Namespace: agentNamespace, Name: toolServerRef.Name}, mcpServer)
		if err != nil {
			return err
		}
		spec, err := ConvertMCPServerToRemoteMCPServer(mcpServer)
		if err != nil {
			return err
		}
		return a.translateRemoteMCPServerTarget(ctx, agent, spec, toolNames, agentNamespace)
	case schema.GroupKind{
		Group: "",
		Kind:  "RemoteMCPServer",
	}:
		fallthrough // default to remote MCP server
	case schema.GroupKind{
		Group: "kagent.dev",
		Kind:  "RemoteMCPServer",
	}:
		remoteMcpServer := &v1alpha2.RemoteMCPServer{}
		err := a.kube.Get(ctx, types.NamespacedName{Namespace: agentNamespace, Name: toolServerRef.Name}, remoteMcpServer)
		if err != nil {
			return err
		}
		return a.translateRemoteMCPServerTarget(ctx, agent, &remoteMcpServer.Spec, toolNames, agentNamespace)
	case schema.GroupKind{
		Group: "",
		Kind:  "Service",
	}:
		fallthrough // default to service
	case schema.GroupKind{
		Group: "core",
		Kind:  "Service",
	}:
		svc := &corev1.Service{}
		err := a.kube.Get(ctx, types.NamespacedName{Namespace: agentNamespace, Name: toolServerRef.Name}, svc)
		if err != nil {
			return err
		}
		spec, err := ConvertServiceToRemoteMCPServer(svc)
		if err != nil {
			return err
		}
		return a.translateRemoteMCPServerTarget(ctx, agent, spec, toolNames, agentNamespace)

	default:
		return fmt.Errorf("unknown tool server type: %s", gvk)
	}
}

func ConvertServiceToRemoteMCPServer(svc *corev1.Service) (*v1alpha2.RemoteMCPServerSpec, error) {
	// Check wellknown annotations
	port := int64(0)
	protocol := string(MCPServiceProtocolDefault)
	path := MCPServicePathDefault
	if svc.Annotations != nil {
		if portStr, ok := svc.Annotations[MCPServicePortAnnotation]; ok {
			var err error
			port, err = strconv.ParseInt(portStr, 10, 64)
			if err != nil {
				return nil, fmt.Errorf("port in annotation %s is not a valid integer: %v", MCPServicePortAnnotation, err)
			}
		}
		if protocolStr, ok := svc.Annotations[MCPServiceProtocolAnnotation]; ok {
			if protocolStr != string(v1alpha2.RemoteMCPServerProtocolSse) && protocolStr != string(v1alpha2.RemoteMCPServerProtocolStreamableHttp) {
				// default to streamable http
				protocol = string(v1alpha2.RemoteMCPServerProtocolStreamableHttp)
			} else {
				protocol = protocolStr
			}
		}
		if pathStr, ok := svc.Annotations[MCPServicePathAnnotation]; ok {
			path = pathStr
		}
	}
	if port == 0 {
		// Look through ports to find AppProtcol = mcp
		for _, svcPort := range svc.Spec.Ports {
			if svcPort.AppProtocol != nil && strings.ToLower(*svcPort.AppProtocol) == "mcp" {
				port = int64(svcPort.Port)
				break
			}
		}
	}
	if port == 0 {
		return nil, fmt.Errorf("no port found for service %s with protocol %s", svc.Name, protocol)
	}
	return &v1alpha2.RemoteMCPServerSpec{
		URL:      fmt.Sprintf("http://%s.%s:%d%s", svc.Name, svc.Namespace, port, path),
		Protocol: v1alpha2.RemoteMCPServerProtocol(protocol),
	}, nil
}

func ConvertMCPServerToRemoteMCPServer(mcpServer *v1alpha1.MCPServer) (*v1alpha2.RemoteMCPServerSpec, error) {
	if mcpServer.Spec.Deployment.Port == 0 {
		return nil, fmt.Errorf("Cannot determine port for MCP server %s", mcpServer.Name)
	}

	return &v1alpha2.RemoteMCPServerSpec{
		URL:      fmt.Sprintf("http://%s.%s:%d/mcp", mcpServer.Name, mcpServer.Namespace, mcpServer.Spec.Deployment.Port),
		Protocol: v1alpha2.RemoteMCPServerProtocolStreamableHttp,
	}, nil
}

func (a *adkApiTranslator) translateRemoteMCPServerTarget(ctx context.Context, agent *adk.AgentConfig, remoteMcpServer *v1alpha2.RemoteMCPServerSpec, toolNames []string, agentNamespace string) error {
	switch {
	case remoteMcpServer.Protocol == v1alpha2.RemoteMCPServerProtocolSse:
		tool, err := a.translateSseHttpTool(ctx, remoteMcpServer, agentNamespace)
		if err != nil {
			return err
		}
		agent.SseTools = append(agent.SseTools, adk.SseMcpServerConfig{
			Params: *tool,
			Tools:  toolNames,
		})
	default:
		tool, err := a.translateStreamableHttpTool(ctx, remoteMcpServer, agentNamespace)
		if err != nil {
			return err
		}
		agent.HttpTools = append(agent.HttpTools, adk.HttpMcpServerConfig{
			Params: *tool,
			Tools:  toolNames,
		})
	}
	return nil
}

// resolveValueSource resolves a value from a ValueSource
func resolveValueSource(ctx context.Context, kube client.Client, source *v1alpha2.ValueSource, namespace string) (string, error) {
	if source == nil {
		return "", fmt.Errorf("source cannot be nil")
	}

	switch source.Type {
	case v1alpha2.ConfigMapValueSource:
		return getConfigMapValue(ctx, kube, source, namespace)
	case v1alpha2.SecretValueSource:
		return getSecretValue(ctx, kube, source, namespace)
	default:
		return "", fmt.Errorf("unknown value source type: %s", source.Type)
	}
}

// getConfigMapValue fetches a value from a ConfigMap
func getConfigMapValue(ctx context.Context, kube client.Client, source *v1alpha2.ValueSource, namespace string) (string, error) {
	if source == nil {
		return "", fmt.Errorf("source cannot be nil")
	}

	configMap := &corev1.ConfigMap{}
	ref := types.NamespacedName{Namespace: namespace, Name: source.Name}
	err := kube.Get(ctx, ref, configMap)
	if err != nil {
		return "", fmt.Errorf("failed to find ConfigMap for %s: %v", source.Name, err)
	}

	value, exists := configMap.Data[source.Key]
	if !exists {
		return "", fmt.Errorf("key %s not found in ConfigMap %s/%s", source.Key, configMap.Namespace, configMap.Name)
	}
	return value, nil
}

// getSecretValue fetches a value from a Secret
func getSecretValue(ctx context.Context, kube client.Client, source *v1alpha2.ValueSource, namespace string) (string, error) {
	if source == nil {
		return "", fmt.Errorf("source cannot be nil")
	}

	secret := &corev1.Secret{}
	ref := types.NamespacedName{Namespace: namespace, Name: source.Name}
	err := kube.Get(ctx, ref, secret)
	if err != nil {
		return "", fmt.Errorf("failed to find Secret for %s: %v", source.Name, err)
	}

	value, exists := secret.Data[source.Key]
	if !exists {
		return "", fmt.Errorf("key %s not found in Secret %s/%s", source.Key, secret.Namespace, secret.Name)
	}
	return string(value), nil
}<|MERGE_RESOLUTION|>--- conflicted
+++ resolved
@@ -113,13 +113,8 @@
 	}
 
 	byt, err := json.Marshal(struct {
-<<<<<<< HEAD
-		EnvVars    []corev1.EnvVar
-		Deployment *v1alpha2.DeploymentSpec
-=======
 		ModelDeploymentData *modelDeploymentData
-		Deployment          *v1alpha1.DeploymentSpec
->>>>>>> 9160376c
+		Deployment          *v1alpha2.DeploymentSpec
 	}{
 		ModelDeploymentData: mdd,
 		Deployment:          agent.Spec.Deployment,
@@ -141,11 +136,7 @@
 	return outputs, nil
 }
 
-<<<<<<< HEAD
-func (a *adkApiTranslator) translateOutputs(_ context.Context, agent *v1alpha2.Agent, configHash uint64, configJson []byte, envVars ...corev1.EnvVar) (*AgentOutputs, error) {
-=======
-func (a *adkApiTranslator) translateOutputs(_ context.Context, agent *v1alpha1.Agent, configHash uint64, configJson []byte, mdd *modelDeploymentData) (*AgentOutputs, error) {
->>>>>>> 9160376c
+func (a *adkApiTranslator) translateOutputs(_ context.Context, agent *v1alpha2.Agent, configHash uint64, configJson []byte, mdd *modelDeploymentData) (*AgentOutputs, error) {
 	outputs := &AgentOutputs{}
 
 	podLabels := map[string]string{
@@ -336,11 +327,7 @@
 	}
 }
 
-<<<<<<< HEAD
-func (a *adkApiTranslator) translateDeclarativeAgent(ctx context.Context, agent *v1alpha2.Agent, state *tState) (*adk.AgentConfig, []corev1.EnvVar, error) {
-=======
-func (a *adkApiTranslator) translateDeclarativeAgent(ctx context.Context, agent *v1alpha1.Agent, state *tState) (*adk.AgentConfig, *modelDeploymentData, error) {
->>>>>>> 9160376c
+func (a *adkApiTranslator) translateDeclarativeAgent(ctx context.Context, agent *v1alpha2.Agent, state *tState) (*adk.AgentConfig, *modelDeploymentData, error) {
 
 	model, mdd, err := a.translateModel(ctx, agent.Namespace, agent.Spec.ModelConfig)
 	if err != nil {
@@ -431,17 +418,12 @@
 	return cfg, mdd, nil
 }
 
-<<<<<<< HEAD
-func (a *adkApiTranslator) translateModel(ctx context.Context, namespace, modelConfig string) (adk.Model, []corev1.EnvVar, error) {
-	model := &v1alpha2.ModelConfig{}
-=======
 const (
 	googleCredsVolumeName = "google-creds"
 )
 
 func (a *adkApiTranslator) translateModel(ctx context.Context, namespace, modelConfig string) (adk.Model, *modelDeploymentData, error) {
-	model := &v1alpha1.ModelConfig{}
->>>>>>> 9160376c
+	model := &v1alpha2.ModelConfig{}
 	err := a.kube.Get(ctx, types.NamespacedName{Namespace: namespace, Name: modelConfig}, model)
 	if err != nil {
 		return nil, nil, err
@@ -449,15 +431,9 @@
 
 	modelDeploymentData := &modelDeploymentData{}
 	switch model.Spec.Provider {
-<<<<<<< HEAD
 	case v1alpha2.ModelProviderOpenAI:
 		if model.Spec.APIKeySecret != "" {
-			envVars = append(envVars, corev1.EnvVar{
-=======
-	case v1alpha1.ModelProviderOpenAI:
-		if model.Spec.APIKeySecretRef != "" {
 			modelDeploymentData.EnvVars = append(modelDeploymentData.EnvVars, corev1.EnvVar{
->>>>>>> 9160376c
 				Name: "OPENAI_API_KEY",
 				ValueFrom: &corev1.EnvVarSource{
 					SecretKeyRef: &corev1.SecretKeySelector{
@@ -483,17 +459,10 @@
 				})
 			}
 		}
-<<<<<<< HEAD
-		return openai, envVars, nil
+		return openai, modelDeploymentData, nil
 	case v1alpha2.ModelProviderAnthropic:
 		if model.Spec.APIKeySecret != "" {
-			envVars = append(envVars, corev1.EnvVar{
-=======
-		return openai, modelDeploymentData, nil
-	case v1alpha1.ModelProviderAnthropic:
-		if model.Spec.APIKeySecretRef != "" {
 			modelDeploymentData.EnvVars = append(modelDeploymentData.EnvVars, corev1.EnvVar{
->>>>>>> 9160376c
 				Name: "ANTHROPIC_API_KEY",
 				ValueFrom: &corev1.EnvVarSource{
 					SecretKeyRef: &corev1.SecretKeySelector{
@@ -513,13 +482,8 @@
 		if model.Spec.Anthropic != nil {
 			anthropic.BaseUrl = model.Spec.Anthropic.BaseURL
 		}
-<<<<<<< HEAD
-		return anthropic, envVars, nil
+		return anthropic, modelDeploymentData, nil
 	case v1alpha2.ModelProviderAzureOpenAI:
-=======
-		return anthropic, modelDeploymentData, nil
-	case v1alpha1.ModelProviderAzureOpenAI:
->>>>>>> 9160376c
 		if model.Spec.AzureOpenAI == nil {
 			return nil, nil, fmt.Errorf("AzureOpenAI model config is required")
 		}
@@ -557,13 +521,8 @@
 				Model: model.Spec.AzureOpenAI.DeploymentName,
 			},
 		}
-<<<<<<< HEAD
-		return azureOpenAI, envVars, nil
+		return azureOpenAI, modelDeploymentData, nil
 	case v1alpha2.ModelProviderGeminiVertexAI:
-=======
-		return azureOpenAI, modelDeploymentData, nil
-	case v1alpha1.ModelProviderGeminiVertexAI:
->>>>>>> 9160376c
 		if model.Spec.GeminiVertexAI == nil {
 			return nil, nil, fmt.Errorf("GeminiVertexAI model config is required")
 		}
@@ -575,22 +534,11 @@
 			Name:  "GOOGLE_CLOUD_LOCATION",
 			Value: model.Spec.GeminiVertexAI.Location,
 		})
-<<<<<<< HEAD
-		if model.Spec.APIKeySecret != "" {
-			envVars = append(envVars, corev1.EnvVar{
-				Name: "GOOGLE_APPLICATION_CREDENTIALS",
-				ValueFrom: &corev1.EnvVarSource{
-					SecretKeyRef: &corev1.SecretKeySelector{
-						LocalObjectReference: corev1.LocalObjectReference{
-							Name: model.Spec.APIKeySecret,
-						},
-						Key: model.Spec.APIKeySecretKey,
-=======
 		modelDeploymentData.EnvVars = append(modelDeploymentData.EnvVars, corev1.EnvVar{
 			Name:  "GOOGLE_GENAI_USE_VERTEXAI",
 			Value: "true",
 		})
-		if model.Spec.APIKeySecretRef != "" {
+		if model.Spec.APIKeySecret != "" {
 			modelDeploymentData.EnvVars = append(modelDeploymentData.EnvVars, corev1.EnvVar{
 				Name:  "GOOGLE_APPLICATION_CREDENTIALS",
 				Value: "/creds/" + model.Spec.APIKeySecretKey,
@@ -599,8 +547,7 @@
 				Name: googleCredsVolumeName,
 				VolumeSource: corev1.VolumeSource{
 					Secret: &corev1.SecretVolumeSource{
-						SecretName: model.Spec.APIKeySecretRef,
->>>>>>> 9160376c
+						SecretName: model.Spec.APIKeySecret,
 					},
 				},
 			})
@@ -614,13 +561,8 @@
 				Model: model.Spec.Model,
 			},
 		}
-<<<<<<< HEAD
-		return gemini, envVars, nil
+		return gemini, modelDeploymentData, nil
 	case v1alpha2.ModelProviderAnthropicVertexAI:
-=======
-		return gemini, modelDeploymentData, nil
-	case v1alpha1.ModelProviderAnthropicVertexAI:
->>>>>>> 9160376c
 		if model.Spec.AnthropicVertexAI == nil {
 			return nil, nil, fmt.Errorf("AnthropicVertexAI model config is required")
 		}
@@ -632,18 +574,7 @@
 			Name:  "GOOGLE_CLOUD_LOCATION",
 			Value: model.Spec.AnthropicVertexAI.Location,
 		})
-<<<<<<< HEAD
 		if model.Spec.APIKeySecret != "" {
-			envVars = append(envVars, corev1.EnvVar{
-				Name: "GOOGLE_APPLICATION_CREDENTIALS",
-				ValueFrom: &corev1.EnvVarSource{
-					SecretKeyRef: &corev1.SecretKeySelector{
-						LocalObjectReference: corev1.LocalObjectReference{
-							Name: model.Spec.APIKeySecret,
-						},
-						Key: model.Spec.APIKeySecretKey,
-=======
-		if model.Spec.APIKeySecretRef != "" {
 			modelDeploymentData.EnvVars = append(modelDeploymentData.EnvVars, corev1.EnvVar{
 				Name:  "GOOGLE_APPLICATION_CREDENTIALS",
 				Value: "/creds/" + model.Spec.APIKeySecretKey,
@@ -652,8 +583,7 @@
 				Name: googleCredsVolumeName,
 				VolumeSource: corev1.VolumeSource{
 					Secret: &corev1.SecretVolumeSource{
-						SecretName: model.Spec.APIKeySecretRef,
->>>>>>> 9160376c
+						SecretName: model.Spec.APIKeySecret,
 					},
 				},
 			})
@@ -667,13 +597,8 @@
 				Model: model.Spec.Model,
 			},
 		}
-<<<<<<< HEAD
-		return anthropic, envVars, nil
+		return anthropic, modelDeploymentData, nil
 	case v1alpha2.ModelProviderOllama:
-=======
-		return anthropic, modelDeploymentData, nil
-	case v1alpha1.ModelProviderOllama:
->>>>>>> 9160376c
 		if model.Spec.Ollama == nil {
 			return nil, nil, fmt.Errorf("Ollama model config is required")
 		}
@@ -686,15 +611,9 @@
 				Model: model.Spec.Model,
 			},
 		}
-<<<<<<< HEAD
-		return ollama, envVars, nil
+		return ollama, modelDeploymentData, nil
 	case v1alpha2.ModelProviderGemini:
-		envVars = append(envVars, corev1.EnvVar{
-=======
-		return ollama, modelDeploymentData, nil
-	case v1alpha1.ModelProviderGemini:
 		modelDeploymentData.EnvVars = append(modelDeploymentData.EnvVars, corev1.EnvVar{
->>>>>>> 9160376c
 			Name: "GOOGLE_API_KEY",
 			ValueFrom: &corev1.EnvVarSource{
 				SecretKeyRef: &corev1.SecretKeySelector{
