--- conflicted
+++ resolved
@@ -103,8 +103,6 @@
   ignore-not-found = false
 endif
 
-<<<<<<< HEAD
-=======
 .PHONY: install
 install: manifests
 	$(KUBECTL) apply -f config/crd/bases/
@@ -113,7 +111,6 @@
 uninstall: manifests
 	$(KUBECTL) delete -f config/crd/bases/ --ignore-not-found=$(ignore-not-found)
 
->>>>>>> 88d5966c
 ##@ Dependencies
 
 ## Location to install dependencies to
