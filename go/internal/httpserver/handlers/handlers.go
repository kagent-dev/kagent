package handlers

import (
	"k8s.io/apimachinery/pkg/types"
	"sigs.k8s.io/controller-runtime/pkg/client"

	"github.com/kagent-dev/kagent/go/internal/database"
	"github.com/kagent-dev/kagent/go/pkg/auth"
)

// Handlers holds all the HTTP handler components
type Handlers struct {
<<<<<<< HEAD
	Health          *HealthHandler
	ModelConfig     *ModelConfigHandler
	Model           *ModelHandler
	Provider        *ProviderHandler
	Sessions        *SessionsHandler
	Agents          *AgentsHandler
	Tools           *ToolsHandler
	ToolServers     *ToolServersHandler
	ToolServerTypes *ToolServerTypesHandler
	Memory          *MemoryHandler
	Feedback        *FeedbackHandler
	Namespaces      *NamespacesHandler
	Tasks           *TasksHandler
	Checkpoints     *CheckpointsHandler
=======
	Health      *HealthHandler
	ModelConfig *ModelConfigHandler
	Model       *ModelHandler
	Provider    *ProviderHandler
	Sessions    *SessionsHandler
	Agents      *AgentsHandler
	Tools       *ToolsHandler
	ToolServers *ToolServersHandler
	Memory      *MemoryHandler
	Feedback    *FeedbackHandler
	Namespaces  *NamespacesHandler
	Tasks       *TasksHandler
	Checkpoints *CheckpointsHandler
	CrewAI      *CrewAIHandler
>>>>>>> 1634791d
}

// Base holds common dependencies for all handlers
type Base struct {
	KubeClient         client.Client
	DefaultModelConfig types.NamespacedName
	DatabaseService    database.Client
	Authorizer         auth.Authorizer // Interface for authorization checks
}

// NewHandlers creates a new Handlers instance with all handler components
func NewHandlers(kubeClient client.Client, defaultModelConfig types.NamespacedName, dbService database.Client, watchedNamespaces []string, authorizer auth.Authorizer) *Handlers {
	base := &Base{
		KubeClient:         kubeClient,
		DefaultModelConfig: defaultModelConfig,
		DatabaseService:    dbService,
		Authorizer:         authorizer,
	}

	return &Handlers{
<<<<<<< HEAD
		Health:          NewHealthHandler(),
		ModelConfig:     NewModelConfigHandler(base),
		Model:           NewModelHandler(base),
		Provider:        NewProviderHandler(base),
		Sessions:        NewSessionsHandler(base),
		Agents:          NewAgentsHandler(base),
		Tools:           NewToolsHandler(base),
		ToolServers:     NewToolServersHandler(base),
		ToolServerTypes: NewToolServerTypesHandler(base),
		Memory:          NewMemoryHandler(base),
		Feedback:        NewFeedbackHandler(base),
		Namespaces:      NewNamespacesHandler(base, watchedNamespaces),
		Tasks:           NewTasksHandler(base),
		Checkpoints:     NewCheckpointsHandler(base),
=======
		Health:      NewHealthHandler(),
		ModelConfig: NewModelConfigHandler(base),
		Model:       NewModelHandler(base),
		Provider:    NewProviderHandler(base),
		Sessions:    NewSessionsHandler(base),
		Agents:      NewAgentsHandler(base),
		Tools:       NewToolsHandler(base),
		ToolServers: NewToolServersHandler(base),
		Memory:      NewMemoryHandler(base),
		Feedback:    NewFeedbackHandler(base),
		Namespaces:  NewNamespacesHandler(base, watchedNamespaces),
		Tasks:       NewTasksHandler(base),
		Checkpoints: NewCheckpointsHandler(base),
		CrewAI:      NewCrewAIHandler(base),
>>>>>>> 1634791d
	}
}<|MERGE_RESOLUTION|>--- conflicted
+++ resolved
@@ -10,7 +10,6 @@
 
 // Handlers holds all the HTTP handler components
 type Handlers struct {
-<<<<<<< HEAD
 	Health          *HealthHandler
 	ModelConfig     *ModelConfigHandler
 	Model           *ModelHandler
@@ -25,22 +24,7 @@
 	Namespaces      *NamespacesHandler
 	Tasks           *TasksHandler
 	Checkpoints     *CheckpointsHandler
-=======
-	Health      *HealthHandler
-	ModelConfig *ModelConfigHandler
-	Model       *ModelHandler
-	Provider    *ProviderHandler
-	Sessions    *SessionsHandler
-	Agents      *AgentsHandler
-	Tools       *ToolsHandler
-	ToolServers *ToolServersHandler
-	Memory      *MemoryHandler
-	Feedback    *FeedbackHandler
-	Namespaces  *NamespacesHandler
-	Tasks       *TasksHandler
-	Checkpoints *CheckpointsHandler
-	CrewAI      *CrewAIHandler
->>>>>>> 1634791d
+	CrewAI          *CrewAIHandler
 }
 
 // Base holds common dependencies for all handlers
@@ -61,7 +45,6 @@
 	}
 
 	return &Handlers{
-<<<<<<< HEAD
 		Health:          NewHealthHandler(),
 		ModelConfig:     NewModelConfigHandler(base),
 		Model:           NewModelHandler(base),
@@ -76,21 +59,6 @@
 		Namespaces:      NewNamespacesHandler(base, watchedNamespaces),
 		Tasks:           NewTasksHandler(base),
 		Checkpoints:     NewCheckpointsHandler(base),
-=======
-		Health:      NewHealthHandler(),
-		ModelConfig: NewModelConfigHandler(base),
-		Model:       NewModelHandler(base),
-		Provider:    NewProviderHandler(base),
-		Sessions:    NewSessionsHandler(base),
-		Agents:      NewAgentsHandler(base),
-		Tools:       NewToolsHandler(base),
-		ToolServers: NewToolServersHandler(base),
-		Memory:      NewMemoryHandler(base),
-		Feedback:    NewFeedbackHandler(base),
-		Namespaces:  NewNamespacesHandler(base, watchedNamespaces),
-		Tasks:       NewTasksHandler(base),
-		Checkpoints: NewCheckpointsHandler(base),
-		CrewAI:      NewCrewAIHandler(base),
->>>>>>> 1634791d
+		CrewAI:          NewCrewAIHandler(base),
 	}
 }