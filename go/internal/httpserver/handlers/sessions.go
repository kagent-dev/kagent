package handlers

import (
	"encoding/json"
	"net/http"

	"github.com/google/uuid"
	autogen_client "github.com/kagent-dev/kagent/go/internal/autogen/client"
	"github.com/kagent-dev/kagent/go/internal/database"
	"github.com/kagent-dev/kagent/go/internal/httpserver/errors"
	"github.com/kagent-dev/kagent/go/internal/utils"
	"github.com/kagent-dev/kagent/go/pkg/client/api"
	ctrllog "sigs.k8s.io/controller-runtime/pkg/log"
	"trpc.group/trpc-go/trpc-a2a-go/protocol"
)

// SessionsHandler handles session-related requests
type SessionsHandler struct {
	*Base
}

// NewSessionsHandler creates a new SessionsHandler
func NewSessionsHandler(base *Base) *SessionsHandler {
	return &SessionsHandler{Base: base}
}

// RunRequest represents a run creation request
type RunRequest struct {
	Task string `json:"task"`
}

func (h *SessionsHandler) HandleGetSessionsForAgent(w ErrorResponseWriter, r *http.Request) {
	log := ctrllog.FromContext(r.Context()).WithName("sessions-handler").WithValues("operation", "get-sessions-for-agent")

	namespace, err := GetPathParam(r, "namespace")
	if err != nil {
		w.RespondWithError(errors.NewBadRequestError("Failed to get agent ref from path", err))
		return
	}
	log = log.WithValues("namespace", namespace)

	agentName, err := GetPathParam(r, "name")
	if err != nil {
		w.RespondWithError(errors.NewBadRequestError("Failed to get agent namespace from path", err))
		return
	}
	log = log.WithValues("agentName", agentName)

	userID, err := GetUserID(r)
	if err != nil {
		w.RespondWithError(errors.NewBadRequestError("Failed to get user ID", err))
		return
	}

	// Get agent ID from agent ref
	agent, err := h.DatabaseService.GetAgent(namespace + "/" + agentName)
	if err != nil {
		w.RespondWithError(errors.NewNotFoundError("Agent not found", err))
		return
	}

	log.V(1).Info("Getting sessions for agent from database")
	sessions, err := h.DatabaseService.ListSessionsForAgent(agent.ID, userID)
	if err != nil {
		w.RespondWithError(errors.NewInternalServerError("Failed to get sessions for agent", err))
		return
	}

	log.Info("Successfully listed sessions", "count", len(sessions))
	data := api.NewResponse(sessions, "Successfully listed sessions", false)
	RespondWithJSON(w, http.StatusOK, data)
}

// HandleListSessions handles GET /api/sessions requests using database
func (h *SessionsHandler) HandleListSessions(w ErrorResponseWriter, r *http.Request) {
	log := ctrllog.FromContext(r.Context()).WithName("sessions-handler").WithValues("operation", "list-db")

	userID, err := GetUserID(r)
	if err != nil {
		w.RespondWithError(errors.NewBadRequestError("Failed to get user ID", err))
		return
	}
	log = log.WithValues("userID", userID)

	log.V(1).Info("Listing sessions from database")
	sessions, err := h.DatabaseService.ListSessions(userID)
	if err != nil {
		w.RespondWithError(errors.NewInternalServerError("Failed to list sessions", err))
		return
	}

	log.Info("Successfully listed sessions", "count", len(sessions))
	data := api.NewResponse(sessions, "Successfully listed sessions", false)
	RespondWithJSON(w, http.StatusOK, data)
}

// HandleCreateSession handles POST /api/sessions requests using database
func (h *SessionsHandler) HandleCreateSession(w ErrorResponseWriter, r *http.Request) {
	log := ctrllog.FromContext(r.Context()).WithName("sessions-handler").WithValues("operation", "create-db")

	var sessionRequest api.SessionRequest
	if err := DecodeJSONBody(r, &sessionRequest); err != nil {
		w.RespondWithError(errors.NewBadRequestError("Invalid request body", err))
		return
	}

	if sessionRequest.UserID == "" {
		w.RespondWithError(errors.NewBadRequestError("user_id is required", nil))
		return
	}
	log = log.WithValues("userID", sessionRequest.UserID)

	if sessionRequest.AgentRef == nil {
		w.RespondWithError(errors.NewBadRequestError("agent_ref is required", nil))
		return
	}
	log = log.WithValues("agentRef", *sessionRequest.AgentRef)

	id := uuid.New().String()
	name := id
	if sessionRequest.Name != nil {
		name = *sessionRequest.Name
	}

	agent, err := h.DatabaseService.GetAgent(*sessionRequest.AgentRef)
	if err != nil {
		w.RespondWithError(errors.NewNotFoundError("Agent not found", err))
		return
	}

	session := &database.Session{
		ID:      id,
		Name:    name,
		UserID:  sessionRequest.UserID,
		AgentID: &agent.ID,
	}

	log.V(1).Info("Creating session in database",
		"agentRef", sessionRequest.AgentRef,
		"name", sessionRequest.Name)

	if err := h.DatabaseService.StoreSession(session); err != nil {
		w.RespondWithError(errors.NewInternalServerError("Failed to create session", err))
		return
	}

	log.Info("Successfully created session", "sessionID", session.ID)
	data := api.NewResponse(session, "Successfully created session", false)
	RespondWithJSON(w, http.StatusCreated, data)
}

// HandleGetSession handles GET /api/sessions/{session_id} requests using database
func (h *SessionsHandler) HandleGetSession(w ErrorResponseWriter, r *http.Request) {
	log := ctrllog.FromContext(r.Context()).WithName("sessions-handler").WithValues("operation", "get-db")

	sessionID, err := GetPathParam(r, "session_id")
	if err != nil {
		w.RespondWithError(errors.NewBadRequestError("Failed to get session name from path", err))
		return
	}
	log = log.WithValues("session_id", sessionID)

	userID, err := GetUserID(r)
	if err != nil {
		w.RespondWithError(errors.NewBadRequestError("Failed to get user ID", err))
		return
	}
	log = log.WithValues("userID", userID)

	log.V(1).Info("Getting session from database")
	session, err := h.DatabaseService.GetSession(sessionID, userID)
	if err != nil {
		w.RespondWithError(errors.NewNotFoundError("Session not found", err))
		return
	}

	log.Info("Successfully retrieved session")
	data := api.NewResponse(session, "Successfully retrieved session", false)
	RespondWithJSON(w, http.StatusOK, data)
}

// HandleUpdateSession handles PUT /api/sessions requests using database
func (h *SessionsHandler) HandleUpdateSession(w ErrorResponseWriter, r *http.Request) {
	log := ctrllog.FromContext(r.Context()).WithName("sessions-handler").WithValues("operation", "update-db")

	var sessionRequest api.SessionRequest
	if err := DecodeJSONBody(r, &sessionRequest); err != nil {
		w.RespondWithError(errors.NewBadRequestError("Invalid request body", err))
		return
	}

	if sessionRequest.Name == nil {
		w.RespondWithError(errors.NewBadRequestError("session name is required", nil))
		return
	}

	if sessionRequest.AgentRef == nil {
		w.RespondWithError(errors.NewBadRequestError("agent_ref is required", nil))
		return
	}
	log = log.WithValues("agentRef", *sessionRequest.AgentRef)

	// Get existing session
	session, err := h.DatabaseService.GetSession(*sessionRequest.Name, sessionRequest.UserID)
	if err != nil {
		w.RespondWithError(errors.NewNotFoundError("Session not found", err))
		return
	}

	agent, err := h.DatabaseService.GetAgent(*sessionRequest.AgentRef)
	if err != nil {
		w.RespondWithError(errors.NewNotFoundError("Agent not found", err))
		return
	}

	// Update fields
	session.AgentID = &agent.ID

	if err := h.DatabaseService.StoreSession(session); err != nil {
		w.RespondWithError(errors.NewInternalServerError("Failed to update session", err))
		return
	}

	log.Info("Successfully updated session")
	data := api.NewResponse(session, "Successfully updated session", false)
	RespondWithJSON(w, http.StatusOK, data)
}

// HandleDeleteSession handles DELETE /api/sessions/{session_id} requests using database
func (h *SessionsHandler) HandleDeleteSession(w ErrorResponseWriter, r *http.Request) {
	log := ctrllog.FromContext(r.Context()).WithName("sessions-handler").WithValues("operation", "delete-db")

	userID, err := GetUserID(r)
	if err != nil {
		w.RespondWithError(errors.NewBadRequestError("Failed to get user ID", err))
		return
	}
	log = log.WithValues("userID", userID)

	sessionID, err := GetPathParam(r, "session_id")
	if err != nil {
		w.RespondWithError(errors.NewBadRequestError("Failed to get session ID from path", err))
		return
	}
	log = log.WithValues("session_id", sessionID)

	if err := h.DatabaseService.DeleteSession(sessionID, userID); err != nil {
		w.RespondWithError(errors.NewInternalServerError("Failed to delete session", err))
		return
	}

	log.Info("Successfully deleted session")
	data := api.NewResponse(struct{}{}, "Session deleted successfully", false)
	RespondWithJSON(w, http.StatusOK, data)
}

// HandleListSessionRuns handles GET /api/sessions/{session_id}/tasks requests using database
func (h *SessionsHandler) HandleListSessionTasks(w ErrorResponseWriter, r *http.Request) {
	log := ctrllog.FromContext(r.Context()).WithName("sessions-handler").WithValues("operation", "list-tasks-db")

	sessionID, err := GetPathParam(r, "session_id")
	if err != nil {
		w.RespondWithError(errors.NewBadRequestError("Failed to get session ID from path", err))
		return
	}
	log = log.WithValues("session_id", sessionID)

	userID, err := GetUserID(r)
	if err != nil {
		w.RespondWithError(errors.NewBadRequestError("Failed to get user ID", err))
		return
	}
	log = log.WithValues("userID", userID)

	log.V(1).Info("Getting session tasks from database")
	tasks, err := h.DatabaseService.ListSessionTasks(sessionID, userID)
	if err != nil {
		w.RespondWithError(errors.NewInternalServerError("Failed to get session runs", err))
		return
	}

	log.Info("Successfully retrieved session tasks", "count", len(tasks))
	data := api.NewResponse(tasks, "Successfully retrieved session tasks", false)
	RespondWithJSON(w, http.StatusOK, data)
}

func (h *SessionsHandler) HandleInvokeSession(w ErrorResponseWriter, r *http.Request) {
	log := ctrllog.FromContext(r.Context()).WithName("sessions-handler").WithValues("operation", "invoke-session")

	sessionID, err := GetPathParam(r, "session_id")
	if err != nil {
		w.RespondWithError(errors.NewBadRequestError("Failed to get session ID from path", err))
		return
	}

	userID, err := GetUserID(r)
	if err != nil {
		w.RespondWithError(errors.NewBadRequestError("Failed to get user ID", err))
		return
	}
	log = log.WithValues("userID", userID)

	var req autogen_client.InvokeTaskRequest
	if err := DecodeJSONBody(r, &req); err != nil {
		w.RespondWithError(errors.NewBadRequestError("Invalid request body", err))
		return
	}
	session, err := h.DatabaseService.GetSession(sessionID, userID)
	if err != nil {
		w.RespondWithError(errors.NewNotFoundError("Session not found", err))
		return
	}

	messages, err := h.DatabaseService.ListMessagesForSession(session.ID, userID)
	if err != nil {
		w.RespondWithError(errors.NewInternalServerError("Failed to get messages for session", err))
		return
	}

	autogenEvents, err := utils.ConvertMessagesToAutogenEvents(messages)
	if err != nil {
		w.RespondWithError(errors.NewInternalServerError("Failed to convert messages to autogen events", err))
		return
	}
	req.Messages = autogenEvents

	result, err := h.AutogenClient.InvokeTask(r.Context(), &req)
	if err != nil {
		w.RespondWithError(errors.NewInternalServerError("Failed to invoke session", err))
		return
	}

	messageToSave := utils.ConvertAutogenEventsToMessages(nil, &sessionID, result.TaskResult.Messages...)
	if err := h.DatabaseService.StoreMessages(messageToSave...); err != nil {
		w.RespondWithError(errors.NewInternalServerError("Failed to create messages", err))
		return
	}

	data := api.NewResponse(result.TaskResult.Messages, "Successfully invoked session", false)
	RespondWithJSON(w, http.StatusOK, data)
}

func (h *SessionsHandler) HandleInvokeSessionStream(w ErrorResponseWriter, r *http.Request) {
	log := ctrllog.FromContext(r.Context()).WithName("sessions-handler").WithValues("operation", "invoke-session")

	sessionID, err := GetPathParam(r, "session_id")
	if err != nil {
		w.RespondWithError(errors.NewBadRequestError("Failed to get session ID from path", err))
		return
	}

	userID, err := GetUserID(r)
	if err != nil {
		w.RespondWithError(errors.NewBadRequestError("Failed to get user ID", err))
		return
	}
	log = log.WithValues("userID", userID)

	var req autogen_client.InvokeTaskRequest
	if err := DecodeJSONBody(r, &req); err != nil {
		w.RespondWithError(errors.NewBadRequestError("Invalid request body", err))
		return
	}
	session, err := h.DatabaseService.GetSession(sessionID, userID)
	if err != nil {
		w.RespondWithError(errors.NewNotFoundError("Session not found", err))
		return
	}

	messages, err := h.DatabaseService.ListMessagesForSession(session.ID, userID)
	if err != nil {
		w.RespondWithError(errors.NewInternalServerError("Failed to get messages for session", err))
		return
	}

	autogenEvents, err := utils.ConvertMessagesToAutogenEvents(messages)
	if err != nil {
		w.RespondWithError(errors.NewInternalServerError("Failed to convert messages to autogen events", err))
		return
	}
	req.Messages = autogenEvents

	ch, err := h.AutogenClient.InvokeTaskStream(r.Context(), &req)
	if err != nil {
		w.RespondWithError(errors.NewInternalServerError("Failed to invoke session", err))
		return
	}

	w.Header().Set("Content-Type", "text/event-stream")
	w.WriteHeader(http.StatusOK)
	w.Flush()

	taskResult := autogen_client.InvokeTaskResult{}

	for event := range ch {
		log.Info(event.String())
		w.Write([]byte(event.String()))
		w.Flush()

		if event.Event == "task_result" {
			if err := json.Unmarshal(event.Data, &taskResult); err != nil {
				log.Error(err, "Failed to unmarshal task result")
				continue
			}
		}

	}

	messageToSave := utils.ConvertAutogenEventsToMessages(nil, &sessionID, taskResult.TaskResult.Messages...)
	log.Info("Saving messages", "count", len(messageToSave))
	if err := h.DatabaseService.StoreMessages(messageToSave...); err != nil {
		log.Error(err, "Failed to create messages")
	}
}

func (h *SessionsHandler) HandleListSessionMessages(w ErrorResponseWriter, r *http.Request) {
	log := ctrllog.FromContext(r.Context()).WithName("sessions-handler").WithValues("operation", "list-messages-db")

	sessionID, err := GetPathParam(r, "session_id")
	if err != nil {
		w.RespondWithError(errors.NewBadRequestError("Failed to get session ID from path", err))
		return
	}
	log = log.WithValues("session_id", sessionID)

	userID, err := GetUserID(r)
	if err != nil {
		w.RespondWithError(errors.NewBadRequestError("Failed to get user ID", err))
		return
	}
	log = log.WithValues("userID", userID)

	messages, err := h.DatabaseService.ListMessagesForSession(sessionID, userID)
	if err != nil {
		w.RespondWithError(errors.NewInternalServerError("Failed to get messages for session", err))
		return
	}

	autogenEvents, err := utils.ConvertMessagesToAutogenEvents(messages)
	if err != nil {
		w.RespondWithError(errors.NewInternalServerError("Failed to convert messages to autogen events", err))
		return
	}

	data := api.NewResponse(autogenEvents, "Successfully retrieved session messages", false)
	RespondWithJSON(w, http.StatusOK, data)
}

func (h *SessionsHandler) HandleAddEventToSession(w ErrorResponseWriter, r *http.Request) {
	log := ctrllog.FromContext(r.Context()).WithName("sessions-handler").WithValues("operation", "add-event")
	sessionID, err := GetPathParam(r, "session_id")
	if err != nil {
		w.RespondWithError(errors.NewBadRequestError("Failed to get session ID from path", err))
		return
	}
	log = log.WithValues("session_id", sessionID)

<<<<<<< HEAD
=======
	data := api.NewResponse(autogenEvents, "Successfully retrieved session messages", false)
	RespondWithJSON(w, http.StatusOK, data)
}

func (h *SessionsHandler) HandleAddEventToSession(w ErrorResponseWriter, r *http.Request) {
	log := ctrllog.FromContext(r.Context()).WithName("sessions-handler").WithValues("operation", "add-event")
	sessionID, err := GetPathParam(r, "session_id")
	if err != nil {
		w.RespondWithError(errors.NewBadRequestError("Failed to get session ID from path", err))
		return
	}
	log = log.WithValues("session_id", sessionID)

>>>>>>> d9c75c64
	userID, err := GetUserID(r)
	if err != nil {
		w.RespondWithError(errors.NewBadRequestError("Failed to get user ID", err))
		return
	}
	log = log.WithValues("userID", userID)

	var eventData struct {
		Type   string         `json:"type"`
		Data   map[string]any `json:"data"`
		TaskID string         `json:"task_id"`
	}
	if err := DecodeJSONBody(r, &eventData); err != nil {
		w.RespondWithError(errors.NewBadRequestError("Invalid request body", err))
		return
	}

	// Get session to verify it exists
	session, err := h.DatabaseService.GetSession(sessionID, userID)
	if err != nil {
		w.RespondWithError(errors.NewNotFoundError("Session not found", err))
		return
	}

	protocolMessage := protocol.Message{
		ContextID: &session.ID,
		MessageID: uuid.New().String(),
		Parts: []protocol.Part{
			protocol.DataPart{
				Kind: protocol.KindData,
				Data: eventData,
			},
		},
		TaskID: &eventData.TaskID,
		Metadata: map[string]interface{}{
			"event_type": eventData.Type,
		},
	}

<<<<<<< HEAD
	if err := h.DatabaseService.StoreMessages(&protocolMessage); err != nil {
=======
	if err := h.DatabaseService.CreateMessages(&protocolMessage); err != nil {
>>>>>>> d9c75c64
		w.RespondWithError(errors.NewInternalServerError("Failed to store event", err))
		return
	}

	log.Info("Successfully added event to session")
	data := api.NewResponse(protocolMessage, "Event added to session successfully", false)
	RespondWithJSON(w, http.StatusCreated, data)
}<|MERGE_RESOLUTION|>--- conflicted
+++ resolved
@@ -455,22 +455,6 @@
 	}
 	log = log.WithValues("session_id", sessionID)
 
-<<<<<<< HEAD
-=======
-	data := api.NewResponse(autogenEvents, "Successfully retrieved session messages", false)
-	RespondWithJSON(w, http.StatusOK, data)
-}
-
-func (h *SessionsHandler) HandleAddEventToSession(w ErrorResponseWriter, r *http.Request) {
-	log := ctrllog.FromContext(r.Context()).WithName("sessions-handler").WithValues("operation", "add-event")
-	sessionID, err := GetPathParam(r, "session_id")
-	if err != nil {
-		w.RespondWithError(errors.NewBadRequestError("Failed to get session ID from path", err))
-		return
-	}
-	log = log.WithValues("session_id", sessionID)
-
->>>>>>> d9c75c64
 	userID, err := GetUserID(r)
 	if err != nil {
 		w.RespondWithError(errors.NewBadRequestError("Failed to get user ID", err))
@@ -510,11 +494,65 @@
 		},
 	}
 
-<<<<<<< HEAD
 	if err := h.DatabaseService.StoreMessages(&protocolMessage); err != nil {
-=======
+		w.RespondWithError(errors.NewInternalServerError("Failed to store event", err))
+		return
+	}
+
+	log.Info("Successfully added event to session")
+	data := api.NewResponse(protocolMessage, "Event added to session successfully", false)
+	RespondWithJSON(w, http.StatusCreated, data)
+}
+
+func (h *SessionsHandler) HandleAddEventToSession(w ErrorResponseWriter, r *http.Request) {
+	log := ctrllog.FromContext(r.Context()).WithName("sessions-handler").WithValues("operation", "add-event")
+	sessionID, err := GetPathParam(r, "session_id")
+	if err != nil {
+		w.RespondWithError(errors.NewBadRequestError("Failed to get session ID from path", err))
+		return
+	}
+	log = log.WithValues("session_id", sessionID)
+
+	userID, err := GetUserID(r)
+	if err != nil {
+		w.RespondWithError(errors.NewBadRequestError("Failed to get user ID", err))
+		return
+	}
+	log = log.WithValues("userID", userID)
+
+	var eventData struct {
+		Type   string         `json:"type"`
+		Data   map[string]any `json:"data"`
+		TaskID string         `json:"task_id"`
+	}
+	if err := DecodeJSONBody(r, &eventData); err != nil {
+		w.RespondWithError(errors.NewBadRequestError("Invalid request body", err))
+		return
+	}
+
+	// Get session to verify it exists
+	session, err := h.DatabaseService.GetSession(sessionID, userID)
+	if err != nil {
+		w.RespondWithError(errors.NewNotFoundError("Session not found", err))
+		return
+	}
+
+	protocolMessage := protocol.Message{
+		ContextID: &session.ID,
+		MessageID: uuid.New().String(),
+		Parts: []protocol.Part{
+			protocol.DataPart{
+				Kind: protocol.KindData,
+				Data: eventData,
+			},
+		},
+		TaskID: &eventData.TaskID,
+		Metadata: map[string]interface{}{
+			"event_type": eventData.Type,
+		},
+	}
+
 	if err := h.DatabaseService.CreateMessages(&protocolMessage); err != nil {
->>>>>>> d9c75c64
 		w.RespondWithError(errors.NewInternalServerError("Failed to store event", err))
 		return
 	}
