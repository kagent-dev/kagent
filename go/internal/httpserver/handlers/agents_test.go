package handlers_test

import (
	"bytes"
	"encoding/json"
	"net/http"
	"net/http/httptest"
	"testing"

	"github.com/gorilla/mux"
	"github.com/stretchr/testify/require"
	metav1 "k8s.io/apimachinery/pkg/apis/meta/v1"
	"k8s.io/apimachinery/pkg/types"
	"sigs.k8s.io/controller-runtime/pkg/client"
	"sigs.k8s.io/controller-runtime/pkg/client/fake"

	"github.com/kagent-dev/kagent/go/controller/api/v1alpha2"
	"github.com/kagent-dev/kagent/go/internal/adk"
	"github.com/kagent-dev/kagent/go/internal/database"
	database_fake "github.com/kagent-dev/kagent/go/internal/database/fake"
	"github.com/kagent-dev/kagent/go/internal/httpserver/handlers"
	common "github.com/kagent-dev/kagent/go/internal/utils"
	"github.com/kagent-dev/kagent/go/pkg/client/api"
)

// Test fixtures and helper functions
func createTestModelConfig() *v1alpha2.ModelConfig {
	return &v1alpha2.ModelConfig{
		ObjectMeta: metav1.ObjectMeta{
			Name:      "test-model-config",
			Namespace: "default",
		},
		Spec: v1alpha2.ModelConfigSpec{
			Provider: v1alpha2.ModelProviderOpenAI,
			Model:    "gpt-4",
		},
	}
}

func createTestAgent(name string, modelConfig *v1alpha2.ModelConfig) *v1alpha2.Agent {
	return &v1alpha2.Agent{
		ObjectMeta: metav1.ObjectMeta{
			Name:      name,
			Namespace: "default",
		},
		Spec: v1alpha2.AgentSpec{
<<<<<<< HEAD
			Type: v1alpha2.AgentType_Inline,
			Inline: &v1alpha2.InlineAgentSpec{
				ModelConfig: common.GetObjectRef(modelConfig),
			},
=======
			ModelConfig: modelConfig.Name,
>>>>>>> e73130df
		},
	}
}

func setupTestHandler(objects ...client.Object) (*handlers.AgentsHandler, string) {
	kubeClient := fake.NewClientBuilder().
		WithScheme(setupScheme()).
		WithObjects(objects...).
		Build()

	userID := common.GetGlobalUserID()
	dbClient := database_fake.NewClient()

	base := &handlers.Base{
		KubeClient: kubeClient,
		DefaultModelConfig: types.NamespacedName{
			Name:      "test-model-config",
			Namespace: "default",
		},
		DatabaseService: dbClient,
	}

	return handlers.NewAgentsHandler(base), userID
}

func createAgent(client database.Client, agent *v1alpha2.Agent) {
	dbAgent := &database.Agent{
		Config: &adk.AgentConfig{},
		ID:     common.GetObjectRef(agent),
	}
	client.StoreAgent(dbAgent)
}

func TestHandleGetAgent(t *testing.T) {
	t.Run("gets team successfully", func(t *testing.T) {
		modelConfig := createTestModelConfig()
		team := createTestAgent("test-team", modelConfig)

		handler, _ := setupTestHandler(team, modelConfig)
		createAgent(handler.Base.DatabaseService, team)

		req := httptest.NewRequest("GET", "/api/agents/default/test-team", nil)
		req = mux.SetURLVars(req, map[string]string{"namespace": "default", "name": "test-team"})
		w := httptest.NewRecorder()

		handler.HandleGetAgent(&testErrorResponseWriter{w}, req)

		require.Equal(t, http.StatusOK, w.Code)

		var response api.StandardResponse[api.AgentResponse]
		err := json.Unmarshal(w.Body.Bytes(), &response)
		require.NoError(t, err)
		require.Equal(t, "test-team", response.Data.Agent.Name)
		require.Equal(t, "default/test-model-config", response.Data.ModelConfigRef, w.Body.String())
		require.Equal(t, "gpt-4", response.Data.Model)
		require.Equal(t, v1alpha2.ModelProviderOpenAI, response.Data.ModelProvider)
	})

	t.Run("returns 404 for missing agent", func(t *testing.T) {
		handler, _ := setupTestHandler()

		req := httptest.NewRequest("GET", "/api/agents/default/test-team", nil)
		req = mux.SetURLVars(req, map[string]string{"namespace": "default", "name": "test-team"})
		w := httptest.NewRecorder()

		handler.HandleGetAgent(&testErrorResponseWriter{w}, req)

		require.Equal(t, http.StatusNotFound, w.Code, w.Body.String())
	})
}

func TestHandleListTeams(t *testing.T) {
	t.Run("lists teams successfully", func(t *testing.T) {
		modelConfig := createTestModelConfig()
		team := createTestAgent("test-team", modelConfig)

		handler, _ := setupTestHandler(team, modelConfig)
		createAgent(handler.Base.DatabaseService, team)

		req := httptest.NewRequest("GET", "/api/agents", nil)
		w := httptest.NewRecorder()

		handler.HandleListAgents(&testErrorResponseWriter{w}, req)

		require.Equal(t, http.StatusOK, w.Code)

		var response api.StandardResponse[[]api.AgentResponse]
		err := json.Unmarshal(w.Body.Bytes(), &response)
		require.NoError(t, err)
		require.Len(t, response.Data, 1)
		require.Equal(t, "test-team", response.Data[0].Agent.Name)
		require.Equal(t, "default/test-model-config", response.Data[0].ModelConfigRef)
		require.Equal(t, "gpt-4", response.Data[0].Model)
		require.Equal(t, v1alpha2.ModelProviderOpenAI, response.Data[0].ModelProvider)
	})
}

func TestHandleUpdateAgent(t *testing.T) {
	t.Run("updates agent successfully", func(t *testing.T) {
		existingAgent := &v1alpha2.Agent{
			ObjectMeta: metav1.ObjectMeta{Name: "test-team", Namespace: "default"},
<<<<<<< HEAD
			Spec: v1alpha2.AgentSpec{
				Type: v1alpha2.AgentType_Inline,
				Inline: &v1alpha2.InlineAgentSpec{
					ModelConfig: "default/old-model-config",
				},
			},
=======
			Spec:       v1alpha2.AgentSpec{ModelConfig: "default/old-model-config"},
>>>>>>> e73130df
		}

		handler, _ := setupTestHandler(existingAgent)

		updatedAgent := &v1alpha2.Agent{
			ObjectMeta: metav1.ObjectMeta{Name: "test-team", Namespace: "default"},
<<<<<<< HEAD
			Spec: v1alpha2.AgentSpec{
				Type: v1alpha2.AgentType_Inline,
				Inline: &v1alpha2.InlineAgentSpec{
					ModelConfig: "kagent/new-model-config",
				},
			},
=======
			Spec:       v1alpha2.AgentSpec{ModelConfig: "kagent/new-model-config"},
>>>>>>> e73130df
		}

		body, _ := json.Marshal(updatedAgent)
		req := httptest.NewRequest("PUT", "/api/agents/default/test-team", bytes.NewBuffer(body))
		req = mux.SetURLVars(req, map[string]string{"namespace": "default", "name": "test-team"})
		req.Header.Set("Content-Type", "application/json")
		w := httptest.NewRecorder()

		handler.HandleUpdateAgent(&testErrorResponseWriter{w}, req)

		require.Equal(t, http.StatusOK, w.Code)

		var response api.StandardResponse[v1alpha2.Agent]
		err := json.Unmarshal(w.Body.Bytes(), &response)
		require.NoError(t, err)
		require.Equal(t, "kagent/new-model-config", response.Data.Spec.Inline.ModelConfig)
	})

	t.Run("returns 404 for non-existent team", func(t *testing.T) {
		handler, _ := setupTestHandler()

		agent := &v1alpha2.Agent{
			ObjectMeta: metav1.ObjectMeta{Name: "non-existent", Namespace: "default"},
		}

		body, _ := json.Marshal(agent)
		req := httptest.NewRequest("PUT", "/api/agents/default/non-existent", bytes.NewBuffer(body))
		req = mux.SetURLVars(req, map[string]string{"namespace": "default", "name": "non-existent"})
		req.Header.Set("Content-Type", "application/json")
		w := httptest.NewRecorder()

		handler.HandleUpdateAgent(&testErrorResponseWriter{w}, req)

		require.Equal(t, http.StatusNotFound, w.Code)
	})
}

func TestHandleCreateAgent(t *testing.T) {
	t.Run("creates agent successfully", func(t *testing.T) {
		modelConfig := &v1alpha2.ModelConfig{
			ObjectMeta: metav1.ObjectMeta{Name: "test-model-config", Namespace: "default"},
			Spec: v1alpha2.ModelConfigSpec{
				Model:    "test",
				Provider: "Ollama",
				Ollama:   &v1alpha2.OllamaConfig{Host: "http://test-host"},
			},
		}

		handler, _ := setupTestHandler(modelConfig)

		agent := &v1alpha2.Agent{
			ObjectMeta: metav1.ObjectMeta{Name: "test-team", Namespace: "default"},
			Spec: v1alpha2.AgentSpec{
<<<<<<< HEAD
				Type:        v1alpha2.AgentType_Inline,
				Description: "Test team description",
				Inline: &v1alpha2.InlineAgentSpec{
					ModelConfig:   modelConfig.Name,
					SystemMessage: "You are an imagenary agent",
				},
=======
				ModelConfig:   modelConfig.Name,
				SystemMessage: "You are an imagenary agent",
				Description:   "Test team description",
>>>>>>> e73130df
			},
		}

		body, _ := json.Marshal(agent)
		req := httptest.NewRequest("POST", "/api/agents", bytes.NewBuffer(body))
		req.Header.Set("Content-Type", "application/json")
		w := httptest.NewRecorder()

		handler.HandleCreateAgent(&testErrorResponseWriter{w}, req)

		require.Equal(t, http.StatusCreated, w.Code)

		var response api.StandardResponse[v1alpha2.Agent]
		err := json.Unmarshal(w.Body.Bytes(), &response)
		require.NoError(t, err)
		require.Equal(t, "test-team", response.Data.Name)
		require.Equal(t, "default", response.Data.Namespace)
		require.Equal(t, "You are an imagenary agent", response.Data.Spec.Inline.SystemMessage)
		require.Equal(t, "test-model-config", response.Data.Spec.Inline.ModelConfig)
	})
}

func TestHandleDeleteTeam(t *testing.T) {
	t.Run("deletes team successfully", func(t *testing.T) {
		team := &v1alpha2.Agent{
			ObjectMeta: metav1.ObjectMeta{Name: "test-team", Namespace: "default"},
		}

		handler, _ := setupTestHandler(team)
		createAgent(handler.Base.DatabaseService, team)

		req := httptest.NewRequest("DELETE", "/api/agents/default/test-team", nil)
		req = mux.SetURLVars(req, map[string]string{"namespace": "default", "name": "test-team"})
		w := httptest.NewRecorder()

		handler.HandleDeleteAgent(&testErrorResponseWriter{w}, req)

		require.Equal(t, http.StatusOK, w.Code)
	})

	t.Run("returns 404 for non-existent team", func(t *testing.T) {
		handler, _ := setupTestHandler()

		req := httptest.NewRequest("DELETE", "/api/teams/default/non-existent", nil)
		req = mux.SetURLVars(req, map[string]string{
			"namespace": "default",
			"name":      "non-existent",
		})
		w := httptest.NewRecorder()

		handler.HandleDeleteAgent(&testErrorResponseWriter{w}, req)

		require.Equal(t, http.StatusNotFound, w.Code)
	})
}<|MERGE_RESOLUTION|>--- conflicted
+++ resolved
@@ -44,14 +44,10 @@
 			Namespace: "default",
 		},
 		Spec: v1alpha2.AgentSpec{
-<<<<<<< HEAD
 			Type: v1alpha2.AgentType_Inline,
 			Inline: &v1alpha2.InlineAgentSpec{
 				ModelConfig: common.GetObjectRef(modelConfig),
 			},
-=======
-			ModelConfig: modelConfig.Name,
->>>>>>> e73130df
 		},
 	}
 }
@@ -153,32 +149,24 @@
 	t.Run("updates agent successfully", func(t *testing.T) {
 		existingAgent := &v1alpha2.Agent{
 			ObjectMeta: metav1.ObjectMeta{Name: "test-team", Namespace: "default"},
-<<<<<<< HEAD
 			Spec: v1alpha2.AgentSpec{
 				Type: v1alpha2.AgentType_Inline,
 				Inline: &v1alpha2.InlineAgentSpec{
-					ModelConfig: "default/old-model-config",
+					ModelConfig: "old-model-config",
 				},
 			},
-=======
-			Spec:       v1alpha2.AgentSpec{ModelConfig: "default/old-model-config"},
->>>>>>> e73130df
 		}
 
 		handler, _ := setupTestHandler(existingAgent)
 
 		updatedAgent := &v1alpha2.Agent{
 			ObjectMeta: metav1.ObjectMeta{Name: "test-team", Namespace: "default"},
-<<<<<<< HEAD
 			Spec: v1alpha2.AgentSpec{
 				Type: v1alpha2.AgentType_Inline,
 				Inline: &v1alpha2.InlineAgentSpec{
-					ModelConfig: "kagent/new-model-config",
+					ModelConfig: "new-model-config",
 				},
 			},
-=======
-			Spec:       v1alpha2.AgentSpec{ModelConfig: "kagent/new-model-config"},
->>>>>>> e73130df
 		}
 
 		body, _ := json.Marshal(updatedAgent)
@@ -232,18 +220,12 @@
 		agent := &v1alpha2.Agent{
 			ObjectMeta: metav1.ObjectMeta{Name: "test-team", Namespace: "default"},
 			Spec: v1alpha2.AgentSpec{
-<<<<<<< HEAD
 				Type:        v1alpha2.AgentType_Inline,
 				Description: "Test team description",
 				Inline: &v1alpha2.InlineAgentSpec{
 					ModelConfig:   modelConfig.Name,
 					SystemMessage: "You are an imagenary agent",
 				},
-=======
-				ModelConfig:   modelConfig.Name,
-				SystemMessage: "You are an imagenary agent",
-				Description:   "Test team description",
->>>>>>> e73130df
 			},
 		}
 
