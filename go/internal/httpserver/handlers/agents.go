--- conflicted
+++ resolved
@@ -60,9 +60,18 @@
 	agentRef := common.GetObjectRef(agent)
 	log.V(1).Info("Processing Agent", "agentRef", agentRef)
 
+	deploymentReady := false
+	for _, condition := range agent.Status.Conditions {
+		if condition.Type == "Ready" && condition.Reason == "DeploymentReady" && condition.Status == "True" {
+			deploymentReady = true
+			break
+		}
+	}
+
 	response := api.AgentResponse{
-		ID:    common.ConvertToPythonIdentifier(agentRef),
-		Agent: agent,
+		ID:              common.ConvertToPythonIdentifier(agentRef),
+		Agent:           agent,
+		DeploymentReady: deploymentReady,
 	}
 
 	if agent.Spec.Type == v1alpha2.AgentType_Inline {
@@ -90,28 +99,7 @@
 		response.Tools = agent.Spec.Inline.Tools
 	}
 
-<<<<<<< HEAD
 	return response, nil
-=======
-	// Get the Deployment status for the agent
-	deploymentReady := false
-	for _, condition := range agent.Status.Conditions {
-		if condition.Type == "Ready" && condition.Reason == "DeploymentReady" && condition.Status == "True" {
-			deploymentReady = true
-			break
-		}
-	}
-
-	return api.AgentResponse{
-		ID:              common.ConvertToPythonIdentifier(agentRef),
-		Agent:           agent,
-		ModelProvider:   modelConfig.Spec.Provider,
-		Model:           modelConfig.Spec.Model,
-		ModelConfigRef:  common.GetObjectRef(modelConfig),
-		Tools:           agent.Spec.Tools,
-		DeploymentReady: deploymentReady,
-	}, nil
->>>>>>> 130a7915
 }
 
 // HandleGetAgent handles GET /api/agents/{namespace}/{name} requests using database
