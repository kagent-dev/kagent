--- conflicted
+++ resolved
@@ -60,28 +60,6 @@
 	agentRef := common.GetObjectRef(agent)
 	log.V(1).Info("Processing Agent", "agentRef", agentRef)
 
-<<<<<<< HEAD
-=======
-	// Get the ModelConfig for the agent
-	modelConfig := &v1alpha2.ModelConfig{}
-	if err := h.KubeClient.Get(
-		ctx,
-		client.ObjectKey{
-			Namespace: agent.Namespace,
-			Name:      agent.Spec.ModelConfig,
-		},
-		modelConfig,
-	); err != nil {
-		modelConfigRef := common.GetObjectRef(modelConfig)
-		if k8serrors.IsNotFound(err) {
-			log.V(1).Info("ModelConfig not found", "modelConfigRef", modelConfigRef)
-		} else {
-			log.Error(err, "Failed to get ModelConfig", "modelConfigRef", modelConfigRef)
-		}
-	}
-
-	// Get the Deployment status for the agent
->>>>>>> 9eb6dead
 	deploymentReady := false
 	for _, condition := range agent.Status.Conditions {
 		if condition.Type == "Ready" && condition.Reason == "DeploymentReady" && condition.Status == "True" {
