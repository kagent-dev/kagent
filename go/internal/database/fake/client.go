package fake

import (
	"encoding/json"
	"fmt"
	"sort"
	"sync"

	"github.com/kagent-dev/kagent/go/controller/api/v1alpha2"
	"github.com/kagent-dev/kagent/go/internal/database"
	"gorm.io/gorm"
	"trpc.group/trpc-go/trpc-a2a-go/protocol"
)

// InMemmoryFakeClient is a fake implementation of database.Client for testing
type InMemmoryFakeClient struct {
	mu                sync.RWMutex
	feedback          map[string]*database.Feedback
	tasks             map[string]*database.Task    // changed from runs, key: taskID
	sessions          map[string]*database.Session // key: sessionID_userID
	agents            map[string]*database.Agent   // changed from teams
	toolServers       map[string]*database.ToolServer
	tools             map[string]*database.Tool
	eventsBySession   map[string][]*database.Event                    // key: sessionId
	events            map[string]*database.Event                      // key: eventID
	pushNotifications map[string]*protocol.TaskPushNotificationConfig // key: taskID
	nextFeedbackID    int
}

// NewClient creates a new fake database client
func NewClient() database.Client {
	return &InMemmoryFakeClient{
		feedback:          make(map[string]*database.Feedback),
		tasks:             make(map[string]*database.Task),
		sessions:          make(map[string]*database.Session),
		agents:            make(map[string]*database.Agent),
		toolServers:       make(map[string]*database.ToolServer),
		tools:             make(map[string]*database.Tool),
		eventsBySession:   make(map[string][]*database.Event),
		events:            make(map[string]*database.Event),
		pushNotifications: make(map[string]*protocol.TaskPushNotificationConfig),
		nextFeedbackID:    1,
	}
}
func (c *InMemmoryFakeClient) messageKey(message *protocol.Message) string {
	taskId := "none"
	if message.TaskID != nil {
		taskId = *message.TaskID
	}
	contextId := "none"
	if message.ContextID != nil {
		contextId = *message.ContextID
	}
	return fmt.Sprintf("%s_%s", taskId, contextId)
}

func (c *InMemmoryFakeClient) sessionKey(sessionID, userID string) string {
	return fmt.Sprintf("%s_%s", sessionID, userID)
}

func (c *InMemmoryFakeClient) DeletePushNotification(taskID string) error {
	c.mu.Lock()
	defer c.mu.Unlock()

	delete(c.pushNotifications, taskID)
	return nil
}

func (c *InMemmoryFakeClient) GetPushNotification(taskID, userID string) (*protocol.TaskPushNotificationConfig, error) {
	c.mu.RLock()
	defer c.mu.RUnlock()

	return c.pushNotifications[taskID], nil
}

func (c *InMemmoryFakeClient) GetTask(taskID string) (*protocol.Task, error) {

	c.mu.RLock()
	defer c.mu.RUnlock()

	task, exists := c.tasks[taskID]
	if !exists {
		return nil, gorm.ErrRecordNotFound
	}
	parsedTask := &protocol.Task{}
	err := json.Unmarshal([]byte(task.Data), parsedTask)
	if err != nil {
		return nil, err
	}
	return parsedTask, nil
}

func (c *InMemmoryFakeClient) DeleteTask(taskID string) error {

	c.mu.Lock()
	defer c.mu.Unlock()

	delete(c.tasks, taskID)
	return nil
}

// StoreFeedback creates a new feedback record
func (c *InMemmoryFakeClient) StoreFeedback(feedback *database.Feedback) error {
	c.mu.Lock()
	defer c.mu.Unlock()

	// Copy the feedback and assign an ID
	newFeedback := *feedback
	newFeedback.ID = uint(c.nextFeedbackID)
	c.nextFeedbackID++

	key := fmt.Sprintf("%d", newFeedback.ID)
	c.feedback[key] = &newFeedback
	return nil
}

// StoreEvents creates a new event record
func (c *InMemmoryFakeClient) StoreEvents(events ...*database.Event) error {
	c.mu.Lock()
	defer c.mu.Unlock()

	for _, event := range events {
		c.events[event.ID] = event
		c.eventsBySession[event.SessionID] = append(c.eventsBySession[event.SessionID], event)
	}

	return nil
}

// StoreSession creates a new session record
func (c *InMemmoryFakeClient) StoreSession(session *database.Session) error {
	c.mu.Lock()
	defer c.mu.Unlock()

	key := c.sessionKey(session.ID, session.UserID)
	c.sessions[key] = session
	return nil
}

// StoreAgent creates a new agent record
func (c *InMemmoryFakeClient) StoreAgent(agent *database.Agent) error {
	c.mu.Lock()
	defer c.mu.Unlock()

	c.agents[agent.ID] = agent
	return nil
}

// StoreTask creates a new task record
func (c *InMemmoryFakeClient) StoreTask(task *protocol.Task) error {
	c.mu.Lock()
	defer c.mu.Unlock()

	jsn, err := json.Marshal(task)
	if err != nil {
		return err
	}
	c.tasks[task.ID] = &database.Task{
		ID:   task.ID,
		Data: string(jsn),
	}
	return nil
}

// StorePushNotification creates a new push notification record
func (c *InMemmoryFakeClient) StorePushNotification(config *protocol.TaskPushNotificationConfig) error {
	c.mu.Lock()
	defer c.mu.Unlock()

	c.pushNotifications[config.TaskID] = config
	return nil
}

// StoreToolServer creates a new tool server record
func (c *InMemmoryFakeClient) StoreToolServer(toolServer *database.ToolServer) (*database.ToolServer, error) {
	c.mu.Lock()
	defer c.mu.Unlock()

	c.toolServers[toolServer.Name] = toolServer
	return toolServer, nil
}

// CreateTool creates a new tool record
func (c *InMemmoryFakeClient) CreateTool(tool *database.Tool) error {
	c.mu.Lock()
	defer c.mu.Unlock()

	c.tools[tool.ID] = tool
	return nil
}

// DeleteSession deletes a session by ID and user ID
func (c *InMemmoryFakeClient) DeleteSession(sessionID string, userID string) error {
	c.mu.Lock()
	defer c.mu.Unlock()

	key := c.sessionKey(sessionID, userID)
	delete(c.sessions, key)
	return nil
}

// DeleteAgent deletes an agent by name
func (c *InMemmoryFakeClient) DeleteAgent(agentName string) error {
	c.mu.Lock()
	defer c.mu.Unlock()

	_, exists := c.agents[agentName]
	if !exists {
		return gorm.ErrRecordNotFound
	}

	delete(c.agents, agentName)

	return nil
}

// DeleteToolServer deletes a tool server by name
func (c *InMemmoryFakeClient) DeleteToolServer(serverName string) error {
	c.mu.Lock()
	defer c.mu.Unlock()

	delete(c.toolServers, serverName)
	return nil
}

// GetSession retrieves a session by ID and user ID
func (c *InMemmoryFakeClient) GetSession(sessionID string, userID string) (*database.Session, error) {
	c.mu.RLock()
	defer c.mu.RUnlock()

	key := c.sessionKey(sessionID, userID)
	session, exists := c.sessions[key]
	if !exists {
		return nil, gorm.ErrRecordNotFound
	}
	return session, nil
}

// GetAgent retrieves an agent by name
func (c *InMemmoryFakeClient) GetAgent(agentName string) (*database.Agent, error) {
	c.mu.RLock()
	defer c.mu.RUnlock()

	agent, exists := c.agents[agentName]
	if !exists {
		return nil, gorm.ErrRecordNotFound
	}
	return agent, nil
}

// GetTool retrieves a tool by name
func (c *InMemmoryFakeClient) GetTool(toolName string) (*database.Tool, error) {
	c.mu.RLock()
	defer c.mu.RUnlock()

	tool, exists := c.tools[toolName]
	if !exists {
		return nil, gorm.ErrRecordNotFound
	}
	return tool, nil
}

// GetToolServer retrieves a tool server by name
func (c *InMemmoryFakeClient) GetToolServer(serverName string) (*database.ToolServer, error) {
	c.mu.RLock()
	defer c.mu.RUnlock()

	server, exists := c.toolServers[serverName]
	if !exists {
		return nil, gorm.ErrRecordNotFound
	}
	return server, nil
}

// ListFeedback lists all feedback for a user
func (c *InMemmoryFakeClient) ListFeedback(userID string) ([]database.Feedback, error) {
	c.mu.RLock()
	defer c.mu.RUnlock()

	var result []database.Feedback
	for _, feedback := range c.feedback {
		if feedback.UserID == userID {
			result = append(result, *feedback)
		}
	}
	return result, nil
}

func (c *InMemmoryFakeClient) ListTasksForSession(sessionID string) ([]*protocol.Task, error) {
	c.mu.RLock()
	defer c.mu.RUnlock()

	var result []*protocol.Task
	for _, task := range c.tasks {
		if task.SessionID == sessionID {
			parsed, err := task.Parse()
			if err != nil {
				return nil, err
			}
			result = append(result, &parsed)
		}
	}
	return result, nil
}

// ListSessions lists all sessions for a user
func (c *InMemmoryFakeClient) ListSessions(userID string) ([]database.Session, error) {
	c.mu.RLock()
	defer c.mu.RUnlock()

	var result []database.Session
	for _, session := range c.sessions {
		if session.UserID == userID {
			result = append(result, *session)
		}
	}
	sort.Slice(result, func(i, j int) bool {
		return result[i].ID < result[j].ID
	})
	return result, nil
}

// ListSessionsForAgent lists all sessions for an agent
func (c *InMemmoryFakeClient) ListSessionsForAgent(agentID string, userID string) ([]database.Session, error) {
	c.mu.RLock()
	defer c.mu.RUnlock()

	var result []database.Session
	for _, session := range c.sessions {
		if session.AgentID != nil && *session.AgentID == agentID && session.UserID == userID {
			result = append(result, *session)
		}
	}
	sort.Slice(result, func(i, j int) bool {
		return result[i].ID < result[j].ID
	})
	return result, nil
}

// ListAgents lists all agents
func (c *InMemmoryFakeClient) ListAgents() ([]database.Agent, error) {
	c.mu.RLock()
	defer c.mu.RUnlock()

	var result []database.Agent
	for _, agent := range c.agents {
		result = append(result, *agent)
	}
	sort.Slice(result, func(i, j int) bool { return result[i].ID < result[j].ID })
	return result, nil
}

// ListToolServers lists all tool servers
func (c *InMemmoryFakeClient) ListToolServers() ([]database.ToolServer, error) {
	c.mu.RLock()
	defer c.mu.RUnlock()

	var result []database.ToolServer
	for _, server := range c.toolServers {
		result = append(result, *server)
	}
<<<<<<< HEAD
	sort.Slice(result, func(i, j int) bool {
		return (result[i].Name + result[i].GroupKind) < (result[j].Name + result[j].GroupKind)
	})
=======
	sort.Slice(result, func(i, j int) bool { return result[i].Name < result[j].Name })
>>>>>>> 9eb6dead
	return result, nil
}

// ListTools lists all tools for a user
func (c *InMemmoryFakeClient) ListTools() ([]database.Tool, error) {
	c.mu.RLock()
	defer c.mu.RUnlock()

	var result []database.Tool
	for _, tool := range c.tools {
		result = append(result, *tool)
	}
<<<<<<< HEAD
	sort.Slice(result, func(i, j int) bool {
		return (result[i].ServerName + result[i].ID) < (result[j].ServerName + result[j].ID)
	})
=======
	sort.Slice(result, func(i, j int) bool { return result[i].ID < result[j].ID })
>>>>>>> 9eb6dead
	return result, nil
}

// ListToolsForServer lists all tools for a specific server
func (c *InMemmoryFakeClient) ListToolsForServer(serverName string) ([]database.Tool, error) {
	c.mu.RLock()
	defer c.mu.RUnlock()

	var result []database.Tool
	for _, tool := range c.tools {
		// Search for tool server by name
		toolServer, exists := c.toolServers[serverName]
		if !exists {
			continue
		}
		if tool.ServerName == toolServer.Name {
			result = append(result, *tool)
		}
	}
<<<<<<< HEAD

	sort.Slice(result, func(i, j int) bool {
		return (result[i].ServerName + result[i].ID) < (result[j].ServerName + result[j].ID)
	})
=======
	sort.Slice(result, func(i, j int) bool { return result[i].ID < result[j].ID })
>>>>>>> 9eb6dead
	return result, nil
}

func (c *InMemmoryFakeClient) ListPushNotifications(taskID string) ([]*protocol.TaskPushNotificationConfig, error) {
	c.mu.RLock()
	defer c.mu.RUnlock()

	var result []*protocol.TaskPushNotificationConfig
	config, exists := c.pushNotifications[taskID]
	if exists {
		result = append(result, config)
	}
	return result, nil
}

// ListEventsForSession retrieves events for a specific session
func (c *InMemmoryFakeClient) ListEventsForSession(sessionID, userID string, options database.QueryOptions) ([]*database.Event, error) {
	c.mu.RLock()
	defer c.mu.RUnlock()

	events, exists := c.eventsBySession[sessionID]
	if !exists {
		return nil, nil
	}

	return events, nil
}

// RefreshToolsForServer refreshes a tool server
func (c *InMemmoryFakeClient) RefreshToolsForServer(serverName string, tools ...*v1alpha2.MCPTool) error {
	c.mu.Lock()
	defer c.mu.Unlock()

	// For now, just return nil - this would need a proper implementation
	// based on the actual requirements
	return nil
}

// UpdateSession updates a session
func (c *InMemmoryFakeClient) UpdateSession(session *database.Session) error {
	c.mu.Lock()
	defer c.mu.Unlock()

	key := c.sessionKey(session.ID, session.UserID)
	c.sessions[key] = session
	return nil
}

// UpdateToolServer updates a tool server
func (c *InMemmoryFakeClient) UpdateToolServer(server *database.ToolServer) error {
	c.mu.Lock()
	defer c.mu.Unlock()

	c.toolServers[server.Name] = server
	return nil
}

// UpdateAgent updates an agent record
func (c *InMemmoryFakeClient) UpdateAgent(agent *database.Agent) error {
	c.mu.Lock()
	defer c.mu.Unlock()

	c.agents[agent.ID] = agent
	return nil
}

// UpdateTask updates a task record
func (c *InMemmoryFakeClient) UpdateTask(task *database.Task) error {
	c.mu.Lock()
	defer c.mu.Unlock()

	c.tasks[task.ID] = task
	return nil
}

// AddTool adds a tool for testing purposes
func (c *InMemmoryFakeClient) AddTool(tool *database.Tool) {
	c.mu.Lock()
	defer c.mu.Unlock()

	c.tools[tool.ID] = tool
}

// AddTask adds a task for testing purposes
func (c *InMemmoryFakeClient) AddTask(task *database.Task) {
	c.mu.Lock()
	defer c.mu.Unlock()

	c.tasks[task.ID] = task
}

// Clear clears all data for testing purposes
func (c *InMemmoryFakeClient) Clear() {
	c.mu.Lock()
	defer c.mu.Unlock()

	c.feedback = make(map[string]*database.Feedback)
	c.tasks = make(map[string]*database.Task)
	c.sessions = make(map[string]*database.Session)
	c.agents = make(map[string]*database.Agent)
	c.toolServers = make(map[string]*database.ToolServer)
	c.tools = make(map[string]*database.Tool)
	c.eventsBySession = make(map[string][]*database.Event)
	c.events = make(map[string]*database.Event)
	c.pushNotifications = make(map[string]*protocol.TaskPushNotificationConfig)
	c.nextFeedbackID = 1
}

// UpsertAgent upserts an agent record
func (c *InMemmoryFakeClient) UpsertAgent(agent *database.Agent) error {
	c.mu.Lock()
	defer c.mu.Unlock()

	c.agents[agent.ID] = agent
	return nil
}<|MERGE_RESOLUTION|>--- conflicted
+++ resolved
@@ -359,13 +359,9 @@
 	for _, server := range c.toolServers {
 		result = append(result, *server)
 	}
-<<<<<<< HEAD
 	sort.Slice(result, func(i, j int) bool {
 		return (result[i].Name + result[i].GroupKind) < (result[j].Name + result[j].GroupKind)
 	})
-=======
-	sort.Slice(result, func(i, j int) bool { return result[i].Name < result[j].Name })
->>>>>>> 9eb6dead
 	return result, nil
 }
 
@@ -378,13 +374,9 @@
 	for _, tool := range c.tools {
 		result = append(result, *tool)
 	}
-<<<<<<< HEAD
 	sort.Slice(result, func(i, j int) bool {
 		return (result[i].ServerName + result[i].ID) < (result[j].ServerName + result[j].ID)
 	})
-=======
-	sort.Slice(result, func(i, j int) bool { return result[i].ID < result[j].ID })
->>>>>>> 9eb6dead
 	return result, nil
 }
 
@@ -404,14 +396,10 @@
 			result = append(result, *tool)
 		}
 	}
-<<<<<<< HEAD
 
 	sort.Slice(result, func(i, j int) bool {
 		return (result[i].ServerName + result[i].ID) < (result[j].ServerName + result[j].ID)
 	})
-=======
-	sort.Slice(result, func(i, j int) bool { return result[i].ID < result[j].ID })
->>>>>>> 9eb6dead
 	return result, nil
 }
 
