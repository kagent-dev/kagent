--- conflicted
+++ resolved
@@ -26,29 +26,18 @@
 # was called. For example, if we call make docker-build in a local env which has the Apple Silicon M1 SO
 # the docker BUILDPLATFORM arg will be linux/arm64 when for Apple x86 it will be linux/amd64. Therefore,
 # by leaving it empty we can ensure that the container and binary shipped on it will have the same platform.
-<<<<<<< HEAD
-RUN --mount=type=cache,target=/root/go/pkg/mod,rw         \
-    --mount=type=cache,target=/root/.cache/go-build,rw    \
-    CGO_ENABLED=1 GOOS=${TARGETOS:-linux} GOARCH=${TARGETARCH} go build -a -ldflags "$LDFLAGS" -o manager controller/cmd/main.go
-=======
 ARG LDFLAGS
 RUN --mount=type=cache,target=/root/go/pkg/mod,rw             \
     --mount=type=cache,target=/root/.cache/go-build,rw        \
     echo "Building on $BUILDPLATFORM -> linux/$TARGETARCH" && \
-    CGO_ENABLED=0 GOOS=${TARGETOS:-linux} GOARCH=${TARGETARCH} go build -a -ldflags "$LDFLAGS" -o manager controller/cmd/main.go
->>>>>>> 664ac568
+    CGO_ENABLED=1 GOOS=${TARGETOS:-linux} GOARCH=${TARGETARCH} go build -a -ldflags "$LDFLAGS" -o manager controller/cmd/main.go
 
 ### STAGE 2: final image
 # Use distroless as minimal base image to package the manager binary
 # Refer to https://github.com/GoogleContainerTools/distroless for more details
-<<<<<<< HEAD
-# CGO requires a glibc-based image
 FROM gcr.io/distroless/base-debian12:nonroot
-=======
-FROM gcr.io/distroless/static:nonroot
 ARG TARGETPLATFORM
 
->>>>>>> 664ac568
 WORKDIR /
 COPY --from=builder /workspace/manager /manager
 USER 65532:65532
